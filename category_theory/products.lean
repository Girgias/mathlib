--- conflicted
+++ resolved
@@ -80,12 +80,11 @@
 variables (C : Type u₁) [𝒞 : category.{u₁ v₁} C] (D : Type u₂) [𝒟 : category.{u₂ v₂} D]
 include 𝒞 𝒟
 
-<<<<<<< HEAD
 @[simp] def evaluation : C ⥤ (C ⥤ D) ⥤ D :=
 { obj := λ X,
-  { obj := λ F, F X,
-    map' := λ F G α, α X, },
-  map' := λ X Y f,
+  { obj := λ F, F.obj X,
+    map := λ F G α, α.app X, },
+  map := λ X Y f,
   { app := λ F, F.map f,
     naturality' := λ F G α, eq.symm (α.naturality f) },
   map_comp' := λ X Y Z f g,
@@ -94,33 +93,26 @@
   end }
 
 @[simp] def evaluation_uncurried : (C × (C ⥤ D)) ⥤ D :=
-{ obj := λ p, p.2 p.1,
-  map' := λ x y f, (x.2.map f.1) ≫ (f.2 y.1),
-=======
--- TODO, later this can be defined by uncurrying `functor.id (C ⥤ D)`
-def evaluation : ((C ⥤ D) × C) ⥤ D :=
-{ obj := λ p, p.1.obj p.2,
-  map := λ x y f, (x.1.map f.2) ≫ (f.1.app y.2),
->>>>>>> b0564b2b
-  map_comp' := begin
-                 intros X Y Z f g, cases g, cases f, cases Z, cases Y, cases X, dsimp at *, simp at *,
-                 erw [←nat_trans.vcomp_app, nat_trans.naturality, category.assoc, nat_trans.naturality]
-               end }
+{ obj := λ p, p.2.obj p.1,
+  map := λ x y f, (x.2.map f.1) ≫ (f.2.app y.1),
+  map_comp' :=
+  begin
+    intros X Y Z f g, cases g, cases f, cases Z, cases Y, cases X, dsimp at *, simp at *,
+    erw [←nat_trans.vcomp_app, nat_trans.naturality, category.assoc, nat_trans.naturality]
+  end }
 end
 
-variables {A : Type u₁} [𝒜 : category.{u₁ v₁} A] {B : Type u₂} [ℬ : category.{u₂ v₂} B] {C : Type u₃} [𝒞 : category.{u₃ v₃} C] {D : Type u₄} [𝒟 : category.{u₄ v₄} D]
+variables {A : Type u₁} [𝒜 : category.{u₁ v₁} A]
+          {B : Type u₂} [ℬ : category.{u₂ v₂} B]
+          {C : Type u₃} [𝒞 : category.{u₃ v₃} C]
+          {D : Type u₄} [𝒟 : category.{u₄ v₄} D]
 include 𝒜 ℬ 𝒞 𝒟
 
 namespace functor
 /-- The cartesian product of two functors. -/
 def prod (F : A ⥤ B) (G : C ⥤ D) : (A × C) ⥤ (B × D) :=
-<<<<<<< HEAD
-{ obj  := λ X, (F X.1, G X.2),
-  map' := λ _ _ f, (F.map f.1, G.map f.2) }
-=======
 { obj := λ X, (F.obj X.1, G.obj X.2),
   map := λ _ _ f, (F.map f.1, G.map f.2) }
->>>>>>> b0564b2b
 
 /- Because of limitations in Lean 3's handling of notations, we do not setup a notation `F × G`.
    You can use `F.prod G` as a "poor man's infix", or just write `functor.prod F G`. -/
