--- conflicted
+++ resolved
@@ -512,16 +512,14 @@
     apply typein_lt_type }
 end⟩
 
-<<<<<<< HEAD
 theorem is_regular_aleph_one : is_regular (aleph 1) :=
 by { rw ← succ_omega, exact succ_is_regular le_rfl }
-=======
+
 theorem aleph'_succ_is_regular {o : ordinal} (h : ordinal.omega ≤ o) : is_regular (aleph' o.succ) :=
 by { rw aleph'_succ, exact succ_is_regular (omega_le_aleph'.2 h) }
 
 theorem aleph_succ_is_regular {o : ordinal} : is_regular (aleph o.succ) :=
 by { rw aleph_succ, exact succ_is_regular (omega_le_aleph o) }
->>>>>>> 16d48d7e
 
 /--
 A function whose codomain's cardinality is infinite but strictly smaller than its domain's
