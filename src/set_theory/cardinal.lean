/-
Copyright (c) 2017 Johannes Hölzl. All rights reserved.
Released under Apache 2.0 license as described in the file LICENSE.
Authors: Johannes Hölzl, Mario Carneiro, Floris van Doorn
-/
import data.nat.enat
import data.set.countable
import order.conditionally_complete_lattice
import set_theory.schroeder_bernstein

/-!
# Cardinal Numbers

We define cardinal numbers as a quotient of types under the equivalence relation of equinumerity.

## Main definitions

* `cardinal` the type of cardinal numbers (in a given universe).
* `cardinal.mk α` or `#α` is the cardinality of `α`. The notation `#` lives in the locale
  `cardinal`.
* There is an instance that `cardinal` forms a `canonically_ordered_comm_semiring`.
* Addition `c₁ + c₂` is defined by `cardinal.add_def α β : #α + #β = #(α ⊕ β)`.
* Multiplication `c₁ * c₂` is defined by `cardinal.mul_def : #α * #β = #(α × β)`.
* The order `c₁ ≤ c₂` is defined by `cardinal.le_def α β : #α ≤ #β ↔ nonempty (α ↪ β)`.
* Exponentiation `c₁ ^ c₂` is defined by `cardinal.power_def α β : #α ^ #β = #(β → α)`.
* `cardinal.omega` or `ω` the cardinality of `ℕ`. This definition is universe polymorphic:
  `cardinal.omega.{u} : cardinal.{u}`
  (contrast with `ℕ : Type`, which lives in a specific universe).
  In some cases the universe level has to be given explicitly.
* `cardinal.min (I : nonempty ι) (c : ι → cardinal)` is the minimal cardinal in the range of `c`.
* `cardinal.succ c` is the successor cardinal, the smallest cardinal larger than `c`.
* `cardinal.sum` is the sum of a collection of cardinals.
* `cardinal.sup` is the supremum of a collection of cardinals.
* `cardinal.powerlt c₁ c₂` or `c₁ ^< c₂` is defined as `sup_{γ < β} α^γ`.

## Main Statements

* Cantor's theorem: `cardinal.cantor c : c < 2 ^ c`.
* König's theorem: `cardinal.sum_lt_prod`

## Implementation notes

* There is a type of cardinal numbers in every universe level:
  `cardinal.{u} : Type (u + 1)` is the quotient of types in `Type u`.
  The operation `cardinal.lift` lifts cardinal numbers to a higher level.
* Cardinal arithmetic specifically for infinite cardinals (like `κ * κ = κ`) is in the file
  `set_theory/cardinal_ordinal.lean`.
* There is an instance `has_pow cardinal`, but this will only fire if Lean already knows that both
  the base and the exponent live in the same universe. As a workaround, you can add
  ```
    local infixr ^ := @has_pow.pow cardinal cardinal cardinal.has_pow
  ```
  to a file. This notation will work even if Lean doesn't know yet that the base and the exponent
  live in the same universe (but no exponents in other types can be used).

## References

* <https://en.wikipedia.org/wiki/Cardinal_number>

## Tags

cardinal number, cardinal arithmetic, cardinal exponentiation, omega,
Cantor's theorem, König's theorem, Konig's theorem
-/

open function set
open_locale classical

noncomputable theory

universes u v w x
variables {α β : Type u}

/-- The equivalence relation on types given by equivalence (bijective correspondence) of types.
  Quotienting by this equivalence relation gives the cardinal numbers.
-/
instance cardinal.is_equivalent : setoid (Type u) :=
{ r := λα β, nonempty (α ≃ β),
  iseqv := ⟨λα,
    ⟨equiv.refl α⟩,
    λα β ⟨e⟩, ⟨e.symm⟩,
    λα β γ ⟨e₁⟩ ⟨e₂⟩, ⟨e₁.trans e₂⟩⟩ }

/-- `cardinal.{u}` is the type of cardinal numbers in `Type u`,
  defined as the quotient of `Type u` by existence of an equivalence
  (a bijection with explicit inverse). -/
def cardinal : Type (u + 1) := quotient cardinal.is_equivalent

namespace cardinal

/-- The cardinal number of a type -/
def mk : Type u → cardinal := quotient.mk

localized "notation `#` := cardinal.mk" in cardinal

instance can_lift_cardinal_Type : can_lift cardinal.{u} (Type u) :=
⟨mk, λ c, true, λ c _, quot.induction_on c $ λ α, ⟨α, rfl⟩⟩

@[elab_as_eliminator]
lemma induction_on {p : cardinal → Prop} (c : cardinal) (h : ∀ α, p (#α)) : p c :=
quotient.induction_on c h

@[elab_as_eliminator]
lemma induction_on₂ {p : cardinal → cardinal → Prop} (c₁ : cardinal) (c₂ : cardinal)
  (h : ∀ α β, p (#α) (#β)) : p c₁ c₂ :=
quotient.induction_on₂ c₁ c₂ h

@[elab_as_eliminator]
lemma induction_on₃ {p : cardinal → cardinal → cardinal → Prop} (c₁ : cardinal) (c₂ : cardinal)
  (c₃ : cardinal) (h : ∀ α β γ, p (#α) (#β) (#γ)) : p c₁ c₂ c₃ :=
quotient.induction_on₃ c₁ c₂ c₃ h

protected lemma eq : #α = #β ↔ nonempty (α ≃ β) := quotient.eq

@[simp] theorem mk_def (α : Type u) : @eq cardinal ⟦α⟧ (#α) := rfl

@[simp] theorem mk_out (c : cardinal) : #(c.out) = c := quotient.out_eq _

/-- The representative of the cardinal of a type is equivalent ot the original type. -/
def out_mk_equiv {α : Type v} : (#α).out ≃ α :=
nonempty.some $ cardinal.eq.mp (by simp)

lemma mk_congr (e : α ≃ β) : # α = # β := quot.sound ⟨e⟩

alias mk_congr ← equiv.cardinal_eq

/-- Lift a function between `Type*`s to a function between `cardinal`s. -/
def map (f : Type u → Type v) (hf : ∀ α β, α ≃ β → f α ≃ f β) :
  cardinal.{u} → cardinal.{v} :=
quotient.map f (λ α β ⟨e⟩, ⟨hf α β e⟩)

@[simp] lemma map_mk (f : Type u → Type v) (hf : ∀ α β, α ≃ β → f α ≃ f β) (α : Type u) :
  map f hf (#α) = #(f α) := rfl

/-- Lift a binary operation `Type* → Type* → Type*` to a binary operation on `cardinal`s. -/
def map₂ (f : Type u → Type v → Type w) (hf : ∀ α β γ δ, α ≃ β → γ ≃ δ → f α γ ≃ f β δ) :
  cardinal.{u} → cardinal.{v} → cardinal.{w} :=
quotient.map₂ f $ λ α β ⟨e₁⟩ γ δ ⟨e₂⟩, ⟨hf α β γ δ e₁ e₂⟩

/-- The universe lift operation on cardinals. You can specify the universes explicitly with
  `lift.{u v} : cardinal.{v} → cardinal.{max v u}` -/
def lift (c : cardinal.{v}) : cardinal.{max v u} :=
map ulift (λ α β e, equiv.ulift.trans $ e.trans equiv.ulift.symm) c

@[simp] theorem mk_ulift (α) : #(ulift.{v u} α) = lift.{v} (#α) := rfl

theorem lift_umax : lift.{(max u v) u} = lift.{v u} :=
funext $ λ a, induction_on a $ λ α, (equiv.ulift.trans equiv.ulift.symm).cardinal_eq

theorem lift_umax' : lift.{(max v u) u} = lift.{v u} := lift_umax

theorem lift_id' (a : cardinal.{max u v}) : lift.{u} a = a :=
induction_on a $ λ α, mk_congr equiv.ulift

@[simp] theorem lift_id (a : cardinal) : lift.{u u} a = a := lift_id'.{u u} a
@[simp] theorem lift_uzero (a : cardinal.{u}) : lift.{0} a = a := lift_id'.{0 u} a

@[simp] theorem lift_lift (a : cardinal) :
  lift.{w} (lift.{v} a) = lift.{(max v w)} a :=
induction_on a $ λ α,
(equiv.ulift.trans $ equiv.ulift.trans equiv.ulift.symm).cardinal_eq

/-- We define the order on cardinal numbers by `#α ≤ #β` if and only if
  there exists an embedding (injective function) from α to β. -/
instance : has_le cardinal.{u} :=
⟨λq₁ q₂, quotient.lift_on₂ q₁ q₂ (λα β, nonempty $ α ↪ β) $
  assume α β γ δ ⟨e₁⟩ ⟨e₂⟩,
    propext ⟨assume ⟨e⟩, ⟨e.congr e₁ e₂⟩, assume ⟨e⟩, ⟨e.congr e₁.symm e₂.symm⟩⟩⟩

theorem le_def (α β : Type u) : #α ≤ #β ↔ nonempty (α ↪ β) :=
iff.rfl

theorem mk_le_of_injective {α β : Type u} {f : α → β} (hf : injective f) : #α ≤ #β :=
⟨⟨f, hf⟩⟩

theorem _root_.function.embedding.cardinal_le {α β : Type u} (f : α ↪ β) : #α ≤ #β := ⟨f⟩

theorem mk_le_of_surjective {α β : Type u} {f : α → β} (hf : surjective f) : #β ≤ #α :=
⟨embedding.of_surjective f hf⟩

theorem le_mk_iff_exists_set {c : cardinal} {α : Type u} :
  c ≤ #α ↔ ∃ p : set α, #p = c :=
⟨induction_on c $ λ β ⟨⟨f, hf⟩⟩,
  ⟨set.range f, (equiv.of_injective f hf).cardinal_eq.symm⟩,
λ ⟨p, e⟩, e ▸ ⟨⟨subtype.val, λ a b, subtype.eq⟩⟩⟩

theorem out_embedding {c c' : cardinal} : c ≤ c' ↔ nonempty (c.out ↪ c'.out) :=
by { transitivity _, rw [←quotient.out_eq c, ←quotient.out_eq c'], refl }

instance : preorder cardinal.{u} :=
{ le          := (≤),
  le_refl     := by rintros ⟨α⟩; exact ⟨embedding.refl _⟩,
  le_trans    := by rintros ⟨α⟩ ⟨β⟩ ⟨γ⟩ ⟨e₁⟩ ⟨e₂⟩; exact ⟨e₁.trans e₂⟩ }

instance : partial_order cardinal.{u} :=
{ le_antisymm := by { rintros ⟨α⟩ ⟨β⟩ ⟨e₁⟩ ⟨e₂⟩, exact quotient.sound (e₁.antisymm e₂) },
  .. cardinal.preorder }

theorem lift_mk_le {α : Type u} {β : Type v} :
  lift.{(max v w)} (#α) ≤ lift.{(max u w)} (#β) ↔ nonempty (α ↪ β) :=
⟨λ ⟨f⟩, ⟨embedding.congr equiv.ulift equiv.ulift f⟩,
 λ ⟨f⟩, ⟨embedding.congr equiv.ulift.symm equiv.ulift.symm f⟩⟩

/-- A variant of `cardinal.lift_mk_le` with specialized universes.
Because Lean often can not realize it should use this specialization itself,
we provide this statement separately so you don't have to solve the specialization problem either.
-/
theorem lift_mk_le' {α : Type u} {β : Type v} :
  lift.{v} (#α) ≤ lift.{u} (#β) ↔ nonempty (α ↪ β) :=
lift_mk_le.{u v 0}

theorem lift_mk_eq {α : Type u} {β : Type v} :
  lift.{(max v w)} (#α) = lift.{(max u w)} (#β) ↔ nonempty (α ≃ β) :=
quotient.eq.trans
⟨λ ⟨f⟩, ⟨equiv.ulift.symm.trans $ f.trans equiv.ulift⟩,
 λ ⟨f⟩, ⟨equiv.ulift.trans $ f.trans equiv.ulift.symm⟩⟩

/-- A variant of `cardinal.lift_mk_eq` with specialized universes.
Because Lean often can not realize it should use this specialization itself,
we provide this statement separately so you don't have to solve the specialization problem either.
-/
theorem lift_mk_eq' {α : Type u} {β : Type v} :
  lift.{v} (#α) = lift.{u} (#β) ↔ nonempty (α ≃ β) :=
lift_mk_eq.{u v 0}

@[simp] theorem lift_le {a b : cardinal} : lift a ≤ lift b ↔ a ≤ b :=
induction_on₂ a b $ λ α β, by { rw ← lift_umax, exact lift_mk_le }

/-- `cardinal.lift` as an `order_embedding`. -/
@[simps { fully_applied := ff }] def lift_order_embedding : cardinal.{v} ↪o cardinal.{max v u} :=
order_embedding.of_map_le_iff lift (λ _ _, lift_le)

theorem lift_injective : injective lift.{u v} := lift_order_embedding.injective

@[simp] theorem lift_inj {a b : cardinal} : lift a = lift b ↔ a = b :=
lift_injective.eq_iff

@[simp] theorem lift_lt {a b : cardinal} : lift a < lift b ↔ a < b :=
lift_order_embedding.lt_iff_lt

instance : has_zero cardinal.{u} := ⟨#pempty⟩

instance : inhabited cardinal.{u} := ⟨0⟩

lemma mk_eq_zero (α : Type u) [is_empty α] : #α = 0 :=
(equiv.equiv_pempty α).cardinal_eq

@[simp] theorem lift_zero : lift 0 = 0 := mk_congr (equiv.equiv_pempty _)

@[simp] theorem lift_eq_zero {a : cardinal.{v}} : lift.{u} a = 0 ↔ a = 0 :=
lift_injective.eq_iff' lift_zero

lemma mk_eq_zero_iff {α : Type u} : #α = 0 ↔ is_empty α :=
⟨λ e, let ⟨h⟩ := quotient.exact e in h.is_empty, @mk_eq_zero α⟩

theorem mk_ne_zero_iff {α : Type u} : #α ≠ 0 ↔ nonempty α :=
(not_iff_not.2 mk_eq_zero_iff).trans not_is_empty_iff

@[simp] lemma mk_ne_zero (α : Type u) [nonempty α] : #α ≠ 0 := mk_ne_zero_iff.2 ‹_›

instance : has_one cardinal.{u} := ⟨⟦punit⟧⟩

instance : nontrivial cardinal.{u} := ⟨⟨1, 0, mk_ne_zero _⟩⟩

lemma mk_eq_one (α : Type u) [unique α] : #α = 1 :=
mk_congr equiv_punit_of_unique

theorem le_one_iff_subsingleton {α : Type u} : #α ≤ 1 ↔ subsingleton α :=
⟨λ ⟨f⟩, ⟨λ a b, f.injective (subsingleton.elim _ _)⟩,
 λ ⟨h⟩, ⟨⟨λ a, punit.star, λ a b _, h _ _⟩⟩⟩

instance : has_add cardinal.{u} := ⟨map₂ sum $ λ α β γ δ, equiv.sum_congr⟩

theorem add_def (α β : Type u) : #α + #β = #(α ⊕ β) := rfl

@[simp] lemma mk_sum (α : Type u) (β : Type v) :
  #(α ⊕ β) = lift.{v u} (#α) + lift.{u v} (#β) :=
mk_congr ((equiv.ulift).symm.sum_congr (equiv.ulift).symm)

@[simp] theorem mk_option {α : Type u} : #(option α) = #α + 1 :=
(equiv.option_equiv_sum_punit α).cardinal_eq

@[simp] lemma mk_psum (α : Type u) (β : Type v) : #(psum α β) = lift.{v} (#α) + lift.{u} (#β) :=
(mk_congr (equiv.psum_equiv_sum α β)).trans (mk_sum α β)

@[simp] lemma mk_fintype (α : Type u) [fintype α] : #α = fintype.card α :=
begin
  refine fintype.induction_empty_option' _ _ _ α,
  { introsI α β h e hα, letI := fintype.of_equiv β e.symm,
    rwa [mk_congr e, fintype.card_congr e] at hα },
  { refl },
  { introsI α h hα, simp [hα] }
end

instance : has_mul cardinal.{u} := ⟨map₂ prod $ λ α β γ δ, equiv.prod_congr⟩

theorem mul_def (α β : Type u) : #α * #β = #(α × β) := rfl

@[simp] lemma mk_prod (α : Type u) (β : Type v) :
  #(α × β) = lift.{v u} (#α) * lift.{u v} (#β) :=
mk_congr (equiv.ulift.symm.prod_congr (equiv.ulift).symm)

protected theorem add_comm (a b : cardinal.{u}) : a + b = b + a :=
induction_on₂ a b $ λ α β, mk_congr (equiv.sum_comm α β)

protected theorem mul_comm (a b : cardinal.{u}) : a * b = b * a :=
induction_on₂ a b $ λ α β, mk_congr (equiv.prod_comm α β)

protected theorem zero_add (a : cardinal.{u}) : 0 + a = a :=
induction_on a $ λ α, mk_congr (equiv.empty_sum pempty α)

protected theorem zero_mul (a : cardinal.{u}) : 0 * a = 0 :=
induction_on a $ λ α, mk_congr (equiv.pempty_prod α)

protected theorem one_mul (a : cardinal.{u}) : 1 * a = a :=
induction_on a $ λ α, mk_congr (equiv.punit_prod α)

protected theorem left_distrib (a b c : cardinal.{u}) : a * (b + c) = a * b + a * c :=
induction_on₃ a b c $ λ α β γ, mk_congr (equiv.prod_sum_distrib α β γ)

protected theorem eq_zero_or_eq_zero_of_mul_eq_zero {a b : cardinal.{u}} :
  a * b = 0 → a = 0 ∨ b = 0 :=
begin
  induction a using cardinal.induction_on with α,
  induction b using cardinal.induction_on with β,
  simp only [mul_def, mk_eq_zero_iff, is_empty_prod],
  exact id
end

/-- The cardinal exponential. `#α ^ #β` is the cardinal of `β → α`. -/
protected def power (a b : cardinal.{u}) : cardinal.{u} :=
map₂ (λ α β : Type u, β → α) (λ α β γ δ e₁ e₂, e₂.arrow_congr e₁) a b

instance : has_pow cardinal cardinal := ⟨cardinal.power⟩
local infixr ^ := @has_pow.pow cardinal cardinal cardinal.has_pow
local infixr ` ^ℕ `:80 := @has_pow.pow cardinal ℕ monoid.has_pow

theorem power_def (α β) : #α ^ #β = #(β → α) := rfl

theorem mk_arrow (α : Type u) (β : Type v) : #(α → β) = lift.{u} (#β) ^ lift.{v} (#α) :=
mk_congr (equiv.ulift.symm.arrow_congr equiv.ulift.symm)

@[simp] theorem lift_power (a b) : lift (a ^ b) = lift a ^ lift b :=
induction_on₂ a b $ λ α β,
mk_congr (equiv.ulift.trans (equiv.ulift.arrow_congr equiv.ulift).symm)

@[simp] theorem power_zero {a : cardinal} : a ^ 0 = 1 :=
induction_on a $ assume α, (equiv.pempty_arrow_equiv_punit α).cardinal_eq

@[simp] theorem power_one {a : cardinal} : a ^ 1 = a :=
induction_on a $ assume α, (equiv.punit_arrow_equiv α).cardinal_eq

theorem power_add {a b c : cardinal} : a ^ (b + c) = a ^ b * a ^ c :=
induction_on₃ a b c $ assume α β γ, (equiv.sum_arrow_equiv_prod_arrow β γ α).cardinal_eq

instance : comm_semiring cardinal.{u} :=
{ zero          := 0,
  one           := 1,
  add           := (+),
  mul           := (*),
  zero_add      := cardinal.zero_add,
  add_zero      := assume a, by rw [cardinal.add_comm a 0, cardinal.zero_add a],
  add_assoc     := λa b c, induction_on₃ a b c $ assume α β γ, mk_congr (equiv.sum_assoc α β γ),
  add_comm      := cardinal.add_comm,
  zero_mul      := cardinal.zero_mul,
  mul_zero      := assume a, by rw [cardinal.mul_comm a 0, cardinal.zero_mul a],
  one_mul       := cardinal.one_mul,
  mul_one       := assume a, by rw [cardinal.mul_comm a 1, cardinal.one_mul a],
  mul_assoc     := λa b c, induction_on₃ a b c $ assume α β γ, mk_congr (equiv.prod_assoc α β γ),
  mul_comm      := cardinal.mul_comm,
  left_distrib  := cardinal.left_distrib,
  right_distrib := assume a b c, by rw [cardinal.mul_comm (a + b) c, cardinal.left_distrib c a b,
    cardinal.mul_comm c a, cardinal.mul_comm c b],
  npow          := λ n c, c ^ n,
  npow_zero'    := @power_zero,
  npow_succ'    := λ n c, by rw [nat.cast_succ, power_add, power_one, cardinal.mul_comm] }

@[simp] theorem one_power {a : cardinal} : 1 ^ a = 1 :=
induction_on a $ assume α, (equiv.arrow_punit_equiv_punit α).cardinal_eq

@[simp] theorem mk_bool : #bool = 2 := by simp

@[simp] theorem mk_Prop : #(Prop) = 2 := by simp

@[simp] theorem zero_power {a : cardinal} : a ≠ 0 → 0 ^ a = 0 :=
induction_on a $ assume α heq, mk_eq_zero_iff.2 $ is_empty_pi.2 $
let ⟨a⟩ := mk_ne_zero_iff.1 heq in ⟨a, pempty.is_empty⟩

theorem power_ne_zero {a : cardinal} (b) : a ≠ 0 → a ^ b ≠ 0 :=
induction_on₂ a b $ λ α β h,
let ⟨a⟩ := mk_ne_zero_iff.1 h in mk_ne_zero_iff.2 ⟨λ _, a⟩

theorem mul_power {a b c : cardinal} : (a * b) ^ c = a ^ c * b ^ c :=
induction_on₃ a b c $ assume α β γ, (equiv.arrow_prod_equiv_prod_arrow α β γ).cardinal_eq

theorem power_mul {a b c : cardinal} : a ^ (b * c) = (a ^ b) ^ c :=
by rw [mul_comm b c];
from (induction_on₃ a b c $ assume α β γ, mk_congr (equiv.curry γ β α))

@[simp] lemma pow_cast_right (κ : cardinal.{u}) (n : ℕ) :
  (κ ^ (↑n : cardinal.{u})) = κ ^ℕ n :=
rfl

@[simp] theorem lift_one : lift 1 = 1 :=
mk_congr (equiv.ulift.trans equiv.punit_equiv_punit)

@[simp] theorem lift_add (a b) : lift (a + b) = lift a + lift b :=
induction_on₂ a b $ λ α β,
mk_congr (equiv.ulift.trans (equiv.sum_congr equiv.ulift equiv.ulift).symm)

@[simp] theorem lift_mul (a b) : lift (a * b) = lift a * lift b :=
induction_on₂ a b $ λ α β,
mk_congr (equiv.ulift.trans (equiv.prod_congr equiv.ulift equiv.ulift).symm)

@[simp] theorem lift_bit0 (a : cardinal) : lift (bit0 a) = bit0 (lift a) :=
lift_add a a

@[simp] theorem lift_bit1 (a : cardinal) : lift (bit1 a) = bit1 (lift a) :=
by simp [bit1]

theorem lift_two : lift.{u v} 2 = 2 := by simp

@[simp] theorem mk_set {α : Type u} : #(set α) = 2 ^ #α := by simp [set, mk_arrow]

theorem lift_two_power (a) : lift (2 ^ a) = 2 ^ lift a := by simp

section order_properties
open sum

protected theorem zero_le : ∀(a : cardinal), 0 ≤ a :=
by rintro ⟨α⟩; exact ⟨embedding.of_is_empty⟩

protected theorem add_le_add : ∀{a b c d : cardinal}, a ≤ b → c ≤ d → a + c ≤ b + d :=
by rintros ⟨α⟩ ⟨β⟩ ⟨γ⟩ ⟨δ⟩ ⟨e₁⟩ ⟨e₂⟩; exact ⟨e₁.sum_map e₂⟩

protected theorem add_le_add_left (a) {b c : cardinal} : b ≤ c → a + b ≤ a + c :=
cardinal.add_le_add le_rfl

protected theorem le_iff_exists_add {a b : cardinal} : a ≤ b ↔ ∃ c, b = a + c :=
⟨induction_on₂ a b $ λ α β ⟨⟨f, hf⟩⟩,
  have (α ⊕ ((range f)ᶜ : set β)) ≃ β, from
    (equiv.sum_congr (equiv.of_injective f hf) (equiv.refl _)).trans $
    (equiv.set.sum_compl (range f)),
  ⟨#↥(range f)ᶜ, mk_congr this.symm⟩,
 λ ⟨c, e⟩, add_zero a ▸ e.symm ▸ cardinal.add_le_add_left _ (cardinal.zero_le _)⟩

instance : order_bot cardinal.{u} :=
{ bot := 0, bot_le := cardinal.zero_le }

instance : canonically_ordered_comm_semiring cardinal.{u} :=
{ add_le_add_left       := λ a b h c, cardinal.add_le_add_left _ h,
  le_iff_exists_add     := @cardinal.le_iff_exists_add,
  eq_zero_or_eq_zero_of_mul_eq_zero := @cardinal.eq_zero_or_eq_zero_of_mul_eq_zero,
  ..cardinal.order_bot,
  ..cardinal.comm_semiring, ..cardinal.partial_order }

@[simp] theorem zero_lt_one : (0 : cardinal) < 1 :=
lt_of_le_of_ne (zero_le _) zero_ne_one

lemma zero_power_le (c : cardinal.{u}) : (0 : cardinal.{u}) ^ c ≤ 1 :=
by { by_cases h : c = 0, rw [h, power_zero], rw [zero_power h], apply zero_le }

theorem power_le_power_left : ∀ {a b c : cardinal}, a ≠ 0 → b ≤ c → a ^ b ≤ a ^ c :=
by rintros ⟨α⟩ ⟨β⟩ ⟨γ⟩ hα ⟨e⟩; exact
  let ⟨a⟩ := mk_ne_zero_iff.1 hα in
  ⟨@embedding.arrow_congr_left _ _ _ ⟨a⟩ e⟩

theorem self_le_power (a : cardinal) {b : cardinal} (hb : 1 ≤ b) : a ≤ a ^ b :=
begin
  rcases eq_or_ne a 0 with rfl|ha,
  { exact zero_le _ },
  { convert power_le_power_left ha hb, exact power_one.symm }
end

/-- **Cantor's theorem** -/
theorem cantor (a : cardinal.{u}) : a < 2 ^ a :=
begin
  induction a using cardinal.induction_on with α,
  rw [← mk_set],
  refine ⟨⟨⟨singleton, λ a b, singleton_eq_singleton_iff.1⟩⟩, _⟩,
  rintro ⟨⟨f, hf⟩⟩,
  exact cantor_injective f hf
end

instance : no_max_order cardinal.{u} :=
{ exists_gt := λ a, ⟨_, cantor a⟩, ..cardinal.partial_order }

instance : linear_order cardinal.{u} :=
{ le_total    := by rintros ⟨α⟩ ⟨β⟩; exact embedding.total,
  decidable_le := classical.dec_rel _,
  .. cardinal.partial_order }

instance : canonically_linear_ordered_add_monoid cardinal.{u} :=
{ .. (infer_instance : canonically_ordered_add_monoid cardinal.{u}),
  .. cardinal.linear_order }

-- short-circuit type class inference
instance : distrib_lattice cardinal.{u} := by apply_instance

theorem one_lt_iff_nontrivial {α : Type u} : 1 < #α ↔ nontrivial α :=
by rw [← not_le, le_one_iff_subsingleton, ← not_nontrivial_iff_subsingleton, not_not]

theorem power_le_max_power_one {a b c : cardinal} (h : b ≤ c) : a ^ b ≤ max (a ^ c) 1 :=
begin
  by_cases ha : a = 0,
  simp [ha, zero_power_le],
  exact le_trans (power_le_power_left ha h) (le_max_left _ _)
end

theorem power_le_power_right {a b c : cardinal} : a ≤ b → a ^ c ≤ b ^ c :=
induction_on₃ a b c $ assume α β γ ⟨e⟩, ⟨embedding.arrow_congr_right e⟩

end order_properties

/-- The minimum cardinal in a family of cardinals (the existence
  of which is provided by `min_injective`). -/
protected def min {ι} (I : nonempty ι) (f : ι → cardinal) : cardinal :=
f $ classical.some $ @embedding.min_injective _ (λ i, (f i).out) I

theorem min_eq {ι} (I) (f : ι → cardinal) : ∃ i, cardinal.min I f = f i :=
⟨_, rfl⟩

theorem min_le {ι I} (f : ι → cardinal) (i) : cardinal.min I f ≤ f i :=
by rw [← mk_out (cardinal.min I f), ← mk_out (f i)]; exact
let ⟨g⟩ := classical.some_spec
  (@embedding.min_injective _ (λ i, (f i).out) I) in
⟨g i⟩

theorem le_min {ι I} {f : ι → cardinal} {a} : a ≤ cardinal.min I f ↔ ∀ i, a ≤ f i :=
⟨λ h i, le_trans h (min_le _ _),
 λ h, let ⟨i, e⟩ := min_eq I f in e.symm ▸ h i⟩

protected theorem wf : @well_founded cardinal.{u} (<) :=
⟨λ a, classical.by_contradiction $ λ h,
  let ι := {c :cardinal // ¬ acc (<) c},
      f : ι → cardinal := subtype.val,
      ⟨⟨c, hc⟩, hi⟩ := @min_eq ι ⟨⟨_, h⟩⟩ f in
    hc (acc.intro _ (λ j ⟨_, h'⟩,
      classical.by_contradiction $ λ hj, h' $
      by have := min_le f ⟨j, hj⟩; rwa hi at this))⟩

instance has_wf : @has_well_founded cardinal.{u} := ⟨(<), cardinal.wf⟩

instance : conditionally_complete_linear_order_bot cardinal :=
cardinal.wf.conditionally_complete_linear_order_with_bot 0 $ le_antisymm (cardinal.zero_le _) $
  not_lt.1 (cardinal.wf.not_lt_min set.univ ⟨0, mem_univ _⟩ (mem_univ 0))

instance wo : @is_well_order cardinal.{u} (<) := ⟨cardinal.wf⟩

/-- The successor cardinal - the smallest cardinal greater than
  `c`. This is not the same as `c + 1` except in the case of finite `c`. -/
def succ (c : cardinal) : cardinal :=
<<<<<<< HEAD
@cardinal.min {c' // c < c'} ⟨⟨_, cantor _⟩⟩ subtype.val
=======
Inf {c' | c < c'}

theorem succ_nonempty (c : cardinal) : {c' : cardinal | c < c'}.nonempty :=
⟨_, cantor _⟩
>>>>>>> 9facd190

theorem lt_succ_self (c : cardinal) : c < succ c :=
Inf_mem (succ_nonempty c)

theorem succ_le {a b : cardinal} : succ a ≤ b ↔ a < b :=
⟨lt_of_lt_of_le (lt_succ_self _), λ h, cInf_le' h⟩

@[simp] theorem lt_succ {a b : cardinal} : a < succ b ↔ a ≤ b :=
by rw [← not_le, succ_le, not_lt]

theorem add_one_le_succ (c : cardinal.{u}) : c + 1 ≤ succ c :=
begin
  refine (le_cInf_iff'' (succ_nonempty c)).2 (λ b hlt, _),
  rcases ⟨b, c⟩ with ⟨⟨β⟩, ⟨γ⟩⟩,
  cases le_of_lt hlt with f,
  have : ¬ surjective f := λ hn, (not_le_of_lt hlt) (mk_le_of_surjective hn),
  simp only [surjective, not_forall] at this,
  rcases this with ⟨b, hb⟩,
  calc #γ + 1 = #(option γ) : mk_option.symm
          ... ≤ #β          : (f.option_elim b hb).cardinal_le
end

lemma succ_pos (c : cardinal) : 0 < succ c := by simp

lemma succ_ne_zero (c : cardinal) : succ c ≠ 0 := (succ_pos _).ne'

/-- The indexed sum of cardinals is the cardinality of the
  indexed disjoint union, i.e. sigma type. -/
def sum {ι} (f : ι → cardinal) : cardinal := mk Σ i, (f i).out

theorem le_sum {ι} (f : ι → cardinal) (i) : f i ≤ sum f :=
by rw ← quotient.out_eq (f i); exact
⟨⟨λ a, ⟨i, a⟩, λ a b h, eq_of_heq $ by injection h⟩⟩

@[simp] theorem mk_sigma {ι} (f : ι → Type*) : #(Σ i, f i) = sum (λ i, #(f i)) :=
mk_congr $ equiv.sigma_congr_right $ λ i, out_mk_equiv.symm

@[simp] theorem sum_const (ι : Type u) (a : cardinal.{v}) :
  sum (λ i : ι, a) = lift.{v} (#ι) * lift.{u} a :=
induction_on a $ λ α, mk_congr $
  calc (Σ i : ι, quotient.out (#α)) ≃ ι × quotient.out (#α) : equiv.sigma_equiv_prod _ _
  ... ≃ ulift ι × ulift α : equiv.ulift.symm.prod_congr (out_mk_equiv.trans equiv.ulift.symm)

theorem sum_const' (ι : Type u) (a : cardinal.{u}) : sum (λ _:ι, a) = #ι * a := by simp

theorem sum_le_sum {ι} (f g : ι → cardinal) (H : ∀ i, f i ≤ g i) : sum f ≤ sum g :=
⟨(embedding.refl _).sigma_map $ λ i, classical.choice $
  by have := H i; rwa [← quot.out_eq (f i), ← quot.out_eq (g i)] at this⟩

/-- The indexed supremum of cardinals is the smallest cardinal above
  everything in the family. -/
<<<<<<< HEAD
def sup {ι} (f : ι → cardinal) : cardinal :=
@cardinal.min {c // ∀ i, f i ≤ c} ⟨⟨sum f, le_sum f⟩⟩ (λ a, a.1)
=======
def sup {ι : Type u} (f : ι → cardinal.{max u v}) : cardinal :=
Inf {c | ∀ i, f i ≤ c}

theorem nonempty_sup {ι : Type u} (f : ι → cardinal.{max u v}) : {c | ∀ i, f i ≤ c}.nonempty :=
⟨_, le_sum f⟩
>>>>>>> 9facd190

theorem le_sup {ι} (f : ι → cardinal.{max u v}) (i) : f i ≤ sup f :=
le_cInf (nonempty_sup f) (λ b H, H i)

theorem sup_le {ι} {f : ι → cardinal} {a} : sup f ≤ a ↔ ∀ i, f i ≤ a :=
⟨λ h i, le_trans (le_sup _ _) h, λ h, cInf_le' h⟩

theorem sup_le_sup {ι} (f g : ι → cardinal) (H : ∀ i, f i ≤ g i) : sup f ≤ sup g :=
sup_le.2 $ λ i, le_trans (H i) (le_sup _ _)

theorem sup_le_sum {ι} (f : ι → cardinal) : sup f ≤ sum f :=
sup_le.2 $ le_sum _

theorem sum_le_sup {ι : Type u} (f : ι → cardinal.{u}) : sum f ≤ #ι * sup.{u u} f :=
by rw ← sum_const'; exact sum_le_sum _ _ (le_sup _)

<<<<<<< HEAD
theorem sum_le_sup_lift {ι : Type u} (f : ι → cardinal) : sum f ≤ (#ι).lift * sup.{u v} f :=
=======
theorem sum_le_sup_lift {ι : Type u} (f : ι → cardinal.{max u v}) :
  sum f ≤ (#ι).lift * sup.{u v} f :=
>>>>>>> 9facd190
begin
  rw [←(sup f).lift_id, ←lift_umax, lift_umax.{(max u v) u}, ←sum_const],
  exact sum_le_sum _ _ (le_sup _)
end

theorem sup_eq_zero {ι} {f : ι → cardinal} [is_empty ι] : sup f = 0 :=
by { rw [← nonpos_iff_eq_zero, sup_le], exact is_empty_elim }

/-- The indexed product of cardinals is the cardinality of the Pi type
  (dependent product). -/
def prod {ι : Type u} (f : ι → cardinal) : cardinal := #(Π i, (f i).out)

@[simp] theorem mk_pi {ι : Type u} (α : ι → Type v) : #(Π i, α i) = prod (λ i, #(α i)) :=
mk_congr $ equiv.Pi_congr_right $ λ i, out_mk_equiv.symm

@[simp] theorem prod_const (ι : Type u) (a : cardinal.{v}) :
  prod (λ i : ι, a) = lift.{u} a ^ lift.{v} (#ι) :=
induction_on a $ λ α, mk_congr $ equiv.Pi_congr equiv.ulift.symm $
  λ i, out_mk_equiv.trans equiv.ulift.symm

theorem prod_const' (ι : Type u) (a : cardinal.{u}) : prod (λ _:ι, a) = a ^ #ι :=
induction_on a $ λ α, (mk_pi _).symm

theorem prod_le_prod {ι} (f g : ι → cardinal) (H : ∀ i, f i ≤ g i) : prod f ≤ prod g :=
⟨embedding.Pi_congr_right $ λ i, classical.choice $
  by have := H i; rwa [← mk_out (f i), ← mk_out (g i)] at this⟩

@[simp] theorem prod_eq_zero {ι} (f : ι → cardinal.{u}) : prod f = 0 ↔ ∃ i, f i = 0 :=
by { lift f to ι → Type u using λ _, trivial, simp only [mk_eq_zero_iff, ← mk_pi, is_empty_pi] }

theorem prod_ne_zero {ι} (f : ι → cardinal) : prod f ≠ 0 ↔ ∀ i, f i ≠ 0 :=
by simp [prod_eq_zero]

@[simp] theorem lift_prod {ι : Type u} (c : ι → cardinal.{v}) :
  lift.{w} (prod c) = prod (λ i, lift.{w} (c i)) :=
begin
  lift c to ι → Type v using λ _, trivial,
  simp only [← mk_pi, ← mk_ulift],
  exact mk_congr (equiv.ulift.trans $ equiv.Pi_congr_right $ λ i, equiv.ulift.symm)
end

@[simp] theorem lift_min {ι I} (f : ι → cardinal) :
  lift (cardinal.min I f) = cardinal.min I (lift ∘ f) :=
le_antisymm (le_min.2 $ λ a, lift_le.2 $ min_le _ a) $
let ⟨i, e⟩ := min_eq I (lift ∘ f) in
by rw e; exact lift_le.2 (le_min.2 $ λ j, lift_le.1 $
by have := min_le (lift ∘ f) j; rwa e at this)

theorem lift_down {a : cardinal.{u}} {b : cardinal.{max u v}} :
  b ≤ lift a → ∃ a', lift a' = b :=
induction_on₂ a b $ λ α β,
by rw [← lift_id (#β), ← lift_umax, ← lift_umax.{u v}, lift_mk_le]; exact
λ ⟨f⟩, ⟨#(set.range f), eq.symm $ lift_mk_eq.2
  ⟨embedding.equiv_of_surjective
    (embedding.cod_restrict _ f set.mem_range_self)
    $ λ ⟨a, ⟨b, e⟩⟩, ⟨b, subtype.eq e⟩⟩⟩

theorem le_lift_iff {a : cardinal.{u}} {b : cardinal.{max u v}} :
  b ≤ lift a ↔ ∃ a', lift a' = b ∧ a' ≤ a :=
⟨λ h, let ⟨a', e⟩ := lift_down h in ⟨a', e, lift_le.1 $ e.symm ▸ h⟩,
 λ ⟨a', e, h⟩, e ▸ lift_le.2 h⟩

theorem lt_lift_iff {a : cardinal.{u}} {b : cardinal.{max u v}} :
  b < lift a ↔ ∃ a', lift a' = b ∧ a' < a :=
⟨λ h, let ⟨a', e⟩ := lift_down (le_of_lt h) in
      ⟨a', e, lift_lt.1 $ e.symm ▸ h⟩,
 λ ⟨a', e, h⟩, e ▸ lift_lt.2 h⟩

@[simp] theorem lift_succ (a) : lift (succ a) = succ (lift a) :=
le_antisymm
  (le_of_not_gt $ λ h, begin
    rcases lt_lift_iff.1 h with ⟨b, e, h⟩,
    rw [lt_succ, ← lift_le, e] at h,
    exact not_lt_of_le h (lt_succ_self _)
  end)
  (succ_le.2 $ lift_lt.2 $ lt_succ_self _)

@[simp] theorem lift_max {a : cardinal.{u}} {b : cardinal.{v}} :
  lift.{(max v w)} a = lift.{(max u w)} b ↔ lift.{v} a = lift.{u} b :=
calc lift.{(max v w)} a = lift.{(max u w)} b
  ↔ lift.{w} (lift.{v} a) = lift.{w} (lift.{u} b) : by simp
  ... ↔ lift.{v} a = lift.{u} b : lift_inj

@[simp] theorem lift_min' {a b : cardinal} : lift (min a b) = min (lift a) (lift b) :=
begin
  cases le_total a b,
  { rw [min_eq_left h, min_eq_left (lift_le.2 h)] },
  { rw [min_eq_right h, min_eq_right (lift_le.2 h)] }
end

@[simp] theorem lift_max' {a b : cardinal} : lift (max a b) = max (lift a) (lift b) :=
begin
  cases le_total a b,
  { rw [max_eq_right h, max_eq_right (lift_le.2 h)] },
  { rw [max_eq_left h, max_eq_left (lift_le.2 h)] }
end

protected lemma le_sup_iff {ι : Type v} {f : ι → cardinal.{max v w}} {c : cardinal} :
  (c ≤ sup f) ↔ (∀ b, (∀ i, f i ≤ b) → c ≤ b) :=
⟨λ h b hb, le_trans h (sup_le.mpr hb), λ h, h _ $ λ i, le_sup f i⟩

/-- The lift of a supremum is the supremum of the lifts. -/
lemma lift_sup {ι : Type v} (f : ι → cardinal.{max v w}) :
  lift.{u} (sup.{v w} f) = sup.{v (max u w)} (λ i : ι, lift.{u} (f i)) :=
begin
  apply le_antisymm,
  { rw [cardinal.le_sup_iff], intros c hc, by_contra h,
    obtain ⟨d, rfl⟩ := cardinal.lift_down (not_le.mp h).le,
    simp only [lift_le, sup_le] at h hc,
    exact h hc },
  { simp only [cardinal.sup_le, lift_le, le_sup, implies_true_iff] }
end

/-- To prove that the lift of a supremum is bounded by some cardinal `t`,
it suffices to show that the lift of each cardinal is bounded by `t`. -/
lemma lift_sup_le {ι : Type v} (f : ι → cardinal.{max v w})
  (t : cardinal.{max u v w}) (w : ∀ i, lift.{u} (f i) ≤ t) :
  lift.{u} (sup f) ≤ t :=
by { rw lift_sup, exact sup_le.mpr w, }

@[simp] lemma lift_sup_le_iff {ι : Type v} (f : ι → cardinal.{max v w}) (t : cardinal.{max u v w}) :
  lift.{u} (sup f) ≤ t ↔ ∀ i, lift.{u} (f i) ≤ t :=
⟨λ h i, (lift_le.mpr (le_sup f i)).trans h,
 λ h, lift_sup_le f t h⟩

universes v' w'

/--
To prove an inequality between the lifts to a common universe of two different supremums,
it suffices to show that the lift of each cardinal from the smaller supremum
if bounded by the lift of some cardinal from the larger supremum.
-/
lemma lift_sup_le_lift_sup
  {ι : Type v} {ι' : Type v'} (f : ι → cardinal.{max v w}) (f' : ι' → cardinal.{max v' w'})
  (g : ι → ι') (h : ∀ i, lift.{(max v' w')} (f i) ≤ lift.{(max v w)} (f' (g i))) :
  lift.{(max v' w')} (sup f) ≤ lift.{(max v w)} (sup f') :=
begin
  apply lift_sup_le.{(max v' w')} f,
  intro i,
  apply le_trans (h i),
  simp only [lift_le],
  apply le_sup,
end

/-- A variant of `lift_sup_le_lift_sup` with universes specialized via `w = v` and `w' = v'`.
This is sometimes necessary to avoid universe unification issues. -/
lemma lift_sup_le_lift_sup'
  {ι : Type v} {ι' : Type v'} (f : ι → cardinal.{v}) (f' : ι' → cardinal.{v'})
  (g : ι → ι') (h : ∀ i, lift.{v'} (f i) ≤ lift.{v} (f' (g i))) :
  lift.{v'} (sup.{v v} f) ≤ lift.{v} (sup.{v' v'} f') :=
lift_sup_le_lift_sup f f' g h

/-- `ω` is the smallest infinite cardinal, also known as ℵ₀. -/
def omega : cardinal.{u} := lift (#ℕ)

localized "notation `ω` := cardinal.omega" in cardinal

lemma mk_nat : #ℕ = ω := (lift_id _).symm

theorem omega_ne_zero : ω ≠ 0 := mk_ne_zero _

theorem omega_pos : 0 < ω :=
pos_iff_ne_zero.2 omega_ne_zero

@[simp] theorem lift_omega : lift ω = ω := lift_lift _

@[simp] theorem omega_le_lift {c : cardinal.{u}} : ω ≤ lift.{v} c ↔ ω ≤ c :=
by rw [← lift_omega, lift_le]

@[simp] theorem lift_le_omega {c : cardinal.{u}} : lift.{v} c ≤ ω ↔ c ≤ ω :=
by rw [← lift_omega, lift_le]

/-! ### Properties about the cast from `ℕ` -/

@[simp] theorem mk_fin (n : ℕ) : #(fin n) = n := by simp

@[simp] theorem lift_nat_cast (n : ℕ) : lift.{u} (n : cardinal.{v}) = n :=
by induction n; simp *

@[simp] lemma lift_eq_nat_iff {a : cardinal.{u}} {n : ℕ} : lift.{v} a = n ↔ a = n :=
lift_injective.eq_iff' (lift_nat_cast n)

@[simp] lemma nat_eq_lift_iff {n : ℕ} {a : cardinal.{u}} :
  (n : cardinal) = lift.{v} a ↔ (n : cardinal) = a :=
by rw [← lift_nat_cast.{v} n, lift_inj]

theorem lift_mk_fin (n : ℕ) : lift (#(fin n)) = n := by simp

lemma mk_finset {α : Type u} {s : finset α} : #s = ↑(finset.card s) := by simp

theorem card_le_of_finset {α} (s : finset α) :
  (s.card : cardinal) ≤ #α :=
begin
  rw (_ : (s.card : cardinal) = #s),
  { exact ⟨function.embedding.subtype _⟩ },
  rw [cardinal.mk_fintype, fintype.card_coe]
end

@[simp, norm_cast] theorem nat_cast_pow {m n : ℕ} : (↑(pow m n) : cardinal) = m ^ n :=
by induction n; simp [pow_succ', power_add, *]

@[simp, norm_cast] theorem nat_cast_le {m n : ℕ} : (m : cardinal) ≤ n ↔ m ≤ n :=
by rw [← lift_mk_fin, ← lift_mk_fin, lift_le]; exact
⟨λ ⟨⟨f, hf⟩⟩, by simpa only [fintype.card_fin] using fintype.card_le_of_injective f hf,
  λ h, ⟨(fin.cast_le h).to_embedding⟩⟩

@[simp, norm_cast] theorem nat_cast_lt {m n : ℕ} : (m : cardinal) < n ↔ m < n :=
by simp [lt_iff_le_not_le, -not_le]

instance : char_zero cardinal := ⟨strict_mono.injective $ λ m n, nat_cast_lt.2⟩

theorem nat_cast_inj {m n : ℕ} : (m : cardinal) = n ↔ m = n := nat.cast_inj

lemma nat_cast_injective : injective (coe : ℕ → cardinal) :=
nat.cast_injective

@[simp, norm_cast, priority 900] theorem nat_succ (n : ℕ) : (n.succ : cardinal) = succ n :=
le_antisymm (add_one_le_succ _) (succ_le.2 $ nat_cast_lt.2 $ nat.lt_succ_self _)

@[simp] theorem succ_zero : succ 0 = 1 :=
by norm_cast

theorem card_le_of {α : Type u} {n : ℕ} (H : ∀ s : finset α, s.card ≤ n) :
  # α ≤ n :=
begin
  refine lt_succ.1 (lt_of_not_ge $ λ hn, _),
  rw [← cardinal.nat_succ, ← cardinal.lift_mk_fin n.succ] at hn,
  cases hn with f,
  refine not_lt_of_le (H $ finset.univ.map f) _,
  rw [finset.card_map, ← fintype.card, fintype.card_ulift, fintype.card_fin],
  exact n.lt_succ_self
end

theorem cantor' (a) {b : cardinal} (hb : 1 < b) : a < b ^ a :=
by rw [← succ_le, (by norm_cast : succ 1 = 2)] at hb;
   exact lt_of_lt_of_le (cantor _) (power_le_power_right hb)

theorem one_le_iff_pos {c : cardinal} : 1 ≤ c ↔ 0 < c :=
by rw [← succ_zero, succ_le]

theorem one_le_iff_ne_zero {c : cardinal} : 1 ≤ c ↔ c ≠ 0 :=
by rw [one_le_iff_pos, pos_iff_ne_zero]

theorem nat_lt_omega (n : ℕ) : (n : cardinal.{u}) < ω :=
succ_le.1 $ by rw [← nat_succ, ← lift_mk_fin, omega, lift_mk_le.{0 0 u}]; exact
⟨⟨coe, λ a b, fin.ext⟩⟩

@[simp] theorem one_lt_omega : 1 < ω :=
by simpa using nat_lt_omega 1

theorem lt_omega {c : cardinal.{u}} : c < ω ↔ ∃ n : ℕ, c = n :=
⟨λ h, begin
  rcases lt_lift_iff.1 h with ⟨c, rfl, h'⟩,
  rcases le_mk_iff_exists_set.1 h'.1 with ⟨S, rfl⟩,
  suffices : finite S,
  { lift S to finset ℕ using this,
    simp },
  contrapose! h',
  haveI := infinite.to_subtype h',
  exact ⟨infinite.nat_embedding S⟩
end, λ ⟨n, e⟩, e.symm ▸ nat_lt_omega _⟩

theorem omega_le {c : cardinal.{u}} : ω ≤ c ↔ ∀ n : ℕ, (n:cardinal) ≤ c :=
⟨λ h n, le_trans (le_of_lt (nat_lt_omega _)) h,
 λ h, le_of_not_lt $ λ hn, begin
  rcases lt_omega.1 hn with ⟨n, rfl⟩,
  exact not_le_of_lt (nat.lt_succ_self _) (nat_cast_le.1 (h (n+1)))
end⟩

theorem lt_omega_iff_fintype {α : Type u} : #α < ω ↔ nonempty (fintype α) :=
lt_omega.trans ⟨λ ⟨n, e⟩, begin
  rw [← lift_mk_fin n] at e,
  cases quotient.exact e with f,
  exact ⟨fintype.of_equiv _ f.symm⟩
end, λ ⟨_⟩, by exactI ⟨_, mk_fintype _⟩⟩

theorem lt_omega_iff_finite {α} {S : set α} : #S < ω ↔ finite S :=
lt_omega_iff_fintype.trans finite_def.symm

instance can_lift_cardinal_nat : can_lift cardinal ℕ :=
⟨ coe, λ x, x < ω, λ x hx, let ⟨n, hn⟩ := lt_omega.mp hx in ⟨n, hn.symm⟩⟩

theorem add_lt_omega {a b : cardinal} (ha : a < ω) (hb : b < ω) : a + b < ω :=
match a, b, lt_omega.1 ha, lt_omega.1 hb with
| _, _, ⟨m, rfl⟩, ⟨n, rfl⟩ := by rw [← nat.cast_add]; apply nat_lt_omega
end

lemma add_lt_omega_iff {a b : cardinal} : a + b < ω ↔ a < ω ∧ b < ω :=
⟨λ h, ⟨lt_of_le_of_lt (self_le_add_right _ _) h, lt_of_le_of_lt (self_le_add_left _ _) h⟩,
  λ⟨h1, h2⟩, add_lt_omega h1 h2⟩

lemma omega_le_add_iff {a b : cardinal} : ω ≤ a + b ↔ ω ≤ a ∨ ω ≤ b :=
by simp only [← not_lt, add_lt_omega_iff, not_and_distrib]

theorem mul_lt_omega {a b : cardinal} (ha : a < ω) (hb : b < ω) : a * b < ω :=
match a, b, lt_omega.1 ha, lt_omega.1 hb with
| _, _, ⟨m, rfl⟩, ⟨n, rfl⟩ := by rw [← nat.cast_mul]; apply nat_lt_omega
end

lemma mul_lt_omega_iff {a b : cardinal} : a * b < ω ↔ a = 0 ∨ b = 0 ∨ a < ω ∧ b < ω :=
begin
  split,
  { intro h, by_cases ha : a = 0, { left, exact ha },
    right, by_cases hb : b = 0, { left, exact hb },
    right, rw [← ne, ← one_le_iff_ne_zero] at ha hb, split,
    { rw [← mul_one a],
      refine lt_of_le_of_lt (mul_le_mul' (le_refl a) hb) h },
    { rw [← one_mul b],
      refine lt_of_le_of_lt (mul_le_mul' ha (le_refl b)) h }},
  rintro (rfl|rfl|⟨ha,hb⟩); simp only [*, mul_lt_omega, omega_pos, zero_mul, mul_zero]
end

lemma omega_le_mul_iff {a b : cardinal} : ω ≤ a * b ↔ a ≠ 0 ∧ b ≠ 0 ∧ (ω ≤ a ∨ ω ≤ b) :=
let h := (@mul_lt_omega_iff a b).not in
by rwa [not_lt, not_or_distrib, not_or_distrib, not_and_distrib, not_lt, not_lt] at h

lemma mul_lt_omega_iff_of_ne_zero {a b : cardinal} (ha : a ≠ 0) (hb : b ≠ 0) :
  a * b < ω ↔ a < ω ∧ b < ω :=
by simp [mul_lt_omega_iff, ha, hb]

theorem power_lt_omega {a b : cardinal} (ha : a < ω) (hb : b < ω) : a ^ b < ω :=
match a, b, lt_omega.1 ha, lt_omega.1 hb with
| _, _, ⟨m, rfl⟩, ⟨n, rfl⟩ := by rw [← nat_cast_pow]; apply nat_lt_omega
end

lemma eq_one_iff_unique {α : Type*} :
  #α = 1 ↔ subsingleton α ∧ nonempty α :=
calc #α = 1 ↔ #α ≤ 1 ∧ ¬#α < 1 : eq_iff_le_not_lt
        ... ↔ subsingleton α ∧ nonempty α :
begin
  apply and_congr le_one_iff_subsingleton,
  push_neg,
  rw [one_le_iff_ne_zero, mk_ne_zero_iff]
end

theorem infinite_iff {α : Type u} : infinite α ↔ ω ≤ #α :=
by rw [←not_lt, lt_omega_iff_fintype, not_nonempty_iff, is_empty_fintype]

@[simp] lemma omega_le_mk (α : Type u) [infinite α] : ω ≤ #α := infinite_iff.1 ‹_›

lemma encodable_iff {α : Type u} : nonempty (encodable α) ↔ #α ≤ ω :=
⟨λ ⟨h⟩, ⟨(@encodable.encode' α h).trans equiv.ulift.symm.to_embedding⟩,
  λ ⟨h⟩, ⟨encodable.of_inj _ (h.trans equiv.ulift.to_embedding).injective⟩⟩

@[simp] lemma mk_le_omega [encodable α] : #α ≤ ω := encodable_iff.1 ⟨‹_›⟩

lemma denumerable_iff {α : Type u} : nonempty (denumerable α) ↔ #α = ω :=
⟨λ ⟨h⟩, mk_congr ((@denumerable.eqv α h).trans equiv.ulift.symm),
 λ h, by { cases quotient.exact h with f, exact ⟨denumerable.mk' $ f.trans equiv.ulift⟩ }⟩

@[simp] lemma mk_denumerable (α : Type u) [denumerable α] : #α = ω :=
denumerable_iff.1 ⟨‹_›⟩

@[simp] lemma mk_set_le_omega (s : set α) : #s ≤ ω ↔ countable s :=
begin
  rw [countable_iff_exists_injective], split,
  { rintro ⟨f'⟩, cases embedding.trans f' equiv.ulift.to_embedding with f hf, exact ⟨f, hf⟩ },
  { rintro ⟨f, hf⟩, exact ⟨embedding.trans ⟨f, hf⟩ equiv.ulift.symm.to_embedding⟩ }
end

@[simp] lemma omega_add_omega : ω + ω = ω := mk_denumerable _

lemma omega_mul_omega : ω * ω = ω := mk_denumerable _

@[simp] lemma add_le_omega {c₁ c₂ : cardinal} : c₁ + c₂ ≤ ω ↔ c₁ ≤ ω ∧ c₂ ≤ ω :=
⟨λ h, ⟨le_self_add.trans h, le_add_self.trans h⟩, λ h, omega_add_omega ▸ add_le_add h.1 h.2⟩

/-- This function sends finite cardinals to the corresponding natural, and infinite cardinals
  to 0. -/
def to_nat : zero_hom cardinal ℕ :=
⟨λ c, if h : c < omega.{v} then classical.some (lt_omega.1 h) else 0,
  begin
    have h : 0 < ω := nat_lt_omega 0,
    rw [dif_pos h, ← cardinal.nat_cast_inj, ← classical.some_spec (lt_omega.1 h), nat.cast_zero],
  end⟩

lemma to_nat_apply_of_lt_omega {c : cardinal} (h : c < ω) :
  c.to_nat = classical.some (lt_omega.1 h) :=
dif_pos h

@[simp]
lemma to_nat_apply_of_omega_le {c : cardinal} (h : ω ≤ c) :
  c.to_nat = 0 :=
dif_neg (not_lt_of_le h)

@[simp]
lemma cast_to_nat_of_lt_omega {c : cardinal} (h : c < ω) :
  ↑c.to_nat = c :=
by rw [to_nat_apply_of_lt_omega h, ← classical.some_spec (lt_omega.1 h)]

@[simp]
lemma cast_to_nat_of_omega_le {c : cardinal} (h : ω ≤ c) :
  ↑c.to_nat = (0 : cardinal) :=
by rw [to_nat_apply_of_omega_le h, nat.cast_zero]

@[simp]
lemma to_nat_cast (n : ℕ) : cardinal.to_nat n = n :=
begin
  rw [to_nat_apply_of_lt_omega (nat_lt_omega n), ← nat_cast_inj],
  exact (classical.some_spec (lt_omega.1 (nat_lt_omega n))).symm,
end

/-- `to_nat` has a right-inverse: coercion. -/
lemma to_nat_right_inverse : function.right_inverse (coe : ℕ → cardinal) to_nat := to_nat_cast

lemma to_nat_surjective : surjective to_nat := to_nat_right_inverse.surjective

@[simp]
lemma mk_to_nat_of_infinite [h : infinite α] : (#α).to_nat = 0 :=
dif_neg (not_lt_of_le (infinite_iff.1 h))

lemma mk_to_nat_eq_card [fintype α] : (#α).to_nat = fintype.card α := by simp

@[simp]
lemma zero_to_nat : to_nat 0 = 0 :=
by rw [← to_nat_cast 0, nat.cast_zero]

@[simp]
lemma one_to_nat : to_nat 1 = 1 :=
by rw [← to_nat_cast 1, nat.cast_one]

@[simp] lemma to_nat_eq_one {c : cardinal} : to_nat c = 1 ↔ c = 1 :=
⟨λ h, (cast_to_nat_of_lt_omega (lt_of_not_ge (one_ne_zero ∘ h.symm.trans ∘
  to_nat_apply_of_omega_le))).symm.trans ((congr_arg coe h).trans nat.cast_one),
  λ h, (congr_arg to_nat h).trans one_to_nat⟩

lemma to_nat_eq_one_iff_unique {α : Type*} : (#α).to_nat = 1 ↔ subsingleton α ∧ nonempty α :=
to_nat_eq_one.trans eq_one_iff_unique

@[simp] lemma to_nat_lift (c : cardinal.{v}) : (lift.{u v} c).to_nat = c.to_nat :=
begin
  apply nat_cast_injective,
  cases lt_or_ge c ω with hc hc,
  { rw [cast_to_nat_of_lt_omega, ←lift_nat_cast, cast_to_nat_of_lt_omega hc],
    rwa [←lift_omega, lift_lt] },
  { rw [cast_to_nat_of_omega_le, ←lift_nat_cast, cast_to_nat_of_omega_le hc, lift_zero],
    rwa [←lift_omega, lift_le] },
end

lemma to_nat_congr {β : Type v} (e : α ≃ β) : (#α).to_nat = (#β).to_nat :=
by rw [←to_nat_lift, lift_mk_eq.mpr ⟨e⟩, to_nat_lift]

@[simp] lemma to_nat_mul (x y : cardinal) : (x * y).to_nat = x.to_nat * y.to_nat :=
begin
  by_cases hx1 : x = 0,
  { rw [comm_semiring.mul_comm, hx1, mul_zero, zero_to_nat, nat.zero_mul] },
  by_cases hy1 : y = 0,
  { rw [hy1, zero_to_nat, mul_zero, mul_zero, zero_to_nat] },
  refine nat_cast_injective (eq.trans _ (nat.cast_mul _ _).symm),
  cases lt_or_ge x ω with hx2 hx2,
  { cases lt_or_ge y ω with hy2 hy2,
    { rw [cast_to_nat_of_lt_omega, cast_to_nat_of_lt_omega hx2, cast_to_nat_of_lt_omega hy2],
      exact mul_lt_omega hx2 hy2 },
    { rw [cast_to_nat_of_omega_le hy2, mul_zero, cast_to_nat_of_omega_le],
      exact not_lt.mp (mt (mul_lt_omega_iff_of_ne_zero hx1 hy1).mp (λ h, not_lt.mpr hy2 h.2)) } },
  { rw [cast_to_nat_of_omega_le hx2, zero_mul, cast_to_nat_of_omega_le],
    exact not_lt.mp (mt (mul_lt_omega_iff_of_ne_zero hx1 hy1).mp (λ h, not_lt.mpr hx2 h.1)) },
end

@[simp] lemma to_nat_add_of_lt_omega {a : cardinal.{u}} {b : cardinal.{v}}
  (ha : a < ω) (hb : b < ω) : ((lift.{v u} a) + (lift.{u v} b)).to_nat = a.to_nat + b.to_nat :=
begin
  apply cardinal.nat_cast_injective,
  replace ha : (lift.{v u} a) < ω := by { rw [← lift_omega], exact lift_lt.2 ha },
  replace hb : (lift.{u v} b) < ω := by { rw [← lift_omega], exact lift_lt.2 hb },
  rw [nat.cast_add, ← to_nat_lift.{v u} a, ← to_nat_lift.{u v} b, cast_to_nat_of_lt_omega ha,
    cast_to_nat_of_lt_omega hb, cast_to_nat_of_lt_omega (add_lt_omega ha hb)]
end

/-- This function sends finite cardinals to the corresponding natural, and infinite cardinals
  to `⊤`. -/
def to_enat : cardinal →+ enat :=
{ to_fun := λ c, if c < omega.{v} then c.to_nat else ⊤,
  map_zero' := by simp [if_pos (lt_trans zero_lt_one one_lt_omega)],
  map_add' := λ x y, begin
    by_cases hx : x < ω,
    { obtain ⟨x0, rfl⟩ := lt_omega.1 hx,
      by_cases hy : y < ω,
      { obtain ⟨y0, rfl⟩ := lt_omega.1 hy,
        simp only [add_lt_omega hx hy, hx, hy, to_nat_cast, if_true],
        rw [← nat.cast_add, to_nat_cast, nat.cast_add] },
      { rw [if_neg hy, if_neg, enat.add_top],
        contrapose! hy,
        apply lt_of_le_of_lt le_add_self hy } },
    { rw [if_neg hx, if_neg, enat.top_add],
      contrapose! hx,
      apply lt_of_le_of_lt le_self_add hx },
  end }

@[simp]
lemma to_enat_apply_of_lt_omega {c : cardinal} (h : c < ω) :
  c.to_enat = c.to_nat :=
if_pos h

@[simp]
lemma to_enat_apply_of_omega_le {c : cardinal} (h : ω ≤ c) :
  c.to_enat = ⊤ :=
if_neg (not_lt_of_le h)

@[simp]
lemma to_enat_cast (n : ℕ) : cardinal.to_enat n = n :=
by rw [to_enat_apply_of_lt_omega (nat_lt_omega n), to_nat_cast]

@[simp]
lemma mk_to_enat_of_infinite [h : infinite α] : (#α).to_enat = ⊤ :=
to_enat_apply_of_omega_le (infinite_iff.1 h)

lemma to_enat_surjective : surjective to_enat :=
begin
  intro x,
  exact enat.cases_on x ⟨ω, to_enat_apply_of_omega_le (le_refl ω)⟩
    (λ n, ⟨n, to_enat_cast n⟩),
end

lemma mk_to_enat_eq_coe_card [fintype α] : (#α).to_enat = fintype.card α :=
by simp

lemma mk_int : #ℤ = ω := mk_denumerable ℤ

lemma mk_pnat : #ℕ+ = ω := mk_denumerable ℕ+

/-- **König's theorem** -/
theorem sum_lt_prod {ι} (f g : ι → cardinal) (H : ∀ i, f i < g i) : sum f < prod g :=
lt_of_not_ge $ λ ⟨F⟩, begin
  haveI : inhabited (Π (i : ι), (g i).out),
  { refine ⟨λ i, classical.choice $ mk_ne_zero_iff.1 _⟩,
    rw mk_out,
    exact (H i).ne_bot },
  let G := inv_fun F,
  have sG : surjective G := inv_fun_surjective F.2,
  choose C hc using show ∀ i, ∃ b, ∀ a, G ⟨i, a⟩ i ≠ b,
  { assume i,
    simp only [- not_exists, not_exists.symm, not_forall.symm],
    refine λ h, not_le_of_lt (H i) _,
    rw [← mk_out (f i), ← mk_out (g i)],
    exact ⟨embedding.of_surjective _ h⟩ },
  exact (let ⟨⟨i, a⟩, h⟩ := sG C in hc i a (congr_fun h _))
end

@[simp] theorem mk_empty : #empty = 0 := mk_eq_zero _

@[simp] theorem mk_pempty : #pempty = 0 := mk_eq_zero _

@[simp] theorem mk_punit : #punit = 1 := mk_eq_one punit

theorem mk_unit : #unit = 1 := mk_punit

@[simp] theorem mk_singleton {α : Type u} (x : α) : #({x} : set α) = 1 :=
mk_eq_one _

@[simp] theorem mk_plift_true : #(plift true) = 1 := mk_eq_one _
@[simp] theorem mk_plift_false : #(plift false) = 0 := mk_eq_zero _

@[simp] theorem mk_vector (α : Type u) (n : ℕ) : #(vector α n) = (#α) ^ℕ n :=
(mk_congr (equiv.vector_equiv_fin α n)).trans $ by simp

theorem mk_list_eq_sum_pow (α : Type u) : #(list α) = sum (λ n : ℕ, (#α) ^ℕ n) :=
calc #(list α) = #(Σ n, vector α n) : mk_congr (equiv.sigma_preimage_equiv list.length).symm
... = sum (λ n : ℕ, (#α) ^ℕ n) : by simp

theorem mk_quot_le {α : Type u} {r : α → α → Prop} : #(quot r) ≤ #α :=
mk_le_of_surjective quot.exists_rep

theorem mk_quotient_le {α : Type u} {s : setoid α} : #(quotient s) ≤ #α :=
mk_quot_le

theorem mk_subtype_le {α : Type u} (p : α → Prop) : #(subtype p) ≤ #α :=
⟨embedding.subtype p⟩

theorem mk_subtype_le_of_subset {α : Type u} {p q : α → Prop} (h : ∀ ⦃x⦄, p x → q x) :
  #(subtype p) ≤ #(subtype q) :=
⟨embedding.subtype_map (embedding.refl α) h⟩

@[simp] theorem mk_emptyc (α : Type u) : #(∅ : set α) = 0 := mk_eq_zero _

lemma mk_emptyc_iff {α : Type u} {s : set α} : #s = 0 ↔ s = ∅ :=
begin
  split,
  { intro h,
    rw mk_eq_zero_iff at h,
    exact eq_empty_iff_forall_not_mem.2 (λ x hx, h.elim' ⟨x, hx⟩) },
  { rintro rfl, exact mk_emptyc _ }
end

@[simp] theorem mk_univ {α : Type u} : #(@univ α) = #α :=
mk_congr (equiv.set.univ α)

theorem mk_image_le {α β : Type u} {f : α → β} {s : set α} : #(f '' s) ≤ #s :=
mk_le_of_surjective surjective_onto_image

theorem mk_image_le_lift {α : Type u} {β : Type v} {f : α → β} {s : set α} :
  lift.{u} (#(f '' s)) ≤ lift.{v} (#s) :=
lift_mk_le.{v u 0}.mpr ⟨embedding.of_surjective _ surjective_onto_image⟩

theorem mk_range_le {α β : Type u} {f : α → β} : #(range f) ≤ #α :=
mk_le_of_surjective surjective_onto_range

theorem mk_range_le_lift {α : Type u} {β : Type v} {f : α → β} :
  lift.{u} (#(range f)) ≤ lift.{v} (#α) :=
lift_mk_le.{v u 0}.mpr ⟨embedding.of_surjective _ surjective_onto_range⟩

lemma mk_range_eq (f : α → β) (h : injective f) : #(range f) = #α :=
mk_congr ((equiv.of_injective f h).symm)

lemma mk_range_eq_of_injective {α : Type u} {β : Type v} {f : α → β} (hf : injective f) :
  lift.{u} (#(range f)) = lift.{v} (#α) :=
lift_mk_eq'.mpr ⟨(equiv.of_injective f hf).symm⟩

lemma mk_range_eq_lift {α : Type u} {β : Type v} {f : α → β} (hf : injective f) :
  lift.{(max u w)} (# (range f)) = lift.{(max v w)} (# α) :=
lift_mk_eq.mpr ⟨(equiv.of_injective f hf).symm⟩

theorem mk_image_eq {α β : Type u} {f : α → β} {s : set α} (hf : injective f) :
  #(f '' s) = #s :=
mk_congr ((equiv.set.image f s hf).symm)

theorem mk_Union_le_sum_mk {α ι : Type u} {f : ι → set α} : #(⋃ i, f i) ≤ sum (λ i, #(f i)) :=
calc #(⋃ i, f i) ≤ #(Σ i, f i)        : mk_le_of_surjective (set.sigma_to_Union_surjective f)
              ... = sum (λ i, #(f i)) : mk_sigma _

theorem mk_Union_eq_sum_mk {α ι : Type u} {f : ι → set α} (h : ∀i j, i ≠ j → disjoint (f i) (f j)) :
  #(⋃ i, f i) = sum (λ i, #(f i)) :=
calc #(⋃ i, f i) = #(Σ i, f i)       : mk_congr (set.Union_eq_sigma_of_disjoint h)
              ... = sum (λi, #(f i)) : mk_sigma _

lemma mk_Union_le {α ι : Type u} (f : ι → set α) :
  #(⋃ i, f i) ≤ #ι * cardinal.sup.{u u} (λ i, #(f i)) :=
le_trans mk_Union_le_sum_mk (sum_le_sup _)

lemma mk_sUnion_le {α : Type u} (A : set (set α)) :
  #(⋃₀ A) ≤ #A * cardinal.sup.{u u} (λ s : A, #s) :=
by { rw [sUnion_eq_Union], apply mk_Union_le }

lemma mk_bUnion_le {ι α : Type u} (A : ι → set α) (s : set ι) :
  #(⋃(x ∈ s), A x) ≤ #s * cardinal.sup.{u u} (λ x : s, #(A x.1)) :=
by { rw [bUnion_eq_Union], apply mk_Union_le }

lemma finset_card_lt_omega (s : finset α) : #(↑s : set α) < ω :=
by { rw [lt_omega_iff_fintype], exact ⟨finset.subtype.fintype s⟩ }

theorem mk_eq_nat_iff_finset {α} {s : set α} {n : ℕ} :
  #s = n ↔ ∃ t : finset α, (t : set α) = s ∧ t.card = n :=
begin
  split,
  { intro h,
    lift s to finset α using lt_omega_iff_finite.1 (h.symm ▸ nat_lt_omega n),
    simpa using h },
  { rintro ⟨t, rfl, rfl⟩,
    exact mk_finset }
end

theorem mk_union_add_mk_inter {α : Type u} {S T : set α} :
  #(S ∪ T : set α) + #(S ∩ T : set α) = #S + #T :=
quot.sound ⟨equiv.set.union_sum_inter S T⟩

/-- The cardinality of a union is at most the sum of the cardinalities
of the two sets. -/
lemma mk_union_le {α : Type u} (S T : set α) : #(S ∪ T : set α) ≤ #S + #T :=
@mk_union_add_mk_inter α S T ▸ self_le_add_right (#(S ∪ T : set α)) (#(S ∩ T : set α))

theorem mk_union_of_disjoint {α : Type u} {S T : set α} (H : disjoint S T) :
  #(S ∪ T : set α) = #S + #T :=
quot.sound ⟨equiv.set.union H⟩

theorem mk_insert {α : Type u} {s : set α} {a : α} (h : a ∉ s) :
  #(insert a s : set α) = #s + 1 :=
by { rw [← union_singleton, mk_union_of_disjoint, mk_singleton], simpa }

lemma mk_sum_compl {α} (s : set α) : #s + #(sᶜ : set α) = #α :=
mk_congr (equiv.set.sum_compl s)

lemma mk_le_mk_of_subset {α} {s t : set α} (h : s ⊆ t) : #s ≤ #t :=
⟨set.embedding_of_subset s t h⟩

lemma mk_subtype_mono {p q : α → Prop} (h : ∀x, p x → q x) : #{x // p x} ≤ #{x // q x} :=
⟨embedding_of_subset _ _ h⟩

lemma mk_set_le (s : set α) : #s ≤ #α :=
mk_subtype_le s

lemma mk_union_le_omega {α} {P Q : set α} : #((P ∪ Q : set α)) ≤ ω ↔ #P ≤ ω ∧ #Q ≤ ω :=
by simp

lemma mk_image_eq_lift {α : Type u} {β : Type v} (f : α → β) (s : set α) (h : injective f) :
  lift.{u} (#(f '' s)) = lift.{v} (#s) :=
lift_mk_eq.{v u 0}.mpr ⟨(equiv.set.image f s h).symm⟩

lemma mk_image_eq_of_inj_on_lift {α : Type u} {β : Type v} (f : α → β) (s : set α)
  (h : inj_on f s) : lift.{u} (#(f '' s)) = lift.{v} (#s) :=
lift_mk_eq.{v u 0}.mpr ⟨(equiv.set.image_of_inj_on f s h).symm⟩

lemma mk_image_eq_of_inj_on {α β : Type u} (f : α → β) (s : set α) (h : inj_on f s) :
  #(f '' s) = #s :=
mk_congr ((equiv.set.image_of_inj_on f s h).symm)

lemma mk_subtype_of_equiv {α β : Type u} (p : β → Prop) (e : α ≃ β) :
  #{a : α // p (e a)} = #{b : β // p b} :=
mk_congr (equiv.subtype_equiv_of_subtype e)

lemma mk_sep (s : set α) (t : α → Prop) : #({ x ∈ s | t x } : set α) = #{ x : s | t x.1 } :=
mk_congr (equiv.set.sep s t)

lemma mk_preimage_of_injective_lift {α : Type u} {β : Type v} (f : α → β) (s : set β)
  (h : injective f) : lift.{v} (#(f ⁻¹' s)) ≤ lift.{u} (#s) :=
begin
  rw lift_mk_le.{u v 0}, use subtype.coind (λ x, f x.1) (λ x, x.2),
  apply subtype.coind_injective, exact h.comp subtype.val_injective
end

lemma mk_preimage_of_subset_range_lift {α : Type u} {β : Type v} (f : α → β) (s : set β)
  (h : s ⊆ range f) : lift.{u} (#s) ≤ lift.{v} (#(f ⁻¹' s)) :=
begin
  rw lift_mk_le.{v u 0},
  refine ⟨⟨_, _⟩⟩,
  { rintro ⟨y, hy⟩, rcases classical.subtype_of_exists (h hy) with ⟨x, rfl⟩, exact ⟨x, hy⟩ },
  rintro ⟨y, hy⟩ ⟨y', hy'⟩, dsimp,
  rcases classical.subtype_of_exists (h hy) with ⟨x, rfl⟩,
  rcases classical.subtype_of_exists (h hy') with ⟨x', rfl⟩,
  simp, intro hxx', rw hxx'
end

lemma mk_preimage_of_injective_of_subset_range_lift {β : Type v} (f : α → β) (s : set β)
  (h : injective f) (h2 : s ⊆ range f) : lift.{v} (#(f ⁻¹' s)) = lift.{u} (#s) :=
le_antisymm (mk_preimage_of_injective_lift f s h) (mk_preimage_of_subset_range_lift f s h2)

lemma mk_preimage_of_injective (f : α → β) (s : set β) (h : injective f) :
  #(f ⁻¹' s) ≤ #s :=
by { convert mk_preimage_of_injective_lift.{u u} f s h using 1; rw [lift_id] }

lemma mk_preimage_of_subset_range (f : α → β) (s : set β)
  (h : s ⊆ range f) : #s ≤ #(f ⁻¹' s) :=
by { convert mk_preimage_of_subset_range_lift.{u u} f s h using 1; rw [lift_id] }

lemma mk_preimage_of_injective_of_subset_range (f : α → β) (s : set β)
  (h : injective f) (h2 : s ⊆ range f) : #(f ⁻¹' s) = #s :=
by { convert mk_preimage_of_injective_of_subset_range_lift.{u u} f s h h2 using 1; rw [lift_id] }

lemma mk_subset_ge_of_subset_image_lift {α : Type u} {β : Type v} (f : α → β) {s : set α}
  {t : set β} (h : t ⊆ f '' s) :
    lift.{u} (#t) ≤ lift.{v} (#({ x ∈ s | f x ∈ t } : set α)) :=
by { rw [image_eq_range] at h, convert mk_preimage_of_subset_range_lift _ _ h using 1,
     rw [mk_sep], refl }

lemma mk_subset_ge_of_subset_image (f : α → β) {s : set α} {t : set β} (h : t ⊆ f '' s) :
  #t ≤ #({ x ∈ s | f x ∈ t } : set α) :=
by { rw [image_eq_range] at h, convert mk_preimage_of_subset_range _ _ h using 1,
     rw [mk_sep], refl }

theorem le_mk_iff_exists_subset {c : cardinal} {α : Type u} {s : set α} :
  c ≤ #s ↔ ∃ p : set α, p ⊆ s ∧ #p = c :=
begin
  rw [le_mk_iff_exists_set, ←subtype.exists_set_subtype],
  apply exists_congr, intro t, rw [mk_image_eq], apply subtype.val_injective
end

lemma two_le_iff : (2 : cardinal) ≤ #α ↔ ∃x y : α, x ≠ y :=
begin
  split,
  { rintro ⟨f⟩, refine ⟨f $ sum.inl ⟨⟩, f $ sum.inr ⟨⟩, _⟩, intro h, cases f.2 h },
  { rintro ⟨x, y, h⟩, by_contra h',
    rw [not_le, ←nat.cast_two, nat_succ, lt_succ, nat.cast_one, le_one_iff_subsingleton] at h',
    apply h, exactI subsingleton.elim _ _ }
end

lemma two_le_iff' (x : α) : (2 : cardinal) ≤ #α ↔ ∃y : α, x ≠ y :=
begin
  rw [two_le_iff],
  split,
  { rintro ⟨y, z, h⟩, refine classical.by_cases (λ(h' : x = y), _) (λ h', ⟨y, h'⟩),
    rw [←h'] at h, exact ⟨z, h⟩ },
  { rintro ⟨y, h⟩, exact ⟨x, y, h⟩ }
end

lemma exists_not_mem_of_length_le {α : Type*} (l : list α) (h : ↑l.length < # α) :
  ∃ (z : α), z ∉ l :=
begin
  contrapose! h,
  calc # α = # (set.univ : set α) : mk_univ.symm
    ... ≤ # l.to_finset           : mk_le_mk_of_subset (λ x _, list.mem_to_finset.mpr (h x))
    ... = l.to_finset.card        : cardinal.mk_finset
    ... ≤ l.length                : cardinal.nat_cast_le.mpr (list.to_finset_card_le l),
end

lemma three_le {α : Type*} (h : 3 ≤ # α) (x : α) (y : α) :
  ∃ (z : α), z ≠ x ∧ z ≠ y :=
begin
  have : ((3:nat) : cardinal) ≤ # α, simpa using h,
  have : ((2:nat) : cardinal) < # α, rwa [← cardinal.succ_le, ← cardinal.nat_succ],
  have := exists_not_mem_of_length_le [x, y] this,
  simpa [not_or_distrib] using this,
end

/-- The function α^{<β}, defined to be sup_{γ < β} α^γ.
  We index over {s : set β.out // #s < β } instead of {γ // γ < β}, because the latter lives in a
  higher universe -/
def powerlt (α β : cardinal.{u}) : cardinal.{u} :=
sup.{u u} (λ(s : {s : set β.out // #s < β}), α ^ mk.{u} s)

infix ` ^< `:80 := powerlt

theorem powerlt_aux {c c' : cardinal} (h : c < c') :
  ∃(s : {s : set c'.out // #s < c'}), #s = c :=
begin
  cases out_embedding.mp (le_of_lt h) with f,
  have : #↥(range ⇑f) = c, { rwa [mk_range_eq, mk, quotient.out_eq c], exact f.2 },
  exact ⟨⟨range f, by convert h⟩, this⟩
end

lemma le_powerlt {c₁ c₂ c₃ : cardinal} (h : c₂ < c₃) : c₁ ^ c₂ ≤ c₁ ^< c₃ :=
by { rcases powerlt_aux h with ⟨s, rfl⟩, apply le_sup _ s }

lemma powerlt_le {c₁ c₂ c₃ : cardinal} : c₁ ^< c₂ ≤ c₃ ↔ ∀(c₄ < c₂), c₁ ^ c₄ ≤ c₃ :=
begin
  rw [powerlt, sup_le],
  split,
  { intros h c₄ hc₄, rcases powerlt_aux hc₄ with ⟨s, rfl⟩, exact h s },
  intros h s, exact h _ s.2
end

lemma powerlt_le_powerlt_left {a b c : cardinal} (h : b ≤ c) : a ^< b ≤ a ^< c :=
by { rw [powerlt, sup_le], rintro ⟨s, hs⟩, apply le_powerlt, exact lt_of_lt_of_le hs h }

lemma powerlt_succ {c₁ c₂ : cardinal} (h : c₁ ≠ 0) : c₁ ^< c₂.succ = c₁ ^ c₂ :=
begin
  apply le_antisymm,
  { rw powerlt_le, intros c₃ h2, apply power_le_power_left h, rwa [←lt_succ] },
  { apply le_powerlt, apply lt_succ_self }
end

lemma powerlt_max {c₁ c₂ c₃ : cardinal} : c₁ ^< max c₂ c₃ = max (c₁ ^< c₂) (c₁ ^< c₃) :=
by { cases le_total c₂ c₃; simp only [max_eq_left, max_eq_right, h, powerlt_le_powerlt_left] }

lemma zero_powerlt {a : cardinal} (h : a ≠ 0) : 0 ^< a = 1 :=
begin
  apply le_antisymm,
  { rw [powerlt_le], intros c hc, apply zero_power_le },
  convert le_powerlt (pos_iff_ne_zero.2 h), rw [power_zero]
end

lemma powerlt_zero {a : cardinal} : a ^< 0 = 0 :=
begin
  convert sup_eq_zero,
  exact subtype.is_empty_of_false (λ x, (zero_le _).not_lt),
end

end cardinal<|MERGE_RESOLUTION|>--- conflicted
+++ resolved
@@ -550,14 +550,10 @@
 /-- The successor cardinal - the smallest cardinal greater than
   `c`. This is not the same as `c + 1` except in the case of finite `c`. -/
 def succ (c : cardinal) : cardinal :=
-<<<<<<< HEAD
-@cardinal.min {c' // c < c'} ⟨⟨_, cantor _⟩⟩ subtype.val
-=======
 Inf {c' | c < c'}
 
 theorem succ_nonempty (c : cardinal) : {c' : cardinal | c < c'}.nonempty :=
 ⟨_, cantor _⟩
->>>>>>> 9facd190
 
 theorem lt_succ_self (c : cardinal) : c < succ c :=
 Inf_mem (succ_nonempty c)
@@ -609,16 +605,11 @@
 
 /-- The indexed supremum of cardinals is the smallest cardinal above
   everything in the family. -/
-<<<<<<< HEAD
-def sup {ι} (f : ι → cardinal) : cardinal :=
-@cardinal.min {c // ∀ i, f i ≤ c} ⟨⟨sum f, le_sum f⟩⟩ (λ a, a.1)
-=======
 def sup {ι : Type u} (f : ι → cardinal.{max u v}) : cardinal :=
 Inf {c | ∀ i, f i ≤ c}
 
 theorem nonempty_sup {ι : Type u} (f : ι → cardinal.{max u v}) : {c | ∀ i, f i ≤ c}.nonempty :=
 ⟨_, le_sum f⟩
->>>>>>> 9facd190
 
 theorem le_sup {ι} (f : ι → cardinal.{max u v}) (i) : f i ≤ sup f :=
 le_cInf (nonempty_sup f) (λ b H, H i)
@@ -635,12 +626,8 @@
 theorem sum_le_sup {ι : Type u} (f : ι → cardinal.{u}) : sum f ≤ #ι * sup.{u u} f :=
 by rw ← sum_const'; exact sum_le_sum _ _ (le_sup _)
 
-<<<<<<< HEAD
-theorem sum_le_sup_lift {ι : Type u} (f : ι → cardinal) : sum f ≤ (#ι).lift * sup.{u v} f :=
-=======
 theorem sum_le_sup_lift {ι : Type u} (f : ι → cardinal.{max u v}) :
   sum f ≤ (#ι).lift * sup.{u v} f :=
->>>>>>> 9facd190
 begin
   rw [←(sup f).lift_id, ←lift_umax, lift_umax.{(max u v) u}, ←sum_const],
   exact sum_le_sum _ _ (le_sup _)
