--- conflicted
+++ resolved
@@ -53,17 +53,12 @@
 
 section cayley_hamilton
 
-<<<<<<< HEAD
 variables [module Rᵐᵒᵖ M] [is_central_scalar R M]
 
-/-- The Cayley-Hamilton Theorem, that the characteristic polynomial of a linear map, applied to
-the linear map itself, is zero. -/
-=======
 /-- The **Cayley-Hamilton Theorem**, that the characteristic polynomial of a linear map, applied
 to the linear map itself, is zero.
 
 See `matrix.aeval_self_charpoly` for the equivalent statement about matrices. -/
->>>>>>> 81c5d17e
 lemma aeval_self_charpoly : aeval f f.charpoly = 0 :=
 begin
   apply (linear_equiv.map_eq_zero_iff (alg_equiv_matrix _).to_linear_equiv).1,
