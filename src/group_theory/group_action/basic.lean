/-
Copyright (c) 2018 Chris Hughes. All rights reserved.
Released under Apache 2.0 license as described in the file LICENSE.
Authors: Chris Hughes
-/
import group_theory.group_action.defs
import group_theory.group_action.group
import group_theory.quotient_group
import data.setoid.basic
import data.fintype.card

/-!
# Basic properties of group actions
-/

universes u v w
variables {α : Type u} {β : Type v} {γ : Type w}

open_locale big_operators
open function

namespace mul_action

variables (α) [monoid α] [mul_action α β]

/-- The orbit of an element under an action. -/
@[to_additive "The orbit of an element under an action."]
def orbit (b : β) := set.range (λ x : α, x • b)

variable {α}

@[to_additive] lemma mem_orbit_iff {b₁ b₂ : β} : b₂ ∈ orbit α b₁ ↔ ∃ x : α, x • b₁ = b₂ :=
iff.rfl

@[simp, to_additive] lemma mem_orbit (b : β) (x : α) : x • b ∈ orbit α b :=
⟨x, rfl⟩

@[simp, to_additive] lemma mem_orbit_self (b : β) : b ∈ orbit α b :=
⟨1, by simp [mul_action.one_smul]⟩

variables (α) (β)

/-- The set of elements fixed under the whole action. -/
@[to_additive "The set of elements fixed under the whole action."]
def fixed_points : set β := {b : β | ∀ x : α, x • b = b}

/-- `fixed_by g` is the subfield of elements fixed by `g`. -/
@[to_additive "`fixed_by g` is the subfield of elements fixed by `g`."]
def fixed_by (g : α) : set β :=
{ x | g • x = x }

@[to_additive] theorem fixed_eq_Inter_fixed_by : fixed_points α β = ⋂ g : α, fixed_by α β g :=
set.ext $ λ x, ⟨λ hx, set.mem_Inter.2 $ λ g, hx g, λ hx g, by exact (set.mem_Inter.1 hx g : _)⟩

variables {α} (β)

@[simp, to_additive] lemma mem_fixed_points {b : β} :
  b ∈ fixed_points α β ↔ ∀ x : α, x • b = b := iff.rfl

@[simp, to_additive] lemma mem_fixed_by {g : α} {b : β} :
  b ∈ fixed_by α β g ↔ g • b = b := iff.rfl

@[to_additive] lemma mem_fixed_points' {b : β} : b ∈ fixed_points α β ↔
  (∀ b', b' ∈ orbit α b → b' = b) :=
⟨λ h b h₁, let ⟨x, hx⟩ := mem_orbit_iff.1 h₁ in hx ▸ h x,
λ h b, h _ (mem_orbit _ _)⟩

variables (α) {β}

/-- The stabilizer of a point `b` as a submonoid of `α`. -/
@[to_additive "The stabilizer of a point `b` as an additive submonoid of `α`."]
def stabilizer.submonoid (b : β) : submonoid α :=
{ carrier := { a | a • b = b },
  one_mem' := one_smul _ b,
  mul_mem' := λ a a' (ha : a • b = b) (hb : a' • b = b),
    show (a * a') • b = b, by rw [←smul_smul, hb, ha] }

@[simp, to_additive] lemma mem_stabilizer_submonoid_iff {b : β} {a : α} :
  a ∈ stabilizer.submonoid α b ↔ a • b = b := iff.rfl

variables (α β)
/-- `α` acts pretransitively on `β` if for any `x y` there is `g` such that `g • x = y`.
  A transitive action should furthermore have `β` nonempty. -/
class is_pretransitive : Prop :=
(exists_smul_eq : ∀ x y : β, ∃ g : α, g • x = y)

variables {β}

lemma exists_smul_eq [is_pretransitive α β] (x y : β) :
  ∃ m : α, m • x = y := is_pretransitive.exists_smul_eq x y

end mul_action

namespace add_action
variables (α β) [add_monoid α] [add_action α β]

/-- `α` acts pretransitively on `β` if for any `x y` there is `g` such that `g +ᵥ x = y`.
  A transitive action should furthermore have `β` nonempty. -/
class is_pretransitive : Prop :=
(exists_vadd_eq : ∀ x y : β, ∃ g : α, g +ᵥ x = y)

variables {β}

lemma exists_vadd_eq [is_pretransitive α β] (x y : β) :
  ∃ m : α, m +ᵥ x = y := is_pretransitive.exists_vadd_eq x y

end add_action

namespace mul_action
variable (α)
variables [group α] [mul_action α β]

/-- The stabilizer of an element under an action, i.e. what sends the element to itself.
A subgroup. -/
@[to_additive "The stabilizer of an element under an action, i.e. what sends the element to itself.
An additive subgroup."]
def stabilizer (b : β) : subgroup α :=
{ inv_mem' := λ a (ha : a • b = b), show a⁻¹ • b = b, by rw [inv_smul_eq_iff, ha]
  ..stabilizer.submonoid α b }

variables {α} {β}

@[simp, to_additive] lemma mem_stabilizer_iff {b : β} {a : α} :
  a ∈ stabilizer α b ↔ a • b = b := iff.rfl

@[to_additive] lemma orbit_eq_iff {a b : β} :
   orbit α a = orbit α b ↔ a ∈ orbit α b:=
⟨λ h, h ▸ mem_orbit_self _,
λ ⟨x, (hx : x • b = a)⟩, set.ext (λ c, ⟨λ ⟨y, (hy : y • a = c)⟩, ⟨y * x,
  show (y * x) • b = c, by rwa [mul_action.mul_smul, hx]⟩,
  λ ⟨y, (hy : y • b = c)⟩, ⟨y * x⁻¹,
    show (y * x⁻¹) • a = c, by
      conv {to_rhs, rw [← hy, ← mul_one y, ← inv_mul_self x, ← mul_assoc,
        mul_action.mul_smul, hx]}⟩⟩)⟩

<<<<<<< HEAD
@[to_additive] lemma mem_fixed_points_iff_stabilizer_eq_top (a : β) :
  a ∈ fixed_points α β ↔ stabilizer α a = ⊤ :=
by simp only [mem_fixed_points, subgroup.eq_top_iff', mem_stabilizer_iff]
=======
@[to_additive] instance {b : β} : mul_action α (orbit α b) :=
{ smul := λ a b', ⟨a • b', orbit_eq_iff.mp (eq.trans (orbit_eq_iff.mpr (mem_orbit b' a))
    (orbit_eq_iff.mpr b'.2))⟩,
  one_smul := λ a, subtype.ext (one_smul α a),
  mul_smul := λ a a' b', subtype.ext (mul_smul a a' b') }

@[simp, to_additive] lemma orbit.coe_smul {b : β} {a : α} {b' : orbit α b} :
  ↑(a • b') = a • (b' : β) :=
rfl
>>>>>>> 76f87b7c

@[to_additive] lemma mem_fixed_points_iff_card_orbit_eq_one {a : β}
  [fintype (orbit α a)] : a ∈ fixed_points α β ↔ fintype.card (orbit α a) = 1 :=
begin
  rw [fintype.card_eq_one_iff, mem_fixed_points],
  split,
  { exact λ h, ⟨⟨a, mem_orbit_self _⟩, λ ⟨b, ⟨x, hx⟩⟩, subtype.eq $ by simp [h x, hx.symm]⟩ },
  { assume h x,
    rcases h with ⟨⟨z, hz⟩, hz₁⟩,
    exact calc x • a = z : subtype.mk.inj (hz₁ ⟨x • a, mem_orbit _ _⟩)
      ... = a : (subtype.mk.inj (hz₁ ⟨a, mem_orbit_self _⟩)).symm }
end

variables (α) {β}

@[simp, to_additive] lemma mem_orbit_smul (g : α) (a : β) : a ∈ orbit α (g • a) :=
⟨g⁻¹, by simp⟩

@[simp, to_additive] lemma smul_mem_orbit_smul (g h : α) (a : β) : g • a ∈ orbit α (h • a) :=
⟨g * h⁻¹, by simp [mul_smul]⟩

variables (α) (β)
/-- The relation 'in the same orbit'. -/
@[to_additive "The relation 'in the same orbit'."]
def orbit_rel : setoid β :=
{ r := λ a b, a ∈ orbit α b,
  iseqv := ⟨mem_orbit_self, λ a b, by simp [orbit_eq_iff.symm, eq_comm],
    λ a b, by simp [orbit_eq_iff.symm, eq_comm] {contextual := tt}⟩ }

local notation `Ω` := (quotient $ orbit_rel α β)

/-- Decomposition of a type `X` as a disjoint union of its orbits under a group action.
This version works with any right inverse to `quotient.mk'` in order to stay computable. In most
cases you'll want to use `quotient.out'`, so we provide `mul_action.self_equiv_sigma_orbits` as
a special case. -/
@[to_additive "Decomposition of a type `X` as a disjoint union of its orbits under an additive group
action. This version works with any right inverse to `quotient.mk'` in order to stay computable.
In most cases you'll want to use `quotient.out'`, so we provide `add_action.self_equiv_sigma_orbits`
as a special case."]
def self_equiv_sigma_orbits' {φ : Ω → β} (hφ : right_inverse φ quotient.mk') :
  β ≃ Σ (ω : Ω), orbit α (φ ω) :=
calc  β
    ≃ Σ (ω : Ω), {b // quotient.mk' b = ω} : (equiv.sigma_preimage_equiv quotient.mk').symm
... ≃ Σ (ω : Ω), orbit α (φ ω) :
        equiv.sigma_congr_right (λ ω, equiv.subtype_equiv_right $
          λ x, by {rw [← hφ ω, quotient.eq', hφ ω], refl })

/-- Decomposition of a type `X` as a disjoint union of its orbits under a group action. -/
@[to_additive "Decomposition of a type `X` as a disjoint union of its orbits under an additive group
action."]
noncomputable def self_equiv_sigma_orbits : β ≃ Σ (ω : Ω), orbit α ω.out' :=
self_equiv_sigma_orbits' α β quotient.out_eq'

variables {α β}

/-- If the stabilizer of `x` is `S`, then the stabilizer of `g • x` is `gSg⁻¹`. -/
lemma stabilizer_smul_eq_stabilizer_map_conj (g : α) (x : β) :
  (stabilizer α (g • x) = (stabilizer α x).map (mul_aut.conj g).to_monoid_hom) :=
begin
  ext h,
  rw [mem_stabilizer_iff, ← smul_left_cancel_iff g⁻¹, smul_smul, smul_smul, smul_smul, mul_left_inv,
      one_smul, ← mem_stabilizer_iff, subgroup.mem_map_equiv, mul_aut.conj_symm_apply]
end

/-- A bijection between the stabilizers of two elements in the same orbit. -/
noncomputable def stabilizer_equiv_stabilizer_of_orbit_rel {x y : β} (h : (orbit_rel α β).rel x y) :
  stabilizer α x ≃* stabilizer α y :=
let g : α := classical.some h in
have hg : g • y = x := classical.some_spec h,
have this : stabilizer α x = (stabilizer α y).map (mul_aut.conj g).to_monoid_hom,
  by rw [← hg, stabilizer_smul_eq_stabilizer_map_conj],
(mul_equiv.subgroup_congr this).trans ((mul_aut.conj g).subgroup_equiv_map $ stabilizer α y).symm

end mul_action

namespace add_action

variables [add_group α] [add_action α β]

/-- If the stabilizer of `x` is `S`, then the stabilizer of `g +ᵥ x` is `g + S + (-g)`. -/
lemma stabilizer_vadd_eq_stabilizer_map_conj (g : α) (x : β) :
  (stabilizer α (g +ᵥ x) = (stabilizer α x).map (add_aut.conj g).to_add_monoid_hom) :=
begin
  ext h,
  rw [mem_stabilizer_iff, ← vadd_left_cancel_iff (-g) , vadd_vadd, vadd_vadd, vadd_vadd,
      add_left_neg, zero_vadd, ← mem_stabilizer_iff, add_subgroup.mem_map_equiv,
      add_aut.conj_symm_apply]
end

/-- A bijection between the stabilizers of two elements in the same orbit. -/
noncomputable def stabilizer_equiv_stabilizer_of_orbit_rel {x y : β}
  (h : (orbit_rel α β).rel x y) :
  stabilizer α x ≃+ stabilizer α y :=
let g : α := classical.some h in
have hg : g +ᵥ y = x := classical.some_spec h,
have this : stabilizer α x = (stabilizer α y).map (add_aut.conj g).to_add_monoid_hom,
  by rw [← hg, stabilizer_vadd_eq_stabilizer_map_conj],
(add_equiv.add_subgroup_congr this).trans
  ((add_aut.conj g).add_subgroup_equiv_map $ stabilizer α y).symm

end add_action

namespace mul_action

variables [group α] [mul_action α β]

open quotient_group

/-- Action on left cosets. -/
@[to_additive "Action on left cosets."]
def mul_left_cosets (H : subgroup α)
  (x : α) (y : quotient H) : quotient H :=
quotient.lift_on' y (λ y, quotient_group.mk ((x : α) * y))
  (λ a b (hab : _ ∈ H), quotient_group.eq.2
    (by rwa [mul_inv_rev, ← mul_assoc, mul_assoc (a⁻¹), inv_mul_self, mul_one]))

@[to_additive] instance quotient (H : subgroup α) : mul_action α (quotient H) :=
{ smul := mul_left_cosets H,
  one_smul := λ a, quotient.induction_on' a (λ a, quotient_group.eq.2
    (by simp [subgroup.one_mem])),
  mul_smul := λ x y a, quotient.induction_on' a (λ a, quotient_group.eq.2
    (by simp [mul_inv_rev, subgroup.one_mem, mul_assoc])) }

@[simp, to_additive] lemma quotient.smul_mk (H : subgroup α) (a x : α) :
  (a • quotient_group.mk x : quotient_group.quotient H) = quotient_group.mk (a * x) := rfl

@[simp, to_additive] lemma quotient.smul_coe (H : subgroup α) (a x : α) :
  (a • x : quotient_group.quotient H) = ↑(a * x) := rfl

@[to_additive] instance mul_left_cosets_comp_subtype_val (H I : subgroup α) :
  mul_action I (quotient H) :=
mul_action.comp_hom (quotient H) (subgroup.subtype I)

variables (α) {β} (x : β)

/-- The canonical map from the quotient of the stabilizer to the set. -/
@[to_additive "The canonical map from the quotient of the stabilizer to the set. "]
def of_quotient_stabilizer (g : quotient (mul_action.stabilizer α x)) : β :=
quotient.lift_on' g (•x) $ λ g1 g2 H,
calc  g1 • x
    = g1 • (g1⁻¹ * g2) • x : congr_arg _ H.symm
... = g2 • x : by rw [smul_smul, mul_inv_cancel_left]

@[simp, to_additive] theorem of_quotient_stabilizer_mk (g : α) :
  of_quotient_stabilizer α x (quotient_group.mk g) = g • x :=
rfl

@[to_additive] theorem of_quotient_stabilizer_mem_orbit (g) :
  of_quotient_stabilizer α x g ∈ orbit α x :=
quotient.induction_on' g $ λ g, ⟨g, rfl⟩

@[to_additive] theorem of_quotient_stabilizer_smul (g : α)
  (g' : quotient (mul_action.stabilizer α x)) :
  of_quotient_stabilizer α x (g • g') = g • of_quotient_stabilizer α x g' :=
quotient.induction_on' g' $ λ _, mul_smul _ _ _

@[to_additive] theorem injective_of_quotient_stabilizer :
  function.injective (of_quotient_stabilizer α x) :=
λ y₁ y₂, quotient.induction_on₂' y₁ y₂ $ λ g₁ g₂ (H : g₁ • x = g₂ • x), quotient.sound' $
show (g₁⁻¹ * g₂) • x = x, by rw [mul_smul, ← H, inv_smul_smul]

/-- Orbit-stabilizer theorem. -/
@[to_additive "Orbit-stabilizer theorem."]
noncomputable def orbit_equiv_quotient_stabilizer (b : β) :
  orbit α b ≃ quotient (stabilizer α b) :=
equiv.symm $ equiv.of_bijective
  (λ g, ⟨of_quotient_stabilizer α b g, of_quotient_stabilizer_mem_orbit α b g⟩)
  ⟨λ x y hxy, injective_of_quotient_stabilizer α b (by convert congr_arg subtype.val hxy),
  λ ⟨b, ⟨g, hgb⟩⟩, ⟨g, subtype.eq hgb⟩⟩

/-- Orbit-stabilizer theorem. -/
@[to_additive "Orbit-stabilizer theorem."]
noncomputable def orbit_prod_stabilizer_equiv_group (b : β) :
  orbit α b × stabilizer α b ≃ α :=
(equiv.prod_congr (orbit_equiv_quotient_stabilizer α _) (equiv.refl _)).trans
subgroup.group_equiv_quotient_times_subgroup.symm

/-- Orbit-stabilizer theorem. -/
@[to_additive "Orbit-stabilizer theorem."]
lemma card_orbit_mul_card_stabilizer_eq_card_group (b : β) [fintype α] [fintype $ orbit α b]
  [fintype $ stabilizer α b] :
  fintype.card (orbit α b) * fintype.card (stabilizer α b) = fintype.card α :=
by rw [← fintype.card_prod, fintype.card_congr (orbit_prod_stabilizer_equiv_group α b)]

@[simp, to_additive] theorem orbit_equiv_quotient_stabilizer_symm_apply (b : β) (a : α) :
  ((orbit_equiv_quotient_stabilizer α b).symm a : β) = a • b :=
rfl

@[simp, to_additive] lemma stabilizer_quotient {G} [group G] (H : subgroup G) :
  mul_action.stabilizer G ((1 : G) : quotient H) = H :=
by { ext, simp [quotient_group.eq] }

variable (β)

local notation `Ω` := (quotient $ orbit_rel α β)

/-- **Class formula** : given `G` a group acting on `X` and `φ` a function mapping each orbit of `X`
under this action (that is, each element of the quotient of `X` by the relation `orbit_rel G X`) to
an element in this orbit, this gives a (noncomputable) bijection between `X` and the disjoint union
of `G/Stab(φ(ω))` over all orbits `ω`. In most cases you'll want `φ` to be `quotient.out'`, so we
provide `mul_action.self_equiv_sigma_orbits_quotient_stabilizer` as a special case. -/
@[to_additive "**Class formula** : given `G` an additive group acting on `X` and `φ` a function
mapping each orbit of `X` under this action (that is, each element of the quotient of `X` by the
relation `orbit_rel G X`) to an element in this orbit, this gives a (noncomputable) bijection
between `X` and the disjoint union of `G/Stab(φ(ω))` over all orbits `ω`. In most cases you'll want
`φ` to be `quotient.out'`, so we provide `add_action.self_equiv_sigma_orbits_quotient_stabilizer`
as a special case. "]
noncomputable def self_equiv_sigma_orbits_quotient_stabilizer' {φ : Ω → β}
  (hφ : left_inverse quotient.mk' φ) : β ≃ Σ (ω : Ω), quotient (stabilizer α (φ ω)) :=
calc  β
    ≃ Σ (ω : Ω), orbit α (φ ω) : self_equiv_sigma_orbits' α β hφ
... ≃ Σ (ω : Ω), quotient (stabilizer α (φ ω)) :
        equiv.sigma_congr_right (λ ω, orbit_equiv_quotient_stabilizer α (φ ω))

/-- **Class formula** for a finite group acting on a finite type. See
`mul_action.card_eq_sum_card_group_div_card_stabilizer` for a specialized version using
`quotient.out'`. -/
@[to_additive "**Class formula** for a finite group acting on a finite type. See
`add_action.card_eq_sum_card_add_group_div_card_stabilizer` for a specialized version using
`quotient.out'`."]
lemma card_eq_sum_card_group_div_card_stabilizer' [fintype α] [fintype β] [fintype Ω]
  [Π (b : β), fintype $ stabilizer α b] {φ : Ω → β} (hφ : left_inverse quotient.mk' φ) :
  fintype.card β = ∑ (ω : Ω), fintype.card α / fintype.card (stabilizer α (φ ω)) :=
begin
  classical,
  have : ∀ ω : Ω, fintype.card α / fintype.card ↥(stabilizer α (φ ω)) =
    fintype.card (quotient $ stabilizer α (φ ω)),
  { intro ω,
    rw [fintype.card_congr (@subgroup.group_equiv_quotient_times_subgroup α _ (stabilizer α $ φ ω)),
        fintype.card_prod, nat.mul_div_cancel],
    exact fintype.card_pos_iff.mpr (by apply_instance) },
  simp_rw [this, ← fintype.card_sigma, fintype.card_congr
            (self_equiv_sigma_orbits_quotient_stabilizer' α β hφ)],
end

/-- **Class formula**. This is a special case of
`mul_action.self_equiv_sigma_orbits_quotient_stabilizer'` with `φ = quotient.out'`. -/
@[to_additive "**Class formula**. This is a special case of
`add_action.self_equiv_sigma_orbits_quotient_stabilizer'` with `φ = quotient.out'`. "]
noncomputable def self_equiv_sigma_orbits_quotient_stabilizer :
  β ≃ Σ (ω : Ω), quotient (stabilizer α ω.out') :=
self_equiv_sigma_orbits_quotient_stabilizer' α β quotient.out_eq'

/-- **Class formula** for a finite group acting on a finite type. -/
@[to_additive "**Class formula** for a finite group acting on a finite type."]
lemma card_eq_sum_card_group_div_card_stabilizer [fintype α] [fintype β] [fintype Ω]
  [Π (b : β), fintype $ stabilizer α b] :
  fintype.card β = ∑ (ω : Ω), fintype.card α / fintype.card (stabilizer α ω.out') :=
card_eq_sum_card_group_div_card_stabilizer' α β quotient.out_eq'

/-- **Burnside's lemma** : a (noncomputable) bijection between the disjoint union of all
`{x ∈ X | g • x = x}` for `g ∈ G` and the product `G × X/G`, where `G` is a group acting on `X` and
`X/G`denotes the quotient of `X` by the relation `orbit_rel G X`. -/
@[to_additive "**Burnside's lemma** : a (noncomputable) bijection between the disjoint union of all
`{x ∈ X | g • x = x}` for `g ∈ G` and the product `G × X/G`, where `G` is an additive group acting
on `X` and `X/G`denotes the quotient of `X` by the relation `orbit_rel G X`. "]
noncomputable def sigma_fixed_by_equiv_orbits_prod_group :
  (Σ (a : α), (fixed_by α β a)) ≃ Ω × α :=
calc  (Σ (a : α), fixed_by α β a)
    ≃ {ab : α × β // ab.1 • ab.2 = ab.2} :
        (equiv.subtype_prod_equiv_sigma_subtype _).symm
... ≃ {ba : β × α // ba.2 • ba.1 = ba.1} :
        (equiv.prod_comm α β).subtype_equiv (λ ab, iff.rfl)
... ≃ Σ (b : β), stabilizer α b :
        equiv.subtype_prod_equiv_sigma_subtype (λ (b : β) a, a ∈ stabilizer α b)
... ≃ Σ (ωb : (Σ (ω : Ω), orbit α ω.out')), stabilizer α (ωb.2 : β) :
        (self_equiv_sigma_orbits α β).sigma_congr_left'
... ≃ Σ (ω : Ω), (Σ (b : orbit α ω.out'), stabilizer α (b : β)) :
        equiv.sigma_assoc (λ (ω : Ω) (b : orbit α ω.out'), stabilizer α (b : β))
... ≃ Σ (ω : Ω), (Σ (b : orbit α ω.out'), stabilizer α ω.out') :
        equiv.sigma_congr_right (λ ω, equiv.sigma_congr_right $
          λ ⟨b, hb⟩, (stabilizer_equiv_stabilizer_of_orbit_rel hb).to_equiv)
... ≃ Σ (ω : Ω), orbit α ω.out' × stabilizer α ω.out' :
        equiv.sigma_congr_right (λ ω, equiv.sigma_equiv_prod _ _)
... ≃ Σ (ω : Ω), α :
        equiv.sigma_congr_right (λ ω, orbit_prod_stabilizer_equiv_group α ω.out')
... ≃ Ω × α :
        equiv.sigma_equiv_prod Ω α

/-- **Burnside's lemma** : given a finite group `G` acting on a set `X`, the average number of
elements fixed by each `g ∈ G` is the number of orbits. -/
@[to_additive "**Burnside's lemma** : given a finite additive group `G` acting on a set `X`,
the average number of elements fixed by each `g ∈ G` is the number of orbits. "]
lemma sum_card_fixed_by_eq_card_orbits_mul_card_group [fintype α] [Π a, fintype $ fixed_by α β a]
  [fintype Ω] :
  ∑ (a : α), fintype.card (fixed_by α β a) = fintype.card Ω * fintype.card α :=
by rw [← fintype.card_prod, ← fintype.card_sigma,
        fintype.card_congr (sigma_fixed_by_equiv_orbits_prod_group α β)]

@[to_additive] instance is_pretransitive_quotient (G) [group G] (H : subgroup G) :
  is_pretransitive G (quotient_group.quotient H) :=
{ exists_smul_eq := begin
    rintros ⟨x⟩ ⟨y⟩,
    refine ⟨y * x⁻¹, quotient_group.eq.mpr _⟩,
    simp only [H.one_mem, mul_left_inv, inv_mul_cancel_right],
  end }

end mul_action

section
variables [monoid α] [add_monoid β] [distrib_mul_action α β]

lemma list.smul_sum {r : α} {l : list β} :
  r • l.sum = (l.map ((•) r)).sum :=
(distrib_mul_action.to_add_monoid_hom β r).map_list_sum l

/-- `smul` by a `k : M` over a ring is injective, if `k` is not a zero divisor.
The general theory of such `k` is elaborated by `is_smul_regular`.
The typeclass that restricts all terms of `M` to have this property is `no_zero_smul_divisors`. -/
lemma smul_cancel_of_non_zero_divisor {M R : Type*} [monoid M] [ring R] [distrib_mul_action M R]
  (k : M) (h : ∀ (x : R), k • x = 0 → x = 0) {a b : R} (h' : k • a = k • b) :
  a = b :=
begin
  rw ←sub_eq_zero,
  refine h _ _,
  rw [smul_sub, h', sub_self]
end

end

section
variables [monoid α] [monoid β] [mul_distrib_mul_action α β]

@[simp] lemma smul_pow (x : α) (m : β) (n : ℕ) :
  x • m ^ n = (x • m) ^ n :=
begin
  induction n with n ih,
  { rw [pow_zero, pow_zero], exact smul_one x },
  { rw [pow_succ, pow_succ], exact (smul_mul' x m (m ^ n)).trans (congr_arg _ ih) }
end

lemma list.smul_prod {r : α} {l : list β} :
  r • l.prod = (l.map ((•) r)).prod :=
(mul_distrib_mul_action.to_monoid_hom β r).map_list_prod l

end

section
variables [monoid α] [add_comm_monoid β] [distrib_mul_action α β]

lemma multiset.smul_sum {r : α} {s : multiset β} :
  r • s.sum = (s.map ((•) r)).sum :=
(distrib_mul_action.to_add_monoid_hom β r).map_multiset_sum s

lemma finset.smul_sum {r : α} {f : γ → β} {s : finset γ} :
  r • ∑ x in s, f x = ∑ x in s, r • f x :=
(distrib_mul_action.to_add_monoid_hom β r).map_sum f s

end

section
variables [monoid α] [comm_monoid β] [mul_distrib_mul_action α β]

lemma multiset.smul_prod {r : α} {s : multiset β} :
  r • s.prod = (s.map ((•) r)).prod :=
(mul_distrib_mul_action.to_monoid_hom β r).map_multiset_prod s

lemma finset.smul_prod {r : α} {f : γ → β} {s : finset γ} :
  r • ∏ x in s, f x = ∏ x in s, r • f x :=
(mul_distrib_mul_action.to_monoid_hom β r).map_prod f s

end

namespace subgroup

variables {G : Type*} [group G] (H : subgroup G)

lemma normal_core_eq_ker :
  H.normal_core = (mul_action.to_perm_hom G (quotient_group.quotient H)).ker :=
begin
  refine le_antisymm (λ g hg, equiv.perm.ext (λ q, quotient_group.induction_on q
    (λ g', (mul_action.quotient.smul_mk H g g').trans (quotient_group.eq.mpr _))))
    (subgroup.normal_le_normal_core.mpr (λ g hg, _)),
  { rw [mul_inv_rev, ←inv_inv g', inv_inv],
    exact H.normal_core.inv_mem hg g'⁻¹ },
  { rw [←H.inv_mem_iff, ←mul_one g⁻¹, ←quotient_group.eq, ←mul_one g],
    exact (mul_action.quotient.smul_mk H g 1).symm.trans (equiv.perm.ext_iff.mp hg (1 : G)) },
end

noncomputable instance fintype_quotient_normal_core [fintype (quotient_group.quotient H)] :
  fintype (quotient_group.quotient H.normal_core) :=
begin
  rw H.normal_core_eq_ker,
  classical,
  exact fintype.of_equiv _ (quotient_group.quotient_ker_equiv_range _).symm.to_equiv,
end

end subgroup<|MERGE_RESOLUTION|>--- conflicted
+++ resolved
@@ -133,11 +133,10 @@
       conv {to_rhs, rw [← hy, ← mul_one y, ← inv_mul_self x, ← mul_assoc,
         mul_action.mul_smul, hx]}⟩⟩)⟩
 
-<<<<<<< HEAD
 @[to_additive] lemma mem_fixed_points_iff_stabilizer_eq_top (a : β) :
   a ∈ fixed_points α β ↔ stabilizer α a = ⊤ :=
 by simp only [mem_fixed_points, subgroup.eq_top_iff', mem_stabilizer_iff]
-=======
+
 @[to_additive] instance {b : β} : mul_action α (orbit α b) :=
 { smul := λ a b', ⟨a • b', orbit_eq_iff.mp (eq.trans (orbit_eq_iff.mpr (mem_orbit b' a))
     (orbit_eq_iff.mpr b'.2))⟩,
@@ -147,7 +146,6 @@
 @[simp, to_additive] lemma orbit.coe_smul {b : β} {a : α} {b' : orbit α b} :
   ↑(a • b') = a • (b' : β) :=
 rfl
->>>>>>> 76f87b7c
 
 @[to_additive] lemma mem_fixed_points_iff_card_orbit_eq_one {a : β}
   [fintype (orbit α a)] : a ∈ fixed_points α β ↔ fintype.card (orbit α a) = 1 :=
