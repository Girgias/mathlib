/-
Copyright (c) 2018 Johannes Hölzl. All rights reserved.
Released under Apache 2.0 license as described in the file LICENSE.
Authors: Johannes Hölzl, Kenny Lau, Johan Commelin, Mario Carneiro, Kevin Buzzard,
Amelia Livingston, Yury Kudryashov
-/
import group_theory.submonoid.operations
import algebra.big_operators.basic
import algebra.free_monoid

/-!
# Submonoids: membership criteria

In this file we prove various facts about membership in a submonoid:

* `list_prod_mem`, `multiset_prod_mem`, `prod_mem`: if each element of a collection belongs
  to a multiplicative submonoid, then so does their product;
* `list_sum_mem`, `multiset_sum_mem`, `sum_mem`: if each element of a collection belongs
  to an additive submonoid, then so does their sum;
* `pow_mem`, `nsmul_mem`: if `x ∈ S` where `S` is a multiplicative (resp., additive) submonoid and
  `n` is a natural number, then `x^n` (resp., `n • x`) belongs to `S`;
* `mem_supr_of_directed`, `coe_supr_of_directed`, `mem_Sup_of_directed_on`,
  `coe_Sup_of_directed_on`: the supremum of a directed collection of submonoid is their union.
* `sup_eq_range`, `mem_sup`: supremum of two submonoids `S`, `T` of a commutative monoid is the set
  of products;
* `closure_singleton_eq`, `mem_closure_singleton`: the multiplicative (resp., additive) closure
  of `{x}` consists of powers (resp., natural multiples) of `x`.

## Tags
submonoid, submonoids
-/

open_locale big_operators

variables {M A B : Type*}

section assoc
variables [monoid M] [set_like B M] [submonoid_class B M] {S : B}

namespace submonoid_class

<<<<<<< HEAD
@[simp, norm_cast, to_additive coe_nsmul] theorem coe_pow (x : S) (n : ℕ) :
  ↑(x ^ n) = (x ^ n : M) :=
(submonoid_class.subtype S : _ →* M).map_pow x n

=======
>>>>>>> 07980376
@[simp, norm_cast, to_additive] theorem coe_list_prod (l : list S) :
  (l.prod : M) = (l.map coe).prod :=
(submonoid_class.subtype S : _ →* M).map_list_prod l

@[simp, norm_cast, to_additive] theorem coe_multiset_prod {M} [comm_monoid M] [set_like B M]
  [submonoid_class B M] (m : multiset S) : (m.prod : M) = (m.map coe).prod :=
(submonoid_class.subtype S : _ →* M).map_multiset_prod m

@[simp, norm_cast, to_additive] theorem coe_finset_prod {ι M} [comm_monoid M] [set_like B M]
  [submonoid_class B M] (f : ι → S) (s : finset ι) :
  ↑(∏ i in s, f i) = (∏ i in s, f i : M) :=
(submonoid_class.subtype S : _ →* M).map_prod f s

/-- Product of a list of elements in a submonoid is in the submonoid. -/
@[to_additive "Sum of a list of elements in an `add_submonoid` is in the `add_submonoid`."]
lemma list_prod_mem {l : list M} (hl : ∀ x ∈ l, x ∈ S) : l.prod ∈ S :=
by { lift l to list S using hl, rw ← coe_list_prod, exact l.prod.coe_prop }

/-- Product of a multiset of elements in a submonoid of a `comm_monoid` is in the submonoid. -/
@[to_additive "Sum of a multiset of elements in an `add_submonoid` of an `add_comm_monoid` is
in the `add_submonoid`."]
lemma multiset_prod_mem {M} [comm_monoid M] [set_like B M] [submonoid_class B M] (m : multiset M)
  (hm : ∀ a ∈ m, a ∈ S) : m.prod ∈ S :=
by { lift m to multiset S using hm, rw ← coe_multiset_prod, exact m.prod.coe_prop }

/-- Product of elements of a submonoid of a `comm_monoid` indexed by a `finset` is in the
    submonoid. -/
@[to_additive "Sum of elements in an `add_submonoid` of an `add_comm_monoid` indexed by a `finset`
is in the `add_submonoid`."]
lemma prod_mem {M : Type*} [comm_monoid M] [set_like B M] [submonoid_class B M]
  {ι : Type*} {t : finset ι} {f : ι → M} (h : ∀c ∈ t, f c ∈ S) :
  ∏ c in t, f c ∈ S :=
multiset_prod_mem (t.1.map f) $ λ x hx, let ⟨i, hi, hix⟩ := multiset.mem_map.1 hx in hix ▸ h i hi

@[to_additive nsmul_mem] lemma pow_mem {x : M} (hx : x ∈ S) (n : ℕ) : x ^ n ∈ S :=
by simpa only [coe_pow] using ((⟨x, hx⟩ : S) ^ n).coe_prop

end submonoid_class

namespace submonoid

variables (s : submonoid M)

@[simp, norm_cast, to_additive coe_nsmul] theorem coe_pow (x : s) (n : ℕ) :
  ↑(x ^ n) = (x ^ n : M) :=
s.subtype.map_pow x n

@[simp, norm_cast, to_additive] theorem coe_list_prod (l : list s) :
  (l.prod : M) = (l.map coe).prod :=
s.subtype.map_list_prod l

@[simp, norm_cast, to_additive] theorem coe_multiset_prod {M} [comm_monoid M] (S : submonoid M)
  (m : multiset S) : (m.prod : M) = (m.map coe).prod :=
S.subtype.map_multiset_prod m

@[simp, norm_cast, to_additive] theorem coe_finset_prod {ι M} [comm_monoid M] (S : submonoid M)
  (f : ι → S) (s : finset ι) :
  ↑(∏ i in s, f i) = (∏ i in s, f i : M) :=
S.subtype.map_prod f s

/-- Product of a list of elements in a submonoid is in the submonoid. -/
@[to_additive "Sum of a list of elements in an `add_submonoid` is in the `add_submonoid`."]
lemma list_prod_mem {l : list M} (hl : ∀ x ∈ l, x ∈ s) : l.prod ∈ s :=
by { lift l to list s using hl, rw ← coe_list_prod, exact l.prod.coe_prop }

/-- Product of a multiset of elements in a submonoid of a `comm_monoid` is in the submonoid. -/
@[to_additive "Sum of a multiset of elements in an `add_submonoid` of an `add_comm_monoid` is
in the `add_submonoid`."]
lemma multiset_prod_mem {M} [comm_monoid M] (S : submonoid M) (m : multiset M)
  (hm : ∀ a ∈ m, a ∈ S) : m.prod ∈ S :=
by { lift m to multiset S using hm, rw ← coe_multiset_prod, exact m.prod.coe_prop }

/-- Product of elements of a submonoid of a `comm_monoid` indexed by a `finset` is in the
    submonoid. -/
@[to_additive "Sum of elements in an `add_submonoid` of an `add_comm_monoid` indexed by a `finset`
is in the `add_submonoid`."]
lemma prod_mem {M : Type*} [comm_monoid M] (S : submonoid M)
  {ι : Type*} {t : finset ι} {f : ι → M} (h : ∀c ∈ t, f c ∈ S) :
  ∏ c in t, f c ∈ S :=
S.multiset_prod_mem (t.1.map f) $ λ x hx, let ⟨i, hi, hix⟩ := multiset.mem_map.1 hx in hix ▸ h i hi

<<<<<<< HEAD
@[to_additive nsmul_mem] lemma pow_mem {x : M} (hx : x ∈ s) (n : ℕ) : x ^ n ∈ s :=
by simpa only [coe_pow] using ((⟨x, hx⟩ : s) ^ n).coe_prop

end submonoid

=======
>>>>>>> 07980376
end assoc

section non_assoc
variables [mul_one_class M]

open set

namespace submonoid

-- TODO: this section can be generalized to `[submonoid_class B M] [complete_lattice B]`
-- such that `complete_lattice.le` coincides with `set_like.le`

@[to_additive]
lemma mem_supr_of_directed {ι} [hι : nonempty ι] {S : ι → submonoid M} (hS : directed (≤) S)
  {x : M} :
  x ∈ (⨆ i, S i) ↔ ∃ i, x ∈ S i :=
begin
  refine ⟨_, λ ⟨i, hi⟩, (set_like.le_def.1 $ le_supr S i) hi⟩,
  suffices : x ∈ closure (⋃ i, (S i : set M)) → ∃ i, x ∈ S i,
    by simpa only [closure_Union, closure_eq (S _)] using this,
  refine (λ hx, closure_induction hx (λ _, mem_Union.1) _ _),
  { exact hι.elim (λ i, ⟨i, (S i).one_mem⟩) },
  { rintros x y ⟨i, hi⟩ ⟨j, hj⟩,
    rcases hS i j with ⟨k, hki, hkj⟩,
    exact ⟨k, (S k).mul_mem (hki hi) (hkj hj)⟩ }
end

@[to_additive]
lemma coe_supr_of_directed {ι} [nonempty ι] {S : ι → submonoid M} (hS : directed (≤) S) :
  ((⨆ i, S i : submonoid M) : set M) = ⋃ i, ↑(S i) :=
set.ext $ λ x, by simp [mem_supr_of_directed hS]

@[to_additive]
lemma mem_Sup_of_directed_on {S : set (submonoid M)} (Sne : S.nonempty)
  (hS : directed_on (≤) S) {x : M} :
  x ∈ Sup S ↔ ∃ s ∈ S, x ∈ s :=
begin
  haveI : nonempty S := Sne.to_subtype,
  simp only [Sup_eq_supr', mem_supr_of_directed hS.directed_coe, set_coe.exists, subtype.coe_mk]
end

@[to_additive]
lemma coe_Sup_of_directed_on {S : set (submonoid M)} (Sne : S.nonempty) (hS : directed_on (≤) S) :
  (↑(Sup S) : set M) = ⋃ s ∈ S, ↑s :=
set.ext $ λ x, by simp [mem_Sup_of_directed_on Sne hS]

@[to_additive]
lemma mem_sup_left {S T : submonoid M} : ∀ {x : M}, x ∈ S → x ∈ S ⊔ T :=
show S ≤ S ⊔ T, from le_sup_left

@[to_additive]
lemma mem_sup_right {S T : submonoid M} : ∀ {x : M}, x ∈ T → x ∈ S ⊔ T :=
show T ≤ S ⊔ T, from le_sup_right

@[to_additive]
lemma mul_mem_sup {S T : submonoid M} {x y : M} (hx : x ∈ S) (hy : y ∈ T) : x * y ∈ S ⊔ T :=
(S ⊔ T).mul_mem (mem_sup_left hx) (mem_sup_right hy)

@[to_additive]
lemma mem_supr_of_mem {ι : Sort*} {S : ι → submonoid M} (i : ι) :
  ∀ {x : M}, x ∈ S i → x ∈ supr S :=
show S i ≤ supr S, from le_supr _ _

@[to_additive]
lemma mem_Sup_of_mem {S : set (submonoid M)} {s : submonoid M}
  (hs : s ∈ S) : ∀ {x : M}, x ∈ s → x ∈ Sup S :=
show s ≤ Sup S, from le_Sup hs

/-- An induction principle for elements of `⨆ i, S i`.
If `C` holds for `1` and all elements of `S i` for all `i`, and is preserved under multiplication,
then it holds for all elements of the supremum of `S`. -/
@[elab_as_eliminator, to_additive /-" An induction principle for elements of `⨆ i, S i`.
If `C` holds for `0` and all elements of `S i` for all `i`, and is preserved under addition,
then it holds for all elements of the supremum of `S`. "-/]
lemma supr_induction {ι : Sort*} (S : ι → submonoid M) {C : M → Prop} {x : M} (hx : x ∈ ⨆ i, S i)
  (hp : ∀ i (x ∈ S i), C x)
  (h1 : C 1)
  (hmul : ∀ x y, C x → C y → C (x * y)) : C x :=
begin
  rw supr_eq_closure at hx,
  refine closure_induction hx (λ x hx, _) h1 hmul,
  obtain ⟨i, hi⟩ := set.mem_Union.mp hx,
  exact hp _ _ hi,
end

/-- A dependent version of `submonoid.supr_induction`. -/
@[elab_as_eliminator, to_additive /-"A dependent version of `add_submonoid.supr_induction`. "-/]
lemma supr_induction' {ι : Sort*} (S : ι → submonoid M) {C : Π x, (x ∈ ⨆ i, S i) → Prop}
  (hp : ∀ i (x ∈ S i), C x (mem_supr_of_mem i ‹_›))
  (h1 : C 1 (one_mem _))
  (hmul : ∀ x y hx hy, C x hx → C y hy → C (x * y) (mul_mem _ ‹_› ‹_›))
  {x : M} (hx : x ∈ ⨆ i, S i) : C x hx :=
begin
  refine exists.elim _ (λ (hx : x ∈ ⨆ i, S i) (hc : C x hx), hc),
  refine supr_induction S hx (λ i x hx, _) _ (λ x y, _),
  { exact ⟨_, hp _ _ hx⟩ },
  { exact ⟨_, h1⟩ },
  { rintro ⟨_, Cx⟩ ⟨_, Cy⟩,
    refine ⟨_, hmul _ _ _ _ Cx Cy⟩ },
end

end submonoid

end non_assoc

namespace free_monoid

variables {α : Type*}

open submonoid

@[to_additive]
theorem closure_range_of : closure (set.range $ @of α) = ⊤ :=
eq_top_iff.2 $ λ x hx, free_monoid.rec_on x (one_mem _) $ λ x xs hxs,
  mul_mem _ (subset_closure $ set.mem_range_self _) hxs

end free_monoid

namespace submonoid

variables [monoid M]

open monoid_hom

lemma closure_singleton_eq (x : M) : closure ({x} : set M) = (powers_hom M x).mrange :=
closure_eq_of_le (set.singleton_subset_iff.2 ⟨multiplicative.of_add 1, pow_one x⟩) $
  λ x ⟨n, hn⟩, hn ▸ submonoid.pow_mem _ (subset_closure $ set.mem_singleton _) _

/-- The submonoid generated by an element of a monoid equals the set of natural number powers of
    the element. -/
lemma mem_closure_singleton {x y : M} : y ∈ closure ({x} : set M) ↔ ∃ n:ℕ, x^n=y :=
by rw [closure_singleton_eq, mem_mrange]; refl

lemma mem_closure_singleton_self {y : M} : y ∈ closure ({y} : set M) :=
mem_closure_singleton.2 ⟨1, pow_one y⟩

lemma closure_singleton_one : closure ({1} : set M) = ⊥ :=
by simp [eq_bot_iff_forall, mem_closure_singleton]

@[to_additive]
lemma closure_eq_mrange (s : set M) : closure s = (free_monoid.lift (coe : s → M)).mrange :=
by rw [mrange_eq_map, ← free_monoid.closure_range_of, map_mclosure, ← set.range_comp,
  free_monoid.lift_comp_of, subtype.range_coe]

@[to_additive]
lemma exists_list_of_mem_closure {s : set M} {x : M} (hx : x ∈ closure s) :
  ∃ (l : list M) (hl : ∀ y ∈ l, y ∈ s), l.prod = x :=
begin
  rw [closure_eq_mrange, mem_mrange] at hx,
  rcases hx with ⟨l, hx⟩,
  exact ⟨list.map coe l, λ y hy, let ⟨z, hz, hy⟩ := list.mem_map.1 hy in hy ▸ z.2, hx⟩
end

@[to_additive]
lemma exists_multiset_of_mem_closure {M : Type*} [comm_monoid M] {s : set M}
  {x : M} (hx : x ∈ closure s) : ∃ (l : multiset M) (hl : ∀ y ∈ l, y ∈ s), l.prod = x :=
begin
  obtain ⟨l, h1, h2⟩ := exists_list_of_mem_closure hx,
  exact ⟨l, h1, (multiset.coe_prod l).trans h2⟩,
end

/-- The submonoid generated by an element. -/
def powers (n : M) : submonoid M :=
submonoid.copy (powers_hom M n).mrange (set.range ((^) n : ℕ → M)) $
set.ext (λ n, exists_congr $ λ i, by simp; refl)

@[simp] lemma mem_powers (n : M) : n ∈ powers n := ⟨1, pow_one _⟩

lemma mem_powers_iff (x z : M) : x ∈ powers z ↔ ∃ n : ℕ, z ^ n = x := iff.rfl

lemma powers_eq_closure (n : M) : powers n = closure {n} :=
by { ext, exact mem_closure_singleton.symm }

lemma powers_subset {n : M} {P : submonoid M} (h : n ∈ P) : powers n ≤ P :=
λ x hx, match x, hx with _, ⟨i, rfl⟩ := P.pow_mem h i end

/-- Exponentiation map from natural numbers to powers. -/
@[simps] def pow (n : M) (m : ℕ) : powers n :=
(powers_hom M n).mrange_restrict (multiplicative.of_add m)

lemma pow_apply (n : M) (m : ℕ) : submonoid.pow n m = ⟨n ^ m, m, rfl⟩ := rfl

/-- Logarithms from powers to natural numbers. -/
def log [decidable_eq M] {n : M} (p : powers n) : ℕ :=
nat.find $ (mem_powers_iff p.val n).mp p.prop

@[simp] theorem pow_log_eq_self [decidable_eq M] {n : M} (p : powers n) : pow n (log p) = p :=
subtype.ext $ nat.find_spec p.prop

lemma pow_right_injective_iff_pow_injective {n : M} :
  function.injective (λ m : ℕ, n ^ m) ↔ function.injective (pow n) :=
subtype.coe_injective.of_comp_iff (pow n)

@[simp] theorem log_pow_eq_self [decidable_eq M] {n : M} (h : function.injective (λ m : ℕ, n ^ m))
  (m : ℕ) : log (pow n m) = m :=
pow_right_injective_iff_pow_injective.mp h $ pow_log_eq_self _

/-- The exponentiation map is an isomorphism from the additive monoid on natural numbers to powers
when it is injective. The inverse is given by the logarithms. -/
@[simps]
def pow_log_equiv [decidable_eq M] {n : M} (h : function.injective (λ m : ℕ, n ^ m)) :
  multiplicative ℕ ≃* powers n :=
{ to_fun := λ m, pow n m.to_add,
  inv_fun := λ m, multiplicative.of_add (log m),
  left_inv := log_pow_eq_self h,
  right_inv := pow_log_eq_self,
  map_mul' := λ _ _, by { simp only [pow, map_mul, of_add_add, to_add_mul] } }

lemma log_mul [decidable_eq M] {n : M} (h : function.injective (λ m : ℕ, n ^ m))
  (x y : powers (n : M)) : log (x * y) = log x + log y := (pow_log_equiv h).symm.map_mul x y

theorem log_pow_int_eq_self {x : ℤ} (h : 1 < x.nat_abs) (m : ℕ) : log (pow x m) = m :=
(pow_log_equiv (int.pow_right_injective h)).symm_apply_apply _

@[simp] lemma map_powers {N : Type*} [monoid N] (f : M →* N) (m : M) :
  (powers m).map f = powers (f m) :=
by simp only [powers_eq_closure, f.map_mclosure, set.image_singleton]

/-- If all the elements of a set `s` commute, then `closure s` is a commutative monoid. -/
@[to_additive "If all the elements of a set `s` commute, then `closure s` forms an additive
commutative monoid."]
def closure_comm_monoid_of_comm {s : set M} (hcomm : ∀ (a ∈ s) (b ∈ s), a * b = b * a) :
  comm_monoid (closure s) :=
{ mul_comm := λ x y,
  begin
    ext,
    simp only [submonoid.coe_mul],
    exact closure_induction₂ x.prop y.prop hcomm
      (λ x, by simp only [mul_one, one_mul])
      (λ x, by simp only [mul_one, one_mul])
      (λ x y z h₁ h₂, by rw [mul_assoc, h₂, ←mul_assoc, h₁, mul_assoc])
      (λ x y z h₁ h₂, by rw [←mul_assoc, h₁, mul_assoc, h₂, ←mul_assoc]),
  end,
  ..(closure s).to_monoid }

end submonoid

namespace submonoid

variables {N : Type*} [comm_monoid N]

open monoid_hom

@[to_additive]
lemma sup_eq_range (s t : submonoid N) : s ⊔ t = (s.subtype.coprod t.subtype).mrange :=
by rw [mrange_eq_map, ← mrange_inl_sup_mrange_inr, map_sup, map_mrange, coprod_comp_inl,
  map_mrange, coprod_comp_inr, range_subtype, range_subtype]

@[to_additive]
lemma mem_sup {s t : submonoid N} {x : N} :
  x ∈ s ⊔ t ↔ ∃ (y ∈ s) (z ∈ t), y * z = x :=
by simp only [sup_eq_range, mem_mrange, coprod_apply, prod.exists, set_like.exists,
  coe_subtype, subtype.coe_mk]

end submonoid

namespace add_submonoid

variables [add_monoid A]

open set

lemma closure_singleton_eq (x : A) : closure ({x} : set A) = (multiples_hom A x).mrange :=
closure_eq_of_le (set.singleton_subset_iff.2 ⟨1, one_nsmul x⟩) $
  λ x ⟨n, hn⟩, hn ▸ nsmul_mem _ (subset_closure $ set.mem_singleton _) _

/-- The `add_submonoid` generated by an element of an `add_monoid` equals the set of
natural number multiples of the element. -/
lemma mem_closure_singleton {x y : A} :
  y ∈ closure ({x} : set A) ↔ ∃ n:ℕ, n • x = y :=
by rw [closure_singleton_eq, add_monoid_hom.mem_mrange]; refl

lemma closure_singleton_zero : closure ({0} : set A) = ⊥ :=
by simp [eq_bot_iff_forall, mem_closure_singleton, nsmul_zero]

/-- The additive submonoid generated by an element. -/
def multiples (x : A) : add_submonoid A :=
add_submonoid.copy (multiples_hom A x).mrange (set.range (λ i, i • x : ℕ → A)) $
set.ext (λ n, exists_congr $ λ i, by simp; refl)

@[simp] lemma mem_multiples (x : A) : x ∈ multiples x := ⟨1, one_nsmul _⟩

lemma mem_multiples_iff (x z : A) : x ∈ multiples z ↔ ∃ n : ℕ, n • z = x := iff.rfl

lemma multiples_eq_closure (x : A) : multiples x = closure {x} :=
by { ext, exact mem_closure_singleton.symm }

lemma multiples_subset {x : A} {P : add_submonoid A} (h : x ∈ P) : multiples x ≤ P :=
λ x hx, match x, hx with _, ⟨i, rfl⟩ := P.nsmul_mem h i end

attribute [to_additive add_submonoid.multiples] submonoid.powers
attribute [to_additive add_submonoid.mem_multiples] submonoid.mem_powers
attribute [to_additive add_submonoid.mem_multiples_iff] submonoid.mem_powers_iff
attribute [to_additive add_submonoid.multiples_eq_closure] submonoid.powers_eq_closure
attribute [to_additive add_submonoid.multiples_subset] submonoid.powers_subset

end add_submonoid

/-! Lemmas about additive closures of `submonoid`. -/
namespace submonoid

variables {R : Type*} [non_assoc_semiring R] (S : submonoid R) {a b : R}

/-- The product of an element of the additive closure of a multiplicative submonoid `M`
and an element of `M` is contained in the additive closure of `M`. -/
lemma mul_right_mem_add_closure
  (ha : a ∈ add_submonoid.closure (S : set R)) (hb : b ∈ S) :
  a * b ∈ add_submonoid.closure (S : set R) :=
begin
  revert b,
  refine add_submonoid.closure_induction ha _ _ _; clear ha a,
  { exact λ r hr b hb, add_submonoid.mem_closure.mpr (λ y hy, hy (S.mul_mem hr hb)) },
  { exact λ b hb, by simp only [zero_mul, (add_submonoid.closure (S : set R)).zero_mem] },
  { simp_rw add_mul,
    exact λ r s hr hs b hb, (add_submonoid.closure (S : set R)).add_mem (hr hb) (hs hb) }
end

/-- The product of two elements of the additive closure of a submonoid `M` is an element of the
additive closure of `M`. -/
lemma mul_mem_add_closure
  (ha : a ∈ add_submonoid.closure (S : set R)) (hb : b ∈ add_submonoid.closure (S : set R)) :
  a * b ∈ add_submonoid.closure (S : set R) :=
begin
  revert a,
  refine add_submonoid.closure_induction hb _ _ _; clear hb b,
  { exact λ r hr b hb, S.mul_right_mem_add_closure hb hr },
  { exact λ b hb, by simp only [mul_zero, (add_submonoid.closure (S : set R)).zero_mem] },
  { simp_rw mul_add,
    exact λ r s hr hs b hb, (add_submonoid.closure (S : set R)).add_mem (hr hb) (hs hb) }
end

/-- The product of an element of `S` and an element of the additive closure of a multiplicative
submonoid `S` is contained in the additive closure of `S`. -/
lemma mul_left_mem_add_closure (ha : a ∈ S) (hb : b ∈ add_submonoid.closure (S : set R)) :
  a * b ∈ add_submonoid.closure (S : set R) :=
S.mul_mem_add_closure (add_submonoid.mem_closure.mpr (λ sT hT, hT ha)) hb

end submonoid

section mul_add

lemma of_mul_image_powers_eq_multiples_of_mul [monoid M] {x : M} :
  additive.of_mul '' ((submonoid.powers x) : set M) = add_submonoid.multiples (additive.of_mul x) :=
begin
  ext,
  split,
  { rintros ⟨y, ⟨n, hy1⟩, hy2⟩,
    use n,
    simpa [← of_mul_pow, hy1] },
  { rintros ⟨n, hn⟩,
    refine ⟨x ^ n, ⟨n, rfl⟩, _⟩,
    rwa of_mul_pow }
end

lemma of_add_image_multiples_eq_powers_of_add [add_monoid A] {x : A} :
  multiplicative.of_add '' ((add_submonoid.multiples x) : set A) =
  submonoid.powers (multiplicative.of_add x) :=
begin
  symmetry,
  rw equiv.eq_image_iff_symm_image_eq,
  exact of_mul_image_powers_eq_multiples_of_mul,
end

end mul_add<|MERGE_RESOLUTION|>--- conflicted
+++ resolved
@@ -39,13 +39,6 @@
 
 namespace submonoid_class
 
-<<<<<<< HEAD
-@[simp, norm_cast, to_additive coe_nsmul] theorem coe_pow (x : S) (n : ℕ) :
-  ↑(x ^ n) = (x ^ n : M) :=
-(submonoid_class.subtype S : _ →* M).map_pow x n
-
-=======
->>>>>>> 07980376
 @[simp, norm_cast, to_additive] theorem coe_list_prod (l : list S) :
   (l.prod : M) = (l.map coe).prod :=
 (submonoid_class.subtype S : _ →* M).map_list_prod l
@@ -80,18 +73,11 @@
   ∏ c in t, f c ∈ S :=
 multiset_prod_mem (t.1.map f) $ λ x hx, let ⟨i, hi, hix⟩ := multiset.mem_map.1 hx in hix ▸ h i hi
 
-@[to_additive nsmul_mem] lemma pow_mem {x : M} (hx : x ∈ S) (n : ℕ) : x ^ n ∈ S :=
-by simpa only [coe_pow] using ((⟨x, hx⟩ : S) ^ n).coe_prop
-
 end submonoid_class
 
 namespace submonoid
 
 variables (s : submonoid M)
-
-@[simp, norm_cast, to_additive coe_nsmul] theorem coe_pow (x : s) (n : ℕ) :
-  ↑(x ^ n) = (x ^ n : M) :=
-s.subtype.map_pow x n
 
 @[simp, norm_cast, to_additive] theorem coe_list_prod (l : list s) :
   (l.prod : M) = (l.map coe).prod :=
@@ -127,14 +113,8 @@
   ∏ c in t, f c ∈ S :=
 S.multiset_prod_mem (t.1.map f) $ λ x hx, let ⟨i, hi, hix⟩ := multiset.mem_map.1 hx in hix ▸ h i hi
 
-<<<<<<< HEAD
-@[to_additive nsmul_mem] lemma pow_mem {x : M} (hx : x ∈ s) (n : ℕ) : x ^ n ∈ s :=
-by simpa only [coe_pow] using ((⟨x, hx⟩ : s) ^ n).coe_prop
-
 end submonoid
 
-=======
->>>>>>> 07980376
 end assoc
 
 section non_assoc
