/-
Copyright (c) 2018 Kenny Lau. All rights reserved.
Released under Apache 2.0 license as described in the file LICENSE.
Authors: Kenny Lau
-/
import algebra.algebra.operations
import ring_theory.non_zero_divisors
import data.nat.choose.sum
import ring_theory.coprime.lemmas
import data.equiv.ring
import ring_theory.ideal.quotient
/-!
# More operations on modules and ideals
-/
universes u v w x

open_locale big_operators pointwise

namespace submodule

variables {R : Type u} {M : Type v}

section comm_semiring
variables [comm_semiring R] [add_comm_monoid M] [module R M]

open_locale pointwise

instance has_scalar' : has_scalar (ideal R) (submodule R M) :=
⟨λ I N, ⨆ r : I, (r : R) • N⟩

/-- `N.annihilator` is the ideal of all elements `r : R` such that `r • N = 0`. -/
def annihilator (N : submodule R M) : ideal R :=
(linear_map.lsmul R N).ker

variables {I J : ideal R} {N P : submodule R M}

theorem mem_annihilator {r} : r ∈ N.annihilator ↔ ∀ n ∈ N, r • n = (0:M) :=
⟨λ hr n hn, congr_arg subtype.val (linear_map.ext_iff.1 (linear_map.mem_ker.1 hr) ⟨n, hn⟩),
λ h, linear_map.mem_ker.2 $ linear_map.ext $ λ n, subtype.eq $ h n.1 n.2⟩

theorem mem_annihilator' {r} : r ∈ N.annihilator ↔ N ≤ comap (r • linear_map.id) ⊥ :=
mem_annihilator.trans ⟨λ H n hn, (mem_bot R).2 $ H n hn, λ H n hn, (mem_bot R).1 $ H hn⟩

lemma mem_annihilator_span (s : set M) (r : R) :
  r ∈ (submodule.span R s).annihilator ↔ ∀ n : s, r • (n : M) = 0 :=
begin
  rw submodule.mem_annihilator,
  split,
  { intros h n, exact h _ (submodule.subset_span n.prop) },
  { intros h n hn,
    apply submodule.span_induction hn,
    { intros x hx, exact h ⟨x, hx⟩ },
    { exact smul_zero _ },
    { intros x y hx hy, rw [smul_add, hx, hy, zero_add] },
    { intros a x hx, rw [smul_comm, hx, smul_zero] } }
end

lemma mem_annihilator_span_singleton (g : M) (r : R) :
  r ∈ (submodule.span R ({g} : set M)).annihilator ↔ r • g = 0 :=
by simp [mem_annihilator_span]

theorem annihilator_bot : (⊥ : submodule R M).annihilator = ⊤ :=
(ideal.eq_top_iff_one _).2 $ mem_annihilator'.2 bot_le

theorem annihilator_eq_top_iff : N.annihilator = ⊤ ↔ N = ⊥ :=
⟨λ H, eq_bot_iff.2 $ λ (n:M) hn, (mem_bot R).2 $
  one_smul R n ▸ mem_annihilator.1 ((ideal.eq_top_iff_one _).1 H) n hn,
  λ H, H.symm ▸ annihilator_bot⟩

theorem annihilator_mono (h : N ≤ P) : P.annihilator ≤ N.annihilator :=
λ r hrp, mem_annihilator.2 $ λ n hn, mem_annihilator.1 hrp n $ h hn

theorem annihilator_supr (ι : Sort w) (f : ι → submodule R M) :
  (annihilator ⨆ i, f i) = ⨅ i, annihilator (f i) :=
le_antisymm (le_infi $ λ i, annihilator_mono $ le_supr _ _)
(λ r H, mem_annihilator'.2 $ supr_le $ λ i,
  have _ := (mem_infi _).1 H i, mem_annihilator'.1 this)

theorem smul_mem_smul {r} {n} (hr : r ∈ I) (hn : n ∈ N) : r • n ∈ I • N :=
(le_supr _ ⟨r, hr⟩ : _ ≤ I • N) ⟨n, hn, rfl⟩

theorem smul_le {P : submodule R M} : I • N ≤ P ↔ ∀ (r ∈ I) (n ∈ N), r • n ∈ P :=
⟨λ H r hr n hn, H $ smul_mem_smul hr hn,
λ H, supr_le $ λ r, map_le_iff_le_comap.2 $ λ n hn, H r.1 r.2 n hn⟩

@[elab_as_eliminator]
theorem smul_induction_on {p : M → Prop} {x} (H : x ∈ I • N)
  (Hb : ∀ (r ∈ I) (n ∈ N), p (r • n))
  (H1 : ∀ x y, p x → p y → p (x + y)) : p x :=
begin
  have H0 : p 0 := by simpa only [zero_smul] using Hb 0 I.zero_mem 0 N.zero_mem,
  refine submodule.supr_induction _ H _ H0 H1,
  rintros ⟨i, hi⟩ m ⟨j, hj, (rfl : i • _ = m) ⟩,
  exact Hb _ hi _ hj,
end

theorem mem_smul_span_singleton {I : ideal R} {m : M} {x : M} :
  x ∈ I • span R ({m} : set M) ↔ ∃ y ∈ I, y • m = x :=
⟨λ hx, smul_induction_on hx
  (λ r hri n hnm,
    let ⟨s, hs⟩ := mem_span_singleton.1 hnm in ⟨r * s, I.mul_mem_right _ hri, hs ▸ mul_smul r s m⟩)
  (λ m1 m2 ⟨y1, hyi1, hy1⟩ ⟨y2, hyi2, hy2⟩,
    ⟨y1 + y2, I.add_mem hyi1 hyi2, by rw [add_smul, hy1, hy2]⟩),
λ ⟨y, hyi, hy⟩, hy ▸ smul_mem_smul hyi (subset_span $ set.mem_singleton m)⟩

theorem smul_le_right : I • N ≤ N :=
smul_le.2 $ λ r hr n, N.smul_mem r

theorem smul_mono (hij : I ≤ J) (hnp : N ≤ P) : I • N ≤ J • P :=
smul_le.2 $ λ r hr n hn, smul_mem_smul (hij hr) (hnp hn)

theorem smul_mono_left (h : I ≤ J) : I • N ≤ J • N :=
smul_mono h (le_refl N)

theorem smul_mono_right (h : N ≤ P) : I • N ≤ I • P :=
smul_mono (le_refl I) h

lemma map_le_smul_top (I : ideal R) (f : R →ₗ[R] M) :
  submodule.map f I ≤ I • (⊤ : submodule R M) :=
begin
  rintros _ ⟨y, hy, rfl⟩,
  rw [← mul_one y, ← smul_eq_mul, f.map_smul],
  exact smul_mem_smul hy mem_top
end

@[simp] theorem annihilator_smul (N : submodule R M) : annihilator N • N = ⊥ :=
eq_bot_iff.2 (smul_le.2 (λ r, mem_annihilator.1))

@[simp] theorem annihilator_mul (I : ideal R) : annihilator I * I = ⊥ :=
annihilator_smul I

@[simp] theorem mul_annihilator (I : ideal R) : I * annihilator I = ⊥ :=
by rw [mul_comm, annihilator_mul]

variables (I J N P)
@[simp] theorem smul_bot : I • (⊥ : submodule R M) = ⊥ :=
eq_bot_iff.2 $ smul_le.2 $ λ r hri s hsb,
(submodule.mem_bot R).2 $ ((submodule.mem_bot R).1 hsb).symm ▸ smul_zero r

@[simp] theorem bot_smul : (⊥ : ideal R) • N = ⊥ :=
eq_bot_iff.2 $ smul_le.2 $ λ r hrb s hsi,
(submodule.mem_bot R).2 $ ((submodule.mem_bot R).1 hrb).symm ▸ zero_smul _ s

@[simp] theorem top_smul : (⊤ : ideal R) • N = N :=
le_antisymm smul_le_right $ λ r hri, one_smul R r ▸ smul_mem_smul mem_top hri

theorem smul_sup : I • (N ⊔ P) = I • N ⊔ I • P :=
le_antisymm (smul_le.2 $ λ r hri m hmnp, let ⟨n, hn, p, hp, hnpm⟩ := mem_sup.1 hmnp in
  mem_sup.2 ⟨_, smul_mem_smul hri hn, _, smul_mem_smul hri hp, hnpm ▸ (smul_add _ _ _).symm⟩)
(sup_le (smul_mono_right le_sup_left)
  (smul_mono_right le_sup_right))

theorem sup_smul : (I ⊔ J) • N = I • N ⊔ J • N :=
le_antisymm (smul_le.2 $ λ r hrij n hn, let ⟨ri, hri, rj, hrj, hrijr⟩ := mem_sup.1 hrij in
  mem_sup.2 ⟨_, smul_mem_smul hri hn, _, smul_mem_smul hrj hn, hrijr ▸ (add_smul _ _ _).symm⟩)
(sup_le (smul_mono_left le_sup_left)
  (smul_mono_left le_sup_right))

protected theorem smul_assoc : (I • J) • N = I • (J • N) :=
le_antisymm (smul_le.2 $ λ rs hrsij t htn,
  smul_induction_on hrsij
  (λ r hr s hs,
    (@smul_eq_mul R _ r s).symm ▸ smul_smul r s t ▸ smul_mem_smul hr (smul_mem_smul hs htn))
  (λ x y, (add_smul x y t).symm ▸ submodule.add_mem _))
(smul_le.2 $ λ r hr sn hsn, suffices J • N ≤ submodule.comap (r • linear_map.id) ((I • J) • N),
  from this hsn,
smul_le.2 $ λ s hs n hn, show r • (s • n) ∈ (I • J) • N,
  from mul_smul r s n ▸ smul_mem_smul (smul_mem_smul hr hs) hn)

variables (S : set R) (T : set M)

theorem span_smul_span : (ideal.span S) • (span R T) =
  span R (⋃ (s ∈ S) (t ∈ T), {s • t}) :=
le_antisymm (smul_le.2 $ λ r hrS n hnT, span_induction hrS
  (λ r hrS, span_induction hnT
    (λ n hnT, subset_span $ set.mem_bUnion hrS $
      set.mem_bUnion hnT $ set.mem_singleton _)
    ((smul_zero r : r • 0 = (0:M)).symm ▸ submodule.zero_mem _)
    (λ x y, (smul_add r x y).symm ▸ submodule.add_mem _)
    (λ c m, by rw [smul_smul, mul_comm, mul_smul]; exact submodule.smul_mem _ _))
  ((zero_smul R n).symm ▸ submodule.zero_mem _)
  (λ r s, (add_smul r s n).symm ▸ submodule.add_mem _)
  (λ c r, by rw [smul_eq_mul, mul_smul]; exact submodule.smul_mem _ _)) $
span_le.2 $ set.Union₂_subset $ λ r hrS, set.Union₂_subset $ λ n hnT, set.singleton_subset_iff.2 $
smul_mem_smul (subset_span hrS) (subset_span hnT)

lemma union_eq_smul_set (r : R) (T : set M) :
  (⋃ (t : M) (x : t ∈ T), {r • t}) = r • T := by tidy

lemma ideal_span_singleton_smul (r : R) (N : submodule R M) :
  (ideal.span {r} : ideal R) • N = r • N :=
begin
  have : span R (⋃ (t : M) (x : t ∈ N), {r • t}) = r • N,
  { convert span_eq _, exact union_eq_smul_set r (N : set M) },
  conv_lhs { rw [← span_eq N, span_smul_span] },
  simpa
end

lemma span_smul_eq (r : R) (s : set M) :
  span R (r • s) = r • span R s :=
begin
  rw [← ideal_span_singleton_smul, span_smul_span],
  congr,
  simpa using (union_eq_smul_set r s).symm
end

lemma mem_of_span_top_of_smul_mem (M' : submodule R M)
  (s : set R) (hs : ideal.span s = ⊤) (x : M) (H : ∀ r : s, (r : R) • x ∈ M') : x ∈ M' :=
begin
  suffices : (⊤ : ideal R) • (span R ({x} : set M)) ≤ M',
  { rw top_smul at this, exact this (subset_span (set.mem_singleton x)) },
  rw [← hs, span_smul_span, span_le],
  simpa using H
end

/-- Given `s`, a generating set of `R`, to check that an `x : M` falls in a
submodule `M'` of `x`, we only need to show that `r ^ n • x ∈ M'` for some `n` for each `r : s`. -/
lemma mem_of_span_eq_top_of_smul_pow_mem (M' : submodule R M)
  (s : set R) (hs : ideal.span s = ⊤) (x : M)
  (H : ∀ r : s, ∃ (n : ℕ), (r ^ n : R) • x ∈ M') : x ∈ M' :=
begin
  obtain ⟨s', hs₁, hs₂⟩ := (ideal.span_eq_top_iff_finite _).mp hs,
  replace H : ∀ r : s', ∃ (n : ℕ), (r ^ n : R) • x ∈ M' := λ r, H ⟨_, hs₁ r.prop⟩,
  choose n₁ n₂ using H,
  let N := s'.attach.sup n₁,
  have hs' := ideal.span_pow_eq_top (s' : set R) hs₂ N,
  apply M'.mem_of_span_top_of_smul_mem _ hs',
  rintro ⟨_, r, hr, rfl⟩,
  convert M'.smul_mem (r ^ (N - n₁ ⟨r, hr⟩)) (n₂ ⟨r, hr⟩) using 1,
  simp only [subtype.coe_mk, smul_smul, ← pow_add],
  rw tsub_add_cancel_of_le (finset.le_sup (s'.mem_attach _) : n₁ ⟨r, hr⟩ ≤ N),
end

variables {M' : Type w} [add_comm_monoid M'] [module R M']

theorem map_smul'' (f : M →ₗ[R] M') : (I • N).map f = I • N.map f :=
le_antisymm (map_le_iff_le_comap.2 $ smul_le.2 $ λ r hr n hn, show f (r • n) ∈ I • N.map f,
    from (f.map_smul r n).symm ▸ smul_mem_smul hr (mem_map_of_mem hn)) $
smul_le.2 $ λ r hr n hn, let ⟨p, hp, hfp⟩ := mem_map.1 hn in
hfp ▸ f.map_smul r p ▸ mem_map_of_mem (smul_mem_smul hr hp)

variables {I}

lemma mem_smul_span {s : set M} {x : M} :
  x ∈ I • submodule.span R s ↔ x ∈ submodule.span R (⋃ (a ∈ I) (b ∈ s), ({a • b} : set M)) :=
by rw [← I.span_eq, submodule.span_smul_span, I.span_eq]; refl

variables (I)

/-- If `x` is an `I`-multiple of the submodule spanned by `f '' s`,
then we can write `x` as an `I`-linear combination of the elements of `f '' s`. -/
lemma exists_sum_of_mem_ideal_smul_span {ι : Type*} (s : set ι) (f : ι → M) (x : M)
  (hx : x ∈ I • span R (f '' s)) :
  ∃ (a : s →₀ R) (ha : ∀ i, a i ∈ I), a.sum (λ i c, c • f i) = x :=
begin
  refine span_induction (mem_smul_span.mp hx) _ _ _ _,
  { simp only [set.mem_Union, set.mem_range, set.mem_singleton_iff],
    rintros x ⟨y, hy, x, ⟨i, hi, rfl⟩, rfl⟩,
    refine ⟨finsupp.single ⟨i, hi⟩ y, λ j, _, _⟩,
    { letI := classical.dec_eq s,
      rw finsupp.single_apply, split_ifs, { assumption }, { exact I.zero_mem } },
    refine @finsupp.sum_single_index s R M _ _ ⟨i, hi⟩ _ (λ i y, y • f i) _,
    simp },
  { exact ⟨0, λ i, I.zero_mem, finsupp.sum_zero_index⟩ },
  { rintros x y ⟨ax, hax, rfl⟩ ⟨ay, hay, rfl⟩,
    refine ⟨ax + ay, λ i, I.add_mem (hax i) (hay i), finsupp.sum_add_index _ _⟩;
      intros; simp only [zero_smul, add_smul] },
  { rintros c x ⟨a, ha, rfl⟩,
    refine ⟨c • a, λ i, I.mul_mem_left c (ha i), _⟩,
    rw [finsupp.sum_smul_index, finsupp.smul_sum];
      intros; simp only [zero_smul, mul_smul] },
end

@[simp] lemma smul_comap_le_comap_smul (f : M →ₗ[R] M') (S : submodule R M') (I : ideal R) :
  I • S.comap f ≤ (I • S).comap f :=
begin
  refine (submodule.smul_le.mpr (λ r hr x hx, _)),
  rw [submodule.mem_comap] at ⊢ hx,
  rw f.map_smul,
  exact submodule.smul_mem_smul hr hx
end

end comm_semiring

section comm_ring

variables [comm_ring R] [add_comm_group M] [module R M]
variables {N N₁ N₂ P P₁ P₂ : submodule R M}

/-- `N.colon P` is the ideal of all elements `r : R` such that `r • P ⊆ N`. -/
def colon (N P : submodule R M) : ideal R :=
annihilator (P.map N.mkq)

theorem mem_colon {r} : r ∈ N.colon P ↔ ∀ p ∈ P, r • p ∈ N :=
mem_annihilator.trans ⟨λ H p hp, (quotient.mk_eq_zero N).1 (H (quotient.mk p) (mem_map_of_mem hp)),
λ H m ⟨p, hp, hpm⟩, hpm ▸ (N.mkq).map_smul r p ▸ (quotient.mk_eq_zero N).2 $ H p hp⟩

theorem mem_colon' {r} : r ∈ N.colon P ↔ P ≤ comap (r • linear_map.id) N :=
mem_colon

theorem colon_mono (hn : N₁ ≤ N₂) (hp : P₁ ≤ P₂) : N₁.colon P₂ ≤ N₂.colon P₁ :=
λ r hrnp, mem_colon.2 $ λ p₁ hp₁, hn $ mem_colon.1 hrnp p₁ $ hp hp₁

theorem infi_colon_supr (ι₁ : Sort w) (f : ι₁ → submodule R M)
  (ι₂ : Sort x) (g : ι₂ → submodule R M) :
  (⨅ i, f i).colon (⨆ j, g j) = ⨅ i j, (f i).colon (g j) :=
le_antisymm (le_infi $ λ i, le_infi $ λ j, colon_mono (infi_le _ _) (le_supr _ _))
(λ r H, mem_colon'.2 $ supr_le $ λ j, map_le_iff_le_comap.1 $ le_infi $ λ i,
  map_le_iff_le_comap.2 $ mem_colon'.1 $ have _ := ((mem_infi _).1 H i),
  have _ := ((mem_infi _).1 this j), this)

end comm_ring

end submodule

namespace ideal

section mul_and_radical
variables {R : Type u} {ι : Type*} [comm_semiring R]
variables {I J K L : ideal R}

instance : has_mul (ideal R) := ⟨(•)⟩

@[simp] lemma add_eq_sup : I + J = I ⊔ J := rfl
@[simp] lemma zero_eq_bot : (0 : ideal R) = ⊥ := rfl
@[simp] lemma one_eq_top : (1 : ideal R) = ⊤ :=
by erw [submodule.one_eq_range, linear_map.range_id]

theorem mul_mem_mul {r s} (hr : r ∈ I) (hs : s ∈ J) : r * s ∈ I * J :=
submodule.smul_mem_smul hr hs

theorem mul_mem_mul_rev {r s} (hr : r ∈ I) (hs : s ∈ J) : s * r ∈ I * J :=
mul_comm r s ▸ mul_mem_mul hr hs

lemma pow_mem_pow {x : R} (hx : x ∈ I) (n : ℕ) : x ^ n ∈ I ^ n :=
begin
  induction n with n ih, { simp only [pow_zero, ideal.one_eq_top], },
  simpa only [pow_succ] using mul_mem_mul hx ih,
end

theorem mul_le : I * J ≤ K ↔ ∀ (r ∈ I) (s ∈ J), r * s ∈ K :=
submodule.smul_le

lemma mul_le_left : I * J ≤ J :=
ideal.mul_le.2 (λ r hr s, J.mul_mem_left _)

lemma mul_le_right : I * J ≤ I :=
ideal.mul_le.2 (λ r hr s hs, I.mul_mem_right _ hr)

@[simp] lemma sup_mul_right_self : I ⊔ (I * J) = I :=
sup_eq_left.2 ideal.mul_le_right

@[simp] lemma sup_mul_left_self : I ⊔ (J * I) = I :=
sup_eq_left.2 ideal.mul_le_left

@[simp] lemma mul_right_self_sup : (I * J) ⊔ I = I :=
sup_eq_right.2 ideal.mul_le_right

@[simp] lemma mul_left_self_sup : (J * I) ⊔ I = I :=
sup_eq_right.2 ideal.mul_le_left

variables (I J K)
protected theorem mul_comm : I * J = J * I :=
le_antisymm (mul_le.2 $ λ r hrI s hsJ, mul_mem_mul_rev hsJ hrI)
  (mul_le.2 $ λ r hrJ s hsI, mul_mem_mul_rev hsI hrJ)

protected theorem mul_assoc : (I * J) * K = I * (J * K) :=
submodule.smul_assoc I J K

theorem span_mul_span (S T : set R) : span S * span T =
  span ⋃ (s ∈ S) (t ∈ T), {s * t} :=
submodule.span_smul_span S T
variables {I J K}

lemma span_mul_span' (S T : set R) : span S * span T = span (S*T) :=
by { unfold span, rw submodule.span_mul_span, }

lemma span_singleton_mul_span_singleton (r s : R) :
  span {r} * span {s} = (span {r * s} : ideal R) :=
by { unfold span, rw [submodule.span_mul_span, set.singleton_mul_singleton], }

lemma span_singleton_pow (s : R) (n : ℕ):
  span {s} ^ n = (span {s ^ n} : ideal R) :=
begin
  induction n with n ih, { simp [set.singleton_one], },
  simp only [pow_succ, ih, span_singleton_mul_span_singleton],
end

lemma mem_mul_span_singleton {x y : R} {I : ideal R} :
  x ∈ I * span {y} ↔ ∃ z ∈ I, z * y = x :=
submodule.mem_smul_span_singleton

lemma mem_span_singleton_mul {x y : R} {I : ideal R} :
  x ∈ span {y} * I ↔ ∃ z ∈ I, y * z = x :=
by simp only [mul_comm, mem_mul_span_singleton]

lemma le_span_singleton_mul_iff {x : R} {I J : ideal R} :
  I ≤ span {x} * J ↔ ∀ zI ∈ I, ∃ zJ ∈ J, x * zJ = zI :=
show (∀ {zI} (hzI : zI ∈ I), zI ∈ span {x} * J) ↔ ∀ zI ∈ I, ∃ zJ ∈ J, x * zJ = zI,
by simp only [mem_span_singleton_mul]

lemma span_singleton_mul_le_iff {x : R} {I J : ideal R} :
  span {x} * I ≤ J ↔ ∀ z ∈ I, x * z ∈ J :=
begin
  simp only [mul_le, mem_span_singleton_mul, mem_span_singleton],
  split,
  { intros h zI hzI,
    exact h x (dvd_refl x) zI hzI },
  { rintros h _ ⟨z, rfl⟩ zI hzI,
    rw [mul_comm x z, mul_assoc],
    exact J.mul_mem_left _ (h zI hzI) },
end

lemma span_singleton_mul_le_span_singleton_mul {x y : R} {I J : ideal R} :
  span {x} * I ≤ span {y} * J ↔ ∀ zI ∈ I, ∃ zJ ∈ J, x * zI = y * zJ :=
by simp only [span_singleton_mul_le_iff, mem_span_singleton_mul, eq_comm]

lemma eq_span_singleton_mul {x : R} (I J : ideal R) :
  I = span {x} * J ↔ ((∀ zI ∈ I, ∃ zJ ∈ J, x * zJ = zI) ∧ (∀ z ∈ J, x * z ∈ I)) :=
by simp only [le_antisymm_iff, le_span_singleton_mul_iff, span_singleton_mul_le_iff]

lemma span_singleton_mul_eq_span_singleton_mul {x y : R} (I J : ideal R) :
  span {x} * I = span {y} * J ↔
    ((∀ zI ∈ I, ∃ zJ ∈ J, x * zI = y * zJ) ∧
     (∀ zJ ∈ J, ∃ zI ∈ I, x * zI = y * zJ)) :=
by simp only [le_antisymm_iff, span_singleton_mul_le_span_singleton_mul, eq_comm]

lemma prod_span {ι : Type*} (s : finset ι) (I : ι → set R) :
  (∏ i in s, ideal.span (I i)) = ideal.span (∏ i in s, I i) :=
submodule.prod_span s I

lemma prod_span_singleton {ι : Type*} (s : finset ι) (I : ι → R) :
  (∏ i in s, ideal.span ({I i} : set R)) = ideal.span {∏ i in s, I i} :=
submodule.prod_span_singleton s I

lemma finset_inf_span_singleton {ι : Type*} (s : finset ι) (I : ι → R)
  (hI : set.pairwise ↑s (is_coprime on I)) :
  (s.inf $ λ i, ideal.span ({I i} : set R)) = ideal.span {∏ i in s, I i} :=
begin
  ext x,
  simp only [submodule.mem_finset_inf, ideal.mem_span_singleton],
  exact ⟨finset.prod_dvd_of_coprime hI,
    λ h i hi, (finset.dvd_prod_of_mem _ hi).trans h⟩
end

lemma infi_span_singleton {ι : Type*} [fintype ι] (I : ι → R)
  (hI : ∀ i j (hij : i ≠ j), is_coprime (I i) (I j)):
  (⨅ i, ideal.span ({I i} : set R)) = ideal.span {∏ i, I i} :=
begin
  rw [← finset.inf_univ_eq_infi, finset_inf_span_singleton],
  rwa [finset.coe_univ, set.pairwise_univ]
end

theorem mul_le_inf : I * J ≤ I ⊓ J :=
mul_le.2 $ λ r hri s hsj, ⟨I.mul_mem_right s hri, J.mul_mem_left r hsj⟩

theorem multiset_prod_le_inf {s : multiset (ideal R)} :
  s.prod ≤ s.inf :=
begin
  classical, refine s.induction_on _ _,
  { rw [multiset.inf_zero], exact le_top },
  intros a s ih,
  rw [multiset.prod_cons, multiset.inf_cons],
  exact le_trans mul_le_inf (inf_le_inf le_rfl ih)
end

theorem prod_le_inf {s : finset ι} {f : ι → ideal R} : s.prod f ≤ s.inf f :=
multiset_prod_le_inf

theorem mul_eq_inf_of_coprime (h : I ⊔ J = ⊤) : I * J = I ⊓ J :=
le_antisymm mul_le_inf $ λ r ⟨hri, hrj⟩,
let ⟨s, hsi, t, htj, hst⟩ := submodule.mem_sup.1 ((eq_top_iff_one _).1 h) in
mul_one r ▸ hst ▸ (mul_add r s t).symm ▸ ideal.add_mem (I * J) (mul_mem_mul_rev hsi hrj)
  (mul_mem_mul hri htj)

variables (I)
@[simp] theorem mul_bot : I * ⊥ = ⊥ :=
submodule.smul_bot I

@[simp] theorem bot_mul : ⊥ * I = ⊥ :=
submodule.bot_smul I

@[simp] theorem mul_top : I * ⊤ = I :=
ideal.mul_comm ⊤ I ▸ submodule.top_smul I

@[simp] theorem top_mul : ⊤ * I = I :=
submodule.top_smul I
variables {I}

theorem mul_mono (hik : I ≤ K) (hjl : J ≤ L) : I * J ≤ K * L :=
submodule.smul_mono hik hjl

theorem mul_mono_left (h : I ≤ J) : I * K ≤ J * K :=
submodule.smul_mono_left h

theorem mul_mono_right (h : J ≤ K) : I * J ≤ I * K :=
submodule.smul_mono_right h

variables (I J K)
theorem mul_sup : I * (J ⊔ K) = I * J ⊔ I * K :=
submodule.smul_sup I J K

theorem sup_mul : (I ⊔ J) * K = I * K ⊔ J * K :=
submodule.sup_smul I J K
variables {I J K}

lemma pow_le_pow {m n : ℕ} (h : m ≤ n) :
  I^n ≤ I^m :=
begin
  cases nat.exists_eq_add_of_le h with k hk,
  rw [hk, pow_add],
  exact le_trans (mul_le_inf) (inf_le_left)
end

lemma pow_le_self {n : ℕ} (hn : n ≠ 0) : I^n ≤ I :=
calc I^n ≤ I ^ 1 : pow_le_pow (nat.pos_of_ne_zero hn)
     ... = I : pow_one _

lemma mul_eq_bot {R : Type*} [comm_ring R] [is_domain R] {I J : ideal R} :
  I * J = ⊥ ↔ I = ⊥ ∨ J = ⊥ :=
⟨λ hij, or_iff_not_imp_left.mpr (λ I_ne_bot, J.eq_bot_iff.mpr (λ j hj,
  let ⟨i, hi, ne0⟩ := I.ne_bot_iff.mp I_ne_bot in
    or.resolve_left (mul_eq_zero.mp ((I * J).eq_bot_iff.mp hij _ (mul_mem_mul hi hj))) ne0)),
 λ h, by cases h; rw [← ideal.mul_bot, h, ideal.mul_comm]⟩

instance {R : Type*} [comm_ring R] [is_domain R] : no_zero_divisors (ideal R) :=
{ eq_zero_or_eq_zero_of_mul_eq_zero := λ I J, mul_eq_bot.1 }

/-- A product of ideals in an integral domain is zero if and only if one of the terms is zero. -/
lemma prod_eq_bot {R : Type*} [comm_ring R] [is_domain R]
  {s : multiset (ideal R)} : s.prod = ⊥ ↔ ∃ I ∈ s, I = ⊥ :=
prod_zero_iff_exists_zero

/-- The radical of an ideal `I` consists of the elements `r` such that `r^n ∈ I` for some `n`. -/
def radical (I : ideal R) : ideal R :=
{ carrier := { r | ∃ n : ℕ, r ^ n ∈ I },
  zero_mem' := ⟨1, (pow_one (0:R)).symm ▸ I.zero_mem⟩,
  add_mem' := λ x y ⟨m, hxmi⟩ ⟨n, hyni⟩, ⟨m + n,
    (add_pow x y (m + n)).symm ▸ I.sum_mem $
    show ∀ c ∈ finset.range (nat.succ (m + n)),
      x ^ c * y ^ (m + n - c) * (nat.choose (m + n) c) ∈ I,
    from λ c hc, or.cases_on (le_total c m)
      (λ hcm, I.mul_mem_right _ $ I.mul_mem_left _ $ nat.add_comm n m ▸
        (add_tsub_assoc_of_le hcm n).symm ▸
        (pow_add y n (m-c)).symm ▸ I.mul_mem_right _ hyni)
      (λ hmc, I.mul_mem_right _ $ I.mul_mem_right _ $ add_tsub_cancel_of_le hmc ▸
        (pow_add x m (c-m)).symm ▸ I.mul_mem_right _ hxmi)⟩,
  smul_mem' := λ r s ⟨n, hsni⟩, ⟨n, (mul_pow r s n).symm ▸ I.mul_mem_left (r^n) hsni⟩ }

theorem le_radical : I ≤ radical I :=
λ r hri, ⟨1, (pow_one r).symm ▸ hri⟩

variables (R)
theorem radical_top : (radical ⊤ : ideal R) = ⊤ :=
(eq_top_iff_one _).2 ⟨0, submodule.mem_top⟩
variables {R}

theorem radical_mono (H : I ≤ J) : radical I ≤ radical J :=
λ r ⟨n, hrni⟩, ⟨n, H hrni⟩

variables (I)
@[simp] theorem radical_idem : radical (radical I) = radical I :=
le_antisymm (λ r ⟨n, k, hrnki⟩, ⟨n * k, (pow_mul r n k).symm ▸ hrnki⟩) le_radical
variables {I}

theorem radical_le_radical_iff : radical I ≤ radical J ↔ I ≤ radical J :=
⟨λ h, le_trans le_radical h, λ h, radical_idem J ▸ radical_mono h⟩

theorem radical_eq_top : radical I = ⊤ ↔ I = ⊤ :=
⟨λ h, (eq_top_iff_one _).2 $ let ⟨n, hn⟩ := (eq_top_iff_one _).1 h in
  @one_pow R _ n ▸ hn, λ h, h.symm ▸ radical_top R⟩

theorem is_prime.radical (H : is_prime I) : radical I = I :=
le_antisymm (λ r ⟨n, hrni⟩, H.mem_of_pow_mem n hrni) le_radical

variables (I J)
theorem radical_sup : radical (I ⊔ J) = radical (radical I ⊔ radical J) :=
le_antisymm (radical_mono $ sup_le_sup le_radical le_radical) $
λ r ⟨n, hrnij⟩, let ⟨s, hs, t, ht, hst⟩ := submodule.mem_sup.1 hrnij in
@radical_idem _ _ (I ⊔ J) ▸ ⟨n, hst ▸ ideal.add_mem _
  (radical_mono le_sup_left hs) (radical_mono le_sup_right ht)⟩

theorem radical_inf : radical (I ⊓ J) = radical I ⊓ radical J :=
le_antisymm (le_inf (radical_mono inf_le_left) (radical_mono inf_le_right))
(λ r ⟨⟨m, hrm⟩, ⟨n, hrn⟩⟩, ⟨m + n, (pow_add r m n).symm ▸ I.mul_mem_right _ hrm,
(pow_add r m n).symm ▸ J.mul_mem_left _ hrn⟩)

theorem radical_mul : radical (I * J) = radical I ⊓ radical J :=
le_antisymm (radical_inf I J ▸ radical_mono $ @mul_le_inf _ _ I J)
(λ r ⟨⟨m, hrm⟩, ⟨n, hrn⟩⟩, ⟨m + n, (pow_add r m n).symm ▸ mul_mem_mul hrm hrn⟩)
variables {I J}

theorem is_prime.radical_le_iff (hj : is_prime J) :
  radical I ≤ J ↔ I ≤ J :=
⟨le_trans le_radical, λ hij r ⟨n, hrni⟩, hj.mem_of_pow_mem n $ hij hrni⟩

theorem radical_eq_Inf (I : ideal R) :
  radical I = Inf { J : ideal R | I ≤ J ∧ is_prime J } :=
le_antisymm (le_Inf $ λ J hJ, hJ.2.radical_le_iff.2 hJ.1) $
λ r hr, classical.by_contradiction $ λ hri,
let ⟨m, (hrm : r ∉ radical m), him, hm⟩ := zorn.zorn_nonempty_partial_order₀
  {K : ideal R | r ∉ radical K}
  (λ c hc hcc y hyc, ⟨Sup c, λ ⟨n, hrnc⟩, let ⟨y, hyc, hrny⟩ :=
      (submodule.mem_Sup_of_directed ⟨y, hyc⟩ hcc.directed_on).1 hrnc in hc hyc ⟨n, hrny⟩,
    λ z, le_Sup⟩) I hri in
have ∀ x ∉ m, r ∈ radical (m ⊔ span {x}) := λ x hxm, classical.by_contradiction $ λ hrmx, hxm $
  hm (m ⊔ span {x}) hrmx le_sup_left ▸ (le_sup_right : _ ≤ m ⊔ span {x})
    (subset_span $ set.mem_singleton _),
have is_prime m, from ⟨by rintro rfl; rw radical_top at hrm; exact hrm trivial,
  λ x y hxym, or_iff_not_imp_left.2 $ λ hxm, classical.by_contradiction $ λ hym,
  let ⟨n, hrn⟩ := this _ hxm,
      ⟨p, hpm, q, hq, hpqrn⟩ := submodule.mem_sup.1 hrn,
      ⟨c, hcxq⟩ := mem_span_singleton'.1 hq in
  let ⟨k, hrk⟩ := this _ hym,
      ⟨f, hfm, g, hg, hfgrk⟩ := submodule.mem_sup.1 hrk,
      ⟨d, hdyg⟩ := mem_span_singleton'.1 hg in
  hrm ⟨n + k, by rw [pow_add, ← hpqrn, ← hcxq, ← hfgrk, ← hdyg, add_mul, mul_add (c*x),
                     mul_assoc c x (d*y), mul_left_comm x, ← mul_assoc];
    refine m.add_mem (m.mul_mem_right _ hpm) (m.add_mem (m.mul_mem_left _ hfm)
      (m.mul_mem_left _ hxym))⟩⟩,
hrm $ this.radical.symm ▸ (Inf_le ⟨him, this⟩ : Inf {J : ideal R | I ≤ J ∧ is_prime J} ≤ m) hr

@[simp] lemma radical_bot_of_is_domain {R : Type u} [comm_ring R] [is_domain R] :
  radical (⊥ : ideal R) = ⊥ :=
eq_bot_iff.2 (λ x hx, hx.rec_on (λ n hn, pow_eq_zero hn))

instance : comm_semiring (ideal R) := submodule.comm_semiring

variables (R)
theorem top_pow (n : ℕ) : (⊤ ^ n : ideal R) = ⊤ :=
nat.rec_on n one_eq_top $ λ n ih, by rw [pow_succ, ih, top_mul]
variables {R}

variables (I)
theorem radical_pow (n : ℕ) (H : n > 0) : radical (I^n) = radical I :=
nat.rec_on n (not.elim dec_trivial) (λ n ih H,
or.cases_on (lt_or_eq_of_le $ nat.le_of_lt_succ H)
  (λ H, calc radical (I^(n+1))
           = radical I ⊓ radical (I^n) : by { rw pow_succ, exact radical_mul _ _ }
       ... = radical I ⊓ radical I : by rw ih H
       ... = radical I : inf_idem)
  (λ H, H ▸ (pow_one I).symm ▸ rfl)) H

theorem is_prime.mul_le {I J P : ideal R} (hp : is_prime P) :
  I * J ≤ P ↔ I ≤ P ∨ J ≤ P :=
⟨λ h, or_iff_not_imp_left.2 $ λ hip j hj, let ⟨i, hi, hip⟩ := set.not_subset.1 hip in
  (hp.mem_or_mem $ h $ mul_mem_mul hi hj).resolve_left hip,
λ h, or.cases_on h (le_trans $ le_trans mul_le_inf inf_le_left)
  (le_trans $ le_trans mul_le_inf inf_le_right)⟩

theorem is_prime.inf_le {I J P : ideal R} (hp : is_prime P) :
  I ⊓ J ≤ P ↔ I ≤ P ∨ J ≤ P :=
⟨λ h, hp.mul_le.1 $ le_trans mul_le_inf h,
λ h, or.cases_on h (le_trans inf_le_left) (le_trans inf_le_right)⟩

theorem is_prime.multiset_prod_le {s : multiset (ideal R)} {P : ideal R}
  (hp : is_prime P) (hne : s ≠ 0) :
  s.prod ≤ P ↔ ∃ I ∈ s, I ≤ P :=
suffices s.prod ≤ P → ∃ I ∈ s, I ≤ P,
  from ⟨this, λ ⟨i, his, hip⟩, le_trans multiset_prod_le_inf $
    le_trans (multiset.inf_le his) hip⟩,
begin
  classical,
  obtain ⟨b, hb⟩ : ∃ b, b ∈ s := multiset.exists_mem_of_ne_zero hne,
  obtain ⟨t, rfl⟩ : ∃ t, s = b ::ₘ t,
  from ⟨s.erase b, (multiset.cons_erase hb).symm⟩,
  refine t.induction_on _ _,
  { simp only [exists_prop, ←multiset.singleton_eq_cons, multiset.prod_singleton,
      multiset.mem_singleton, exists_eq_left, imp_self] },
  intros a s ih h,
  rw [multiset.cons_swap, multiset.prod_cons, hp.mul_le] at h,
  rw multiset.cons_swap,
  cases h,
  { exact ⟨a, multiset.mem_cons_self a _, h⟩ },
  obtain ⟨I, hI, ih⟩ : ∃ I ∈ b ::ₘ s, I ≤ P := ih h,
  exact ⟨I, multiset.mem_cons_of_mem hI, ih⟩
end

theorem is_prime.multiset_prod_map_le {s : multiset ι} (f : ι → ideal R) {P : ideal R}
  (hp : is_prime P) (hne : s ≠ 0) :
  (s.map f).prod ≤ P ↔ ∃ i ∈ s, f i ≤ P :=
begin
  rw hp.multiset_prod_le (mt multiset.map_eq_zero.mp hne),
  simp_rw [exists_prop, multiset.mem_map, exists_exists_and_eq_and],
end

theorem is_prime.prod_le {s : finset ι} {f : ι → ideal R} {P : ideal R}
  (hp : is_prime P) (hne : s.nonempty) :
  s.prod f ≤ P ↔ ∃ i ∈ s, f i ≤ P :=
hp.multiset_prod_map_le f (mt finset.val_eq_zero.mp hne.ne_empty)

theorem is_prime.inf_le' {s : finset ι} {f : ι → ideal R} {P : ideal R} (hp : is_prime P)
  (hsne: s.nonempty) :
  s.inf f ≤ P ↔ ∃ i ∈ s, f i ≤ P :=
⟨λ h, (hp.prod_le hsne).1 $ le_trans prod_le_inf h,
  λ ⟨i, his, hip⟩, le_trans (finset.inf_le his) hip⟩

theorem subset_union {R : Type u} [comm_ring R] {I J K : ideal R} :
  (I : set R) ⊆ J ∪ K ↔ I ≤ J ∨ I ≤ K :=
⟨λ h, or_iff_not_imp_left.2 $ λ hij s hsi,
  let ⟨r, hri, hrj⟩ := set.not_subset.1 hij in classical.by_contradiction $ λ hsk,
  or.cases_on (h $ I.add_mem hri hsi)
    (λ hj, hrj $ add_sub_cancel r s ▸ J.sub_mem hj ((h hsi).resolve_right hsk))
    (λ hk, hsk $ add_sub_cancel' r s ▸ K.sub_mem hk ((h hri).resolve_left hrj)),
λ h, or.cases_on h (λ h, set.subset.trans h $ set.subset_union_left J K)
  (λ h, set.subset.trans h $ set.subset_union_right J K)⟩

theorem subset_union_prime' {R : Type u} [comm_ring R] {s : finset ι} {f : ι → ideal R} {a b : ι}
  (hp : ∀ i ∈ s, is_prime (f i)) {I : ideal R} :
  (I : set R) ⊆ f a ∪ f b ∪ (⋃ i ∈ (↑s : set ι), f i) ↔ I ≤ f a ∨ I ≤ f b ∨ ∃ i ∈ s, I ≤ f i :=
suffices (I : set R) ⊆ f a ∪ f b ∪ (⋃ i ∈ (↑s : set ι), f i) →
  I ≤ f a ∨ I ≤ f b ∨ ∃ i ∈ s, I ≤ f i,
  from ⟨this, λ h, or.cases_on h (λ h, set.subset.trans h $ set.subset.trans
      (set.subset_union_left _ _) (set.subset_union_left _ _)) $
    λ h, or.cases_on h (λ h, set.subset.trans h $ set.subset.trans
      (set.subset_union_right _ _) (set.subset_union_left _ _)) $
    λ ⟨i, his, hi⟩, by refine (set.subset.trans hi $ set.subset.trans _ $
        set.subset_union_right _ _);
      exact set.subset_bUnion_of_mem (finset.mem_coe.2 his)⟩,
begin
  generalize hn : s.card = n, intros h,
  unfreezingI { induction n with n ih generalizing a b s },
  { clear hp,
    rw finset.card_eq_zero at hn, subst hn,
    rw [finset.coe_empty, set.bUnion_empty, set.union_empty, subset_union] at h,
    simpa only [exists_prop, finset.not_mem_empty, false_and, exists_false, or_false] },
  classical,
  replace hn : ∃ (i : ι) (t : finset ι), i ∉ t ∧ insert i t = s ∧ t.card = n :=
  finset.card_eq_succ.1 hn,
  unfreezingI { rcases hn with ⟨i, t, hit, rfl, hn⟩ },
  replace hp : is_prime (f i) ∧ ∀ x ∈ t, is_prime (f x) := (t.forall_mem_insert _ _).1 hp,
  by_cases Ht : ∃ j ∈ t, f j ≤ f i,
  { obtain ⟨j, hjt, hfji⟩ : ∃ j ∈ t, f j ≤ f i := Ht,
    obtain ⟨u, hju, rfl⟩ : ∃ u, j ∉ u ∧ insert j u = t,
    { exact ⟨t.erase j, t.not_mem_erase j, finset.insert_erase hjt⟩ },
    have hp' : ∀ k ∈ insert i u, is_prime (f k),
    { rw finset.forall_mem_insert at hp ⊢, exact ⟨hp.1, hp.2.2⟩ },
    have hiu : i ∉ u := mt finset.mem_insert_of_mem hit,
    have hn' : (insert i u).card = n,
    { rwa finset.card_insert_of_not_mem at hn ⊢, exacts [hiu, hju] },
    have h' : (I : set R) ⊆ f a ∪ f b ∪ (⋃ k ∈ (↑(insert i u) : set ι), f k),
    { rw finset.coe_insert at h ⊢, rw finset.coe_insert at h,
      simp only [set.bUnion_insert] at h ⊢,
      rw [← set.union_assoc ↑(f i)] at h,
      erw [set.union_eq_self_of_subset_right hfji] at h,
      exact h },
    specialize @ih a b (insert i u) hp' hn' h',
    refine ih.imp id (or.imp id (exists_imp_exists $ λ k, _)), simp only [exists_prop],
    exact and.imp (λ hk, finset.insert_subset_insert i (finset.subset_insert j u) hk) id },
  by_cases Ha : f a ≤ f i,
  { have h' : (I : set R) ⊆ f i ∪ f b ∪ (⋃ j ∈ (↑t : set ι), f j),
    { rw [finset.coe_insert, set.bUnion_insert, ← set.union_assoc,
          set.union_right_comm ↑(f a)] at h,
      erw [set.union_eq_self_of_subset_left Ha] at h,
      exact h },
    specialize @ih i b t hp.2 hn h', right,
    rcases ih with ih | ih | ⟨k, hkt, ih⟩,
    { exact or.inr ⟨i, finset.mem_insert_self i t, ih⟩ },
    { exact or.inl ih },
    { exact or.inr ⟨k, finset.mem_insert_of_mem hkt, ih⟩ } },
  by_cases Hb : f b ≤ f i,
  { have h' : (I : set R) ⊆ f a ∪ f i ∪ (⋃ j ∈ (↑t : set ι), f j),
    { rw [finset.coe_insert, set.bUnion_insert, ← set.union_assoc, set.union_assoc ↑(f a)] at h,
      erw [set.union_eq_self_of_subset_left Hb] at h,
      exact h },
    specialize @ih a i t hp.2 hn h',
    rcases ih with ih | ih | ⟨k, hkt, ih⟩,
    { exact or.inl ih },
    { exact or.inr (or.inr ⟨i, finset.mem_insert_self i t, ih⟩) },
    { exact or.inr (or.inr ⟨k, finset.mem_insert_of_mem hkt, ih⟩) } },
  by_cases Hi : I ≤ f i,
  { exact or.inr (or.inr ⟨i, finset.mem_insert_self i t, Hi⟩) },
  have : ¬I ⊓ f a ⊓ f b ⊓ t.inf f ≤ f i,
  { rcases t.eq_empty_or_nonempty with (rfl | hsne),
    { rw [finset.inf_empty, inf_top_eq, hp.1.inf_le, hp.1.inf_le, not_or_distrib, not_or_distrib],
      exact ⟨⟨Hi, Ha⟩, Hb⟩ },
    simp only [hp.1.inf_le, hp.1.inf_le' hsne, not_or_distrib],
    exact ⟨⟨⟨Hi, Ha⟩, Hb⟩, Ht⟩ },
  rcases set.not_subset.1 this with ⟨r, ⟨⟨⟨hrI, hra⟩, hrb⟩, hr⟩, hri⟩,
  by_cases HI : (I : set R) ⊆ f a ∪ f b ∪ ⋃ j ∈ (↑t : set ι), f j,
  { specialize ih hp.2 hn HI, rcases ih with ih | ih | ⟨k, hkt, ih⟩,
    { left, exact ih }, { right, left, exact ih },
    { right, right, exact ⟨k, finset.mem_insert_of_mem hkt, ih⟩ } },
  exfalso, rcases set.not_subset.1 HI with ⟨s, hsI, hs⟩,
  rw [finset.coe_insert, set.bUnion_insert] at h,
  have hsi : s ∈ f i := ((h hsI).resolve_left (mt or.inl hs)).resolve_right (mt or.inr hs),
  rcases h (I.add_mem hrI hsI) with ⟨ha | hb⟩ | hi | ht,
  { exact hs (or.inl $ or.inl $ add_sub_cancel' r s ▸ (f a).sub_mem ha hra) },
  { exact hs (or.inl $ or.inr $ add_sub_cancel' r s ▸ (f b).sub_mem hb hrb) },
  { exact hri (add_sub_cancel r s ▸ (f i).sub_mem hi hsi) },
  { rw set.mem_Union₂ at ht, rcases ht with ⟨j, hjt, hj⟩,
    simp only [finset.inf_eq_infi, set_like.mem_coe, submodule.mem_infi] at hr,
    exact hs (or.inr $ set.mem_bUnion hjt $ add_sub_cancel' r s ▸ (f j).sub_mem hj $ hr j hjt) }
end

/-- Prime avoidance. Atiyah-Macdonald 1.11, Eisenbud 3.3, Stacks 00DS, Matsumura Ex.1.6. -/
theorem subset_union_prime {R : Type u} [comm_ring R] {s : finset ι} {f : ι → ideal R} (a b : ι)
  (hp : ∀ i ∈ s, i ≠ a → i ≠ b → is_prime (f i)) {I : ideal R} :
  (I : set R) ⊆ (⋃ i ∈ (↑s : set ι), f i) ↔ ∃ i ∈ s, I ≤ f i :=
suffices (I : set R) ⊆ (⋃ i ∈ (↑s : set ι), f i) → ∃ i, i ∈ s ∧ I ≤ f i,
  from ⟨λ h, bex_def.2 $ this h, λ ⟨i, his, hi⟩, set.subset.trans hi $ set.subset_bUnion_of_mem $
    show i ∈ (↑s : set ι), from his⟩,
assume h : (I : set R) ⊆ (⋃ i ∈ (↑s : set ι), f i),
begin
  classical,
  by_cases has : a ∈ s,
  { unfreezingI { obtain ⟨t, hat, rfl⟩ : ∃ t, a ∉ t ∧ insert a t = s :=
      ⟨s.erase a, finset.not_mem_erase a s, finset.insert_erase has⟩ },
    by_cases hbt : b ∈ t,
    { unfreezingI { obtain ⟨u, hbu, rfl⟩ : ∃ u, b ∉ u ∧ insert b u = t :=
        ⟨t.erase b, finset.not_mem_erase b t, finset.insert_erase hbt⟩ },
      have hp' : ∀ i ∈ u, is_prime (f i),
      { intros i hiu, refine hp i (finset.mem_insert_of_mem (finset.mem_insert_of_mem hiu)) _ _;
        unfreezingI { rintro rfl }; solve_by_elim only [finset.mem_insert_of_mem, *], },
      rw [finset.coe_insert, finset.coe_insert, set.bUnion_insert, set.bUnion_insert,
          ← set.union_assoc, subset_union_prime' hp', bex_def] at h,
      rwa [finset.exists_mem_insert, finset.exists_mem_insert] },
    { have hp' : ∀ j ∈ t, is_prime (f j),
      { intros j hj, refine hp j (finset.mem_insert_of_mem hj) _ _;
        unfreezingI { rintro rfl }; solve_by_elim only [finset.mem_insert_of_mem, *], },
      rw [finset.coe_insert, set.bUnion_insert, ← set.union_self (f a : set R),
          subset_union_prime' hp', ← or_assoc, or_self, bex_def] at h,
      rwa finset.exists_mem_insert } },
  { by_cases hbs : b ∈ s,
    { unfreezingI { obtain ⟨t, hbt, rfl⟩ : ∃ t, b ∉ t ∧ insert b t = s :=
        ⟨s.erase b, finset.not_mem_erase b s, finset.insert_erase hbs⟩ },
      have hp' : ∀ j ∈ t, is_prime (f j),
      { intros j hj, refine hp j (finset.mem_insert_of_mem hj) _ _;
        unfreezingI { rintro rfl }; solve_by_elim only [finset.mem_insert_of_mem, *], },
      rw [finset.coe_insert, set.bUnion_insert, ← set.union_self (f b : set R),
          subset_union_prime' hp', ← or_assoc, or_self, bex_def] at h,
      rwa finset.exists_mem_insert },
    cases s.eq_empty_or_nonempty with hse hsne,
    { substI hse, rw [finset.coe_empty, set.bUnion_empty, set.subset_empty_iff] at h,
      have : (I : set R) ≠ ∅ := set.nonempty.ne_empty (set.nonempty_of_mem I.zero_mem),
      exact absurd h this },
    { cases hsne.bex with i his,
      unfreezingI { obtain ⟨t, hit, rfl⟩ : ∃ t, i ∉ t ∧ insert i t = s :=
        ⟨s.erase i, finset.not_mem_erase i s, finset.insert_erase his⟩ },
      have hp' : ∀ j ∈ t, is_prime (f j),
      { intros j hj, refine hp j (finset.mem_insert_of_mem hj) _ _;
        unfreezingI { rintro rfl }; solve_by_elim only [finset.mem_insert_of_mem, *], },
      rw [finset.coe_insert, set.bUnion_insert, ← set.union_self (f i : set R),
          subset_union_prime' hp', ← or_assoc, or_self, bex_def] at h,
      rwa finset.exists_mem_insert } }
end

section dvd

/-- If `I` divides `J`, then `I` contains `J`.

In a Dedekind domain, to divide and contain are equivalent, see `ideal.dvd_iff_le`.
-/
lemma le_of_dvd {I J : ideal R} : I ∣ J → J ≤ I
| ⟨K, h⟩ := h.symm ▸ le_trans mul_le_inf inf_le_left

lemma is_unit_iff {I : ideal R} :
  is_unit I ↔ I = ⊤ :=
is_unit_iff_dvd_one.trans ((@one_eq_top R _).symm ▸
 ⟨λ h, eq_top_iff.mpr (ideal.le_of_dvd h), λ h, ⟨⊤, by rw [mul_top, h]⟩⟩)

instance unique_units : unique ((ideal R)ˣ) :=
{ default := 1,
  uniq := λ u, units.ext
    (show (u : ideal R) = 1, by rw [is_unit_iff.mp u.is_unit, one_eq_top]) }

end dvd

end mul_and_radical

section map_and_comap

variables {R : Type u} {S : Type v}

section semiring
variables [semiring R] [semiring S]
variables (f : R →+* S)
variables {I J : ideal R} {K L : ideal S}

/-- `I.map f` is the span of the image of the ideal `I` under `f`, which may be bigger than
  the image itself. -/
def map (I : ideal R) : ideal S :=
span (f '' I)

/-- `I.comap f` is the preimage of `I` under `f`. -/
def comap (I : ideal S) : ideal R :=
{ carrier := f ⁻¹' I,
  .. I.comap f.to_semilinear_map }

variables {f}
theorem map_mono (h : I ≤ J) : map f I ≤ map f J :=
span_mono $ set.image_subset _ h

theorem mem_map_of_mem (f : R →+* S) {I : ideal R} {x : R} (h : x ∈ I) : f x ∈ map f I :=
subset_span ⟨x, h, rfl⟩

lemma apply_coe_mem_map (f : R →+* S) (I : ideal R) (x : I) : f x ∈ I.map f :=
mem_map_of_mem f x.prop

theorem map_le_iff_le_comap :
  map f I ≤ K ↔ I ≤ comap f K :=
span_le.trans set.image_subset_iff

@[simp] theorem mem_comap {x} : x ∈ comap f K ↔ f x ∈ K := iff.rfl

theorem comap_mono (h : K ≤ L) : comap f K ≤ comap f L :=
set.preimage_mono (λ x hx, h hx)
variables (f)

theorem comap_ne_top (hK : K ≠ ⊤) : comap f K ≠ ⊤ :=
(ne_top_iff_one _).2 $ by rw [mem_comap, f.map_one];
  exact (ne_top_iff_one _).1 hK

lemma map_le_comap_of_inv_on (g : S →+* R) (I : ideal R) (hf : set.left_inv_on g f I) :
  I.map f ≤ I.comap g :=
begin
  refine ideal.span_le.2 _,
  rintros x ⟨x, hx, rfl⟩,
  rw [set_like.mem_coe, mem_comap, hf hx],
  exact hx,
end

lemma comap_le_map_of_inv_on (g : S →+* R) (I : ideal S) (hf : set.left_inv_on g f (f ⁻¹' I)) :
  I.comap f ≤ I.map g :=
λ x (hx : f x ∈ I), hf hx ▸ ideal.mem_map_of_mem g hx

/-- The `ideal` version of `set.image_subset_preimage_of_inverse`. -/
lemma map_le_comap_of_inverse (g : S →+* R) (I : ideal R) (h : function.left_inverse g f) :
  I.map f ≤ I.comap g :=
map_le_comap_of_inv_on _ _ _ $ h.left_inv_on _

/-- The `ideal` version of `set.preimage_subset_image_of_inverse`. -/
lemma comap_le_map_of_inverse (g : S →+* R) (I : ideal S) (h : function.left_inverse g f) :
  I.comap f ≤ I.map g :=
comap_le_map_of_inv_on _ _ _ $ h.left_inv_on _

instance is_prime.comap [hK : K.is_prime] : (comap f K).is_prime :=
⟨comap_ne_top _ hK.1, λ x y,
  by simp only [mem_comap, f.map_mul]; apply hK.2⟩

variables (I J K L)

theorem map_top : map f ⊤ = ⊤ :=
(eq_top_iff_one _).2 $ subset_span ⟨1, trivial, f.map_one⟩

variable (f)
lemma gc_map_comap : galois_connection (ideal.map f) (ideal.comap f) :=
λ I J, ideal.map_le_iff_le_comap

@[simp] lemma comap_id : I.comap (ring_hom.id R) = I :=
ideal.ext $ λ _, iff.rfl

@[simp] lemma map_id : I.map (ring_hom.id R) = I :=
(gc_map_comap (ring_hom.id R)).l_unique galois_connection.id comap_id

lemma comap_comap {T : Type*} [semiring T] {I : ideal T} (f : R →+* S)
  (g : S →+* T) : (I.comap g).comap f = I.comap (g.comp f) := rfl

lemma map_map {T : Type*} [semiring T] {I : ideal R} (f : R →+* S)
  (g : S →+* T) : (I.map f).map g = I.map (g.comp f) :=
((gc_map_comap f).compose (gc_map_comap g)).l_unique
  (gc_map_comap (g.comp f)) (λ _, comap_comap _ _)

lemma map_span (f : R →+* S) (s : set R) :
  map f (span s) = span (f '' s) :=
symm $ submodule.span_eq_of_le _
  (λ y ⟨x, hy, x_eq⟩, x_eq ▸ mem_map_of_mem f (subset_span hy))
  (map_le_iff_le_comap.2 $ span_le.2 $ set.image_subset_iff.1 subset_span)

variables {f I J K L}

lemma map_le_of_le_comap : I ≤ K.comap f → I.map f ≤ K :=
(gc_map_comap f).l_le

lemma le_comap_of_map_le : I.map f ≤ K → I ≤ K.comap f :=
(gc_map_comap f).le_u

lemma le_comap_map : I ≤ (I.map f).comap f :=
(gc_map_comap f).le_u_l _

lemma map_comap_le : (K.comap f).map f ≤ K :=
(gc_map_comap f).l_u_le _

@[simp] lemma comap_top : (⊤ : ideal S).comap f = ⊤ :=
(gc_map_comap f).u_top

@[simp] lemma comap_eq_top_iff {I : ideal S} : I.comap f = ⊤ ↔ I = ⊤ :=
⟨ λ h, I.eq_top_iff_one.mpr (f.map_one ▸ mem_comap.mp ((I.comap f).eq_top_iff_one.mp h)),
  λ h, by rw [h, comap_top] ⟩

@[simp] lemma map_bot : (⊥ : ideal R).map f = ⊥ :=
(gc_map_comap f).l_bot

variables (f I J K L)

@[simp] lemma map_comap_map : ((I.map f).comap f).map f = I.map f :=
(gc_map_comap f).l_u_l_eq_l I

@[simp] lemma comap_map_comap : ((K.comap f).map f).comap f = K.comap f :=
(gc_map_comap f).u_l_u_eq_u K

lemma map_sup : (I ⊔ J).map f = I.map f ⊔ J.map f :=
(gc_map_comap f).l_sup

theorem comap_inf : comap f (K ⊓ L) = comap f K ⊓ comap f L := rfl

variables {ι : Sort*}

lemma map_supr (K : ι → ideal R) : (supr K).map f = ⨆ i, (K i).map f :=
(gc_map_comap f).l_supr

lemma comap_infi (K : ι → ideal S) : (infi K).comap f = ⨅ i, (K i).comap f :=
(gc_map_comap f).u_infi

lemma map_Sup (s : set (ideal R)): (Sup s).map f = ⨆ I ∈ s, (I : ideal R).map f :=
(gc_map_comap f).l_Sup

lemma comap_Inf (s : set (ideal S)): (Inf s).comap f = ⨅ I ∈ s, (I : ideal S).comap f :=
(gc_map_comap f).u_Inf

lemma comap_Inf' (s : set (ideal S)) : (Inf s).comap f = ⨅ I ∈ (comap f '' s), I :=
trans (comap_Inf f s) (by rw infi_image)

theorem comap_is_prime [H : is_prime K] : is_prime (comap f K) :=
⟨comap_ne_top f H.ne_top,
  λ x y h, H.mem_or_mem $ by rwa [mem_comap, ring_hom.map_mul] at h⟩

variables {I J K L}

theorem map_inf_le : map f (I ⊓ J) ≤ map f I ⊓ map f J :=
(gc_map_comap f).monotone_l.map_inf_le _ _

theorem le_comap_sup : comap f K ⊔ comap f L ≤ comap f (K ⊔ L) :=
(gc_map_comap f).monotone_u.le_map_sup _ _

@[simp] lemma smul_top_eq_map {R S : Type*} [comm_semiring R] [comm_semiring S] [algebra R S]
  (I : ideal R) : I • (⊤ : submodule R S) = (I.map (algebra_map R S)).restrict_scalars R :=
begin
  refine le_antisymm (submodule.smul_le.mpr (λ r hr y _, _) )
      (λ x hx, submodule.span_induction hx _ _ _ _),
  { rw algebra.smul_def,
     exact mul_mem_right _ _ (mem_map_of_mem _ hr) },

  { rintros _ ⟨x, hx, rfl⟩,
    rw [← mul_one (algebra_map R S x), ← algebra.smul_def],
    exact submodule.smul_mem_smul hx submodule.mem_top },
  { exact submodule.zero_mem _ },
  { intros x y, exact submodule.add_mem _ },
  intros a x hx,
  refine submodule.smul_induction_on hx _ _,
  { intros r hr s hs,
    rw smul_comm,
    exact submodule.smul_mem_smul hr submodule.mem_top },
  { intros x y hx hy,
    rw smul_add, exact submodule.add_mem _ hx hy },
end

section surjective
variables (hf : function.surjective f)
include hf

open function

theorem map_comap_of_surjective (I : ideal S) :
  map f (comap f I) = I :=
le_antisymm (map_le_iff_le_comap.2 le_rfl)
(λ s hsi, let ⟨r, hfrs⟩ := hf s in
  hfrs ▸ (mem_map_of_mem f $ show f r ∈ I, from hfrs.symm ▸ hsi))

/-- `map` and `comap` are adjoint, and the composition `map f ∘ comap f` is the
  identity -/
def gi_map_comap : galois_insertion (map f) (comap f) :=
galois_insertion.monotone_intro
  ((gc_map_comap f).monotone_u)
  ((gc_map_comap f).monotone_l)
  (λ _, le_comap_map)
  (map_comap_of_surjective _ hf)

lemma map_surjective_of_surjective : surjective (map f) :=
(gi_map_comap f hf).l_surjective

lemma comap_injective_of_surjective : injective (comap f) :=
(gi_map_comap f hf).u_injective

lemma map_sup_comap_of_surjective (I J : ideal S) : (I.comap f ⊔ J.comap f).map f = I ⊔ J :=
(gi_map_comap f hf).l_sup_u _ _

lemma map_supr_comap_of_surjective (K : ι → ideal S) : (⨆i, (K i).comap f).map f = supr K :=
(gi_map_comap f hf).l_supr_u _

lemma map_inf_comap_of_surjective (I J : ideal S) : (I.comap f ⊓ J.comap f).map f = I ⊓ J :=
(gi_map_comap f hf).l_inf_u _ _

lemma map_infi_comap_of_surjective (K : ι → ideal S) : (⨅i, (K i).comap f).map f = infi K :=
(gi_map_comap f hf).l_infi_u _

theorem mem_image_of_mem_map_of_surjective {I : ideal R} {y}
  (H : y ∈ map f I) : y ∈ f '' I :=
submodule.span_induction H (λ _, id) ⟨0, I.zero_mem, f.map_zero⟩
(λ y1 y2 ⟨x1, hx1i, hxy1⟩ ⟨x2, hx2i, hxy2⟩,
  ⟨x1 + x2, I.add_mem hx1i hx2i, hxy1 ▸ hxy2 ▸ f.map_add _ _⟩)
(λ c y ⟨x, hxi, hxy⟩, let ⟨d, hdc⟩ := hf c in ⟨d • x, I.smul_mem _ hxi, hdc ▸ hxy ▸ f.map_mul _ _⟩)

lemma mem_map_iff_of_surjective {I : ideal R} {y} :
  y ∈ map f I ↔ ∃ x, x ∈ I ∧ f x = y :=
⟨λ h, (set.mem_image _ _ _).2 (mem_image_of_mem_map_of_surjective f hf h),
  λ ⟨x, hx⟩, hx.right ▸ (mem_map_of_mem f hx.left)⟩

lemma le_map_of_comap_le_of_surjective : comap f K ≤ I → K ≤ map f I :=
λ h, (map_comap_of_surjective f hf K) ▸ map_mono h

end surjective

section injective
variables (hf : function.injective f)
include hf

lemma comap_bot_le_of_injective : comap f ⊥ ≤ I :=
begin
  refine le_trans (λ x hx, _) bot_le,
  rw [mem_comap, submodule.mem_bot, ← ring_hom.map_zero f] at hx,
  exact eq.symm (hf hx) ▸ (submodule.zero_mem ⊥)
end

end injective

end semiring

section ring
variables [ring R] [ring S] (f : R →+* S) {I : ideal R}

section surjective

variables (hf : function.surjective f)
include hf

theorem comap_map_of_surjective (I : ideal R) : comap f (map f I) = I ⊔ comap f ⊥ :=
le_antisymm (assume r h, let ⟨s, hsi, hfsr⟩ := mem_image_of_mem_map_of_surjective f hf h in
  submodule.mem_sup.2 ⟨s, hsi, r - s, (submodule.mem_bot S).2 $ by rw [f.map_sub, hfsr, sub_self],
  add_sub_cancel'_right s r⟩)
(sup_le (map_le_iff_le_comap.1 le_rfl) (comap_mono bot_le))


/-- Correspondence theorem -/
def rel_iso_of_surjective : ideal S ≃o { p : ideal R // comap f ⊥ ≤ p } :=
{ to_fun := λ J, ⟨comap f J, comap_mono bot_le⟩,
  inv_fun := λ I, map f I.1,
  left_inv := λ J, map_comap_of_surjective f hf J,
  right_inv := λ I, subtype.eq $ show comap f (map f I.1) = I.1,
    from (comap_map_of_surjective f hf I).symm ▸ le_antisymm
      (sup_le le_rfl I.2) le_sup_left,
  map_rel_iff' := λ I1 I2, ⟨λ H, map_comap_of_surjective f hf I1 ▸
    map_comap_of_surjective f hf I2 ▸ map_mono H, comap_mono⟩ }

/-- The map on ideals induced by a surjective map preserves inclusion. -/
def order_embedding_of_surjective : ideal S ↪o ideal R :=
(rel_iso_of_surjective f hf).to_rel_embedding.trans (subtype.rel_embedding _ _)

theorem map_eq_top_or_is_maximal_of_surjective {I : ideal R} (H : is_maximal I) :
  (map f I) = ⊤ ∨ is_maximal (map f I) :=
begin
  refine or_iff_not_imp_left.2 (λ ne_top, ⟨⟨λ h, ne_top h, λ J hJ, _⟩⟩),
  { refine (rel_iso_of_surjective f hf).injective
      (subtype.ext_iff.2 (eq.trans (H.1.2 (comap f J) (lt_of_le_of_ne _ _)) comap_top.symm)),
    { exact (map_le_iff_le_comap).1 (le_of_lt hJ) },
    { exact λ h, hJ.right (le_map_of_comap_le_of_surjective f hf (le_of_eq h.symm)) } }
end

theorem comap_is_maximal_of_surjective {K : ideal S} [H : is_maximal K] : is_maximal (comap f K) :=
begin
  refine ⟨⟨comap_ne_top _ H.1.1, λ J hJ, _⟩⟩,
  suffices : map f J = ⊤,
  { replace this := congr_arg (comap f) this,
    rw [comap_top, comap_map_of_surjective _ hf, eq_top_iff] at this,
    rw eq_top_iff,
    exact le_trans this (sup_le (le_of_eq rfl) (le_trans (comap_mono (bot_le)) (le_of_lt hJ))) },
  refine H.1.2 (map f J) (lt_of_le_of_ne (le_map_of_comap_le_of_surjective _ hf (le_of_lt hJ))
    (λ h, ne_of_lt hJ (trans (congr_arg (comap f) h) _))),
  rw [comap_map_of_surjective _ hf, sup_eq_left],
  exact le_trans (comap_mono bot_le) (le_of_lt hJ)
end

theorem comap_le_comap_iff_of_surjective (I J : ideal S) : comap f I ≤ comap f J ↔ I ≤ J :=
⟨λ h, (map_comap_of_surjective f hf I).symm.le.trans (map_le_of_le_comap h),
  λ h, le_comap_of_map_le ((map_comap_of_surjective f hf I).le.trans h)⟩

end surjective

/-- If `f : R ≃+* S` is a ring isomorphism and `I : ideal R`, then `map f (map f.symm) = I`. -/
@[simp]
lemma map_of_equiv (I : ideal R) (f : R ≃+* S) : (I.map (f : R →+* S)).map (f.symm : S →+* R) = I :=
by simp [← ring_equiv.to_ring_hom_eq_coe, map_map]

/-- If `f : R ≃+* S` is a ring isomorphism and `I : ideal R`, then `comap f.symm (comap f) = I`. -/
@[simp]
lemma comap_of_equiv (I : ideal R) (f : R ≃+* S) :
  (I.comap (f.symm : S →+* R)).comap (f : R →+* S) = I :=
by simp [← ring_equiv.to_ring_hom_eq_coe, comap_comap]

/-- If `f : R ≃+* S` is a ring isomorphism and `I : ideal R`, then `map f I = comap f.symm I`. -/
lemma map_comap_of_equiv (I : ideal R) (f : R ≃+* S) : I.map (f : R →+* S) = I.comap f.symm :=
le_antisymm (le_comap_of_map_le (map_of_equiv I f).le)
  (le_map_of_comap_le_of_surjective _ f.surjective (comap_of_equiv I f).le)

section bijective
variables (hf : function.bijective f)
include hf

/-- Special case of the correspondence theorem for isomorphic rings -/
def rel_iso_of_bijective : ideal S ≃o ideal R :=
{ to_fun := comap f,
  inv_fun := map f,
  left_inv := (rel_iso_of_surjective f hf.right).left_inv,
  right_inv := λ J, subtype.ext_iff.1
    ((rel_iso_of_surjective f hf.right).right_inv ⟨J, comap_bot_le_of_injective f hf.left⟩),
  map_rel_iff' := (rel_iso_of_surjective f hf.right).map_rel_iff' }

lemma comap_le_iff_le_map {I : ideal R} {K : ideal S} : comap f K ≤ I ↔ K ≤ map f I :=
⟨λ h, le_map_of_comap_le_of_surjective f hf.right h,
 λ h, ((rel_iso_of_bijective f hf).right_inv I) ▸ comap_mono h⟩

theorem map.is_maximal {I : ideal R} (H : is_maximal I) : is_maximal (map f I) :=
by refine or_iff_not_imp_left.1
  (map_eq_top_or_is_maximal_of_surjective f hf.right H) (λ h, H.1.1 _);
calc I = comap f (map f I) : ((rel_iso_of_bijective f hf).right_inv I).symm
   ... = comap f ⊤ : by rw h
   ... = ⊤ : by rw comap_top

end bijective

lemma ring_equiv.bot_maximal_iff (e : R ≃+* S) :
  (⊥ : ideal R).is_maximal ↔ (⊥ : ideal S).is_maximal :=
⟨λ h, (@map_bot _ _ _ _ e.to_ring_hom) ▸ map.is_maximal e.to_ring_hom e.bijective h,
  λ h, (@map_bot _ _ _ _ e.symm.to_ring_hom) ▸ map.is_maximal e.symm.to_ring_hom e.symm.bijective h⟩

end ring

section comm_ring

variables [comm_ring R] [comm_ring S]
variables (f : R →+* S)
variables {I J : ideal R} {K L : ideal S}

lemma mem_quotient_iff_mem (hIJ : I ≤ J) {x : R} :
  quotient.mk I x ∈ J.map (quotient.mk I) ↔ x ∈ J :=
begin
  refine iff.trans (mem_map_iff_of_surjective _ quotient.mk_surjective) _,
  split,
  { rintros ⟨x, x_mem, x_eq⟩,
    simpa using J.add_mem (hIJ (quotient.eq.mp x_eq.symm)) x_mem },
  { intro x_mem,
    exact ⟨x, x_mem, rfl⟩ }
end

variables (I J K L)

theorem map_mul : map f (I * J) = map f I * map f J :=
le_antisymm (map_le_iff_le_comap.2 $ mul_le.2 $ λ r hri s hsj,
  show f (r * s) ∈ _, by rw f.map_mul;
  exact mul_mem_mul (mem_map_of_mem f hri) (mem_map_of_mem f hsj))
(trans_rel_right _ (span_mul_span _ _) $ span_le.2 $
  set.Union₂_subset $ λ i ⟨r, hri, hfri⟩,
  set.Union₂_subset $ λ j ⟨s, hsj, hfsj⟩,
  set.singleton_subset_iff.2 $ hfri ▸ hfsj ▸
  by rw [← f.map_mul];
  exact mem_map_of_mem f (mul_mem_mul hri hsj))

<<<<<<< HEAD
theorem map_pow (n : ℕ) : map f (I^n) = (map f I)^n :=
begin
  induction n with n hn,
  { rw [pow_zero, one_eq_top, map_top, pow_zero, one_eq_top], },
  { rw [pow_succ, map_mul, pow_succ, hn], },
end
=======
/-- The pushforward `ideal.map` as a monoid-with-zero homomorphism. -/
@[simps]
def map_hom : ideal R →*₀ ideal S :=
{ to_fun := map f,
  map_mul' := λ I J, ideal.map_mul f I J,
  map_one' := by convert ideal.map_top f; exact one_eq_top,
  map_zero' := ideal.map_bot }

protected theorem map_pow (n : ℕ) : map f (I^n) = (map f I)^n :=
map_pow (map_hom f) I n
>>>>>>> 50691e59

theorem comap_radical : comap f (radical K) = radical (comap f K) :=
le_antisymm (λ r ⟨n, hfrnk⟩, ⟨n, show f (r ^ n) ∈ K,
  from (f.map_pow r n).symm ▸ hfrnk⟩)
(λ r ⟨n, hfrnk⟩, ⟨n, f.map_pow r n ▸ hfrnk⟩)

@[simp] lemma map_quotient_self :
  map (quotient.mk I) I = ⊥ :=
eq_bot_iff.2 $ ideal.map_le_iff_le_comap.2 $ λ x hx,
(submodule.mem_bot (R ⧸ I)).2 $ ideal.quotient.eq_zero_iff_mem.2 hx

variables {I J K L}

theorem map_radical_le : map f (radical I) ≤ radical (map f I) :=
map_le_iff_le_comap.2 $ λ r ⟨n, hrni⟩, ⟨n, f.map_pow r n ▸ mem_map_of_mem f hrni⟩

theorem le_comap_mul : comap f K * comap f L ≤ comap f (K * L) :=
map_le_iff_le_comap.1 $ (map_mul f (comap f K) (comap f L)).symm ▸
mul_mono (map_le_iff_le_comap.2 $ le_rfl) (map_le_iff_le_comap.2 $ le_rfl)

end comm_ring

end map_and_comap

section is_primary
variables {R : Type u} [comm_semiring R]

/-- A proper ideal `I` is primary iff `xy ∈ I` implies `x ∈ I` or `y ∈ radical I`. -/
def is_primary (I : ideal R) : Prop :=
I ≠ ⊤ ∧ ∀ {x y : R}, x * y ∈ I → x ∈ I ∨ y ∈ radical I

theorem is_prime.is_primary {I : ideal R} (hi : is_prime I) : is_primary I :=
⟨hi.1, λ x y hxy, (hi.mem_or_mem hxy).imp id $ λ hyi, le_radical hyi⟩

theorem mem_radical_of_pow_mem {I : ideal R} {x : R} {m : ℕ} (hx : x ^ m ∈ radical I) :
  x ∈ radical I :=
radical_idem I ▸ ⟨m, hx⟩

theorem is_prime_radical {I : ideal R} (hi : is_primary I) : is_prime (radical I) :=
⟨mt radical_eq_top.1 hi.1, λ x y ⟨m, hxy⟩, begin
  rw mul_pow at hxy, cases hi.2 hxy,
  { exact or.inl ⟨m, h⟩ },
  { exact or.inr (mem_radical_of_pow_mem h) }
end⟩

theorem is_primary_inf {I J : ideal R} (hi : is_primary I) (hj : is_primary J)
  (hij : radical I = radical J) : is_primary (I ⊓ J) :=
⟨ne_of_lt $ lt_of_le_of_lt inf_le_left (lt_top_iff_ne_top.2 hi.1), λ x y ⟨hxyi, hxyj⟩,
begin
  rw [radical_inf, hij, inf_idem],
  cases hi.2 hxyi with hxi hyi, cases hj.2 hxyj with hxj hyj,
  { exact or.inl ⟨hxi, hxj⟩ },
  { exact or.inr hyj },
  { rw hij at hyi, exact or.inr hyi }
end⟩

end is_primary

end ideal

namespace ring_hom

variables {R : Type u} {S : Type v} {T : Type v}

section semiring
variables [semiring R] [semiring S] [semiring T] (f : R →+* S) (g : T →+* S)

/-- Kernel of a ring homomorphism as an ideal of the domain. -/
def ker : ideal R := ideal.comap f ⊥

/-- An element is in the kernel if and only if it maps to zero.-/
lemma mem_ker {r} : r ∈ ker f ↔ f r = 0 :=
by rw [ker, ideal.mem_comap, submodule.mem_bot]

lemma ker_eq : ((ker f) : set R) = set.preimage f {0} := rfl

lemma ker_eq_comap_bot (f : R →+* S) : f.ker = ideal.comap f ⊥ := rfl

lemma comap_ker (f : S →+* R) : f.ker.comap g = (f.comp g).ker :=
by rw [ring_hom.ker_eq_comap_bot, ideal.comap_comap, ring_hom.ker_eq_comap_bot]

/-- If the target is not the zero ring, then one is not in the kernel.-/
lemma not_one_mem_ker [nontrivial S] (f : R →+* S) : (1:R) ∉ ker f :=
by { rw [mem_ker, f.map_one], exact one_ne_zero }

lemma ker_ne_top [nontrivial S] (f : R →+* S) : f.ker ≠ ⊤ :=
(ideal.ne_top_iff_one _).mpr $ not_one_mem_ker f

end semiring

section ring
variables [ring R] [semiring S] (f : R →+* S)

lemma injective_iff_ker_eq_bot : function.injective f ↔ ker f = ⊥ :=
by { rw [set_like.ext'_iff, ker_eq, set.ext_iff], exact f.injective_iff' }

lemma ker_eq_bot_iff_eq_zero : ker f = ⊥ ↔ ∀ x, f x = 0 → x = 0 :=
by { rw [← f.injective_iff, injective_iff_ker_eq_bot] }

@[simp] lemma ker_coe_equiv (f : R ≃+* S) : ker (f : R →+* S) = ⊥ :=
by simpa only [←injective_iff_ker_eq_bot] using f.injective

end ring

section comm_ring
variables [comm_ring R] [comm_ring S] (f : R →+* S)

/-- The induced map from the quotient by the kernel to the codomain.

This is an isomorphism if `f` has a right inverse (`quotient_ker_equiv_of_right_inverse`) /
is surjective (`quotient_ker_equiv_of_surjective`).
-/
def ker_lift (f : R →+* S) : R ⧸ f.ker →+* S :=
ideal.quotient.lift _ f $ λ r, f.mem_ker.mp

@[simp]
lemma ker_lift_mk (f : R →+* S) (r : R) : ker_lift f (ideal.quotient.mk f.ker r) = f r :=
ideal.quotient.lift_mk _ _ _

/-- The induced map from the quotient by the kernel is injective. -/
lemma ker_lift_injective (f : R →+* S) : function.injective (ker_lift f) :=
assume a b, quotient.induction_on₂' a b $
  assume a b (h : f a = f b), quotient.sound' $
show a - b ∈ ker f, by rw [mem_ker, map_sub, h, sub_self]

variable {f}

/-- The **first isomorphism theorem** for commutative rings, computable version. -/
def quotient_ker_equiv_of_right_inverse
  {g : S → R} (hf : function.right_inverse g f) :
  R ⧸ f.ker ≃+* S :=
{ to_fun := ker_lift f,
  inv_fun := (ideal.quotient.mk f.ker) ∘ g,
  left_inv := begin
    rintro ⟨x⟩,
    apply ker_lift_injective,
    simp [hf (f x)],
  end,
  right_inv := hf,
  ..ker_lift f}

@[simp]
lemma quotient_ker_equiv_of_right_inverse.apply {g : S → R} (hf : function.right_inverse g f)
  (x : R ⧸ f.ker) : quotient_ker_equiv_of_right_inverse hf x = ker_lift f x := rfl

@[simp]
lemma quotient_ker_equiv_of_right_inverse.symm.apply {g : S → R} (hf : function.right_inverse g f)
  (x : S) : (quotient_ker_equiv_of_right_inverse hf).symm x = ideal.quotient.mk f.ker (g x) := rfl

/-- The **first isomorphism theorem** for commutative rings. -/
noncomputable def quotient_ker_equiv_of_surjective (hf : function.surjective f) :
  R ⧸ f.ker ≃+* S :=
quotient_ker_equiv_of_right_inverse (classical.some_spec hf.has_right_inverse)

end comm_ring

/-- The kernel of a homomorphism to a domain is a prime ideal. -/
lemma ker_is_prime [ring R] [ring S] [is_domain S] (f : R →+* S) :
  (ker f).is_prime :=
⟨by { rw [ne.def, ideal.eq_top_iff_one], exact not_one_mem_ker f },
λ x y, by simpa only [mem_ker, f.map_mul] using @eq_zero_or_eq_zero_of_mul_eq_zero S _ _ _ _ _⟩

/-- The kernel of a homomorphism to a field is a maximal ideal. -/
lemma ker_is_maximal_of_surjective {R K : Type*} [ring R] [field K]
  (f : R →+* K) (hf : function.surjective f) :
  f.ker.is_maximal :=
begin
  refine ideal.is_maximal_iff.mpr
    ⟨λ h1, @one_ne_zero K _ _ $ f.map_one ▸ f.mem_ker.mp h1,
    λ J x hJ hxf hxJ, _⟩,
  obtain ⟨y, hy⟩ := hf (f x)⁻¹,
  have H : 1 = y * x - (y * x - 1) := (sub_sub_cancel _ _).symm,
  rw H,
  refine J.sub_mem (J.mul_mem_left _ hxJ) (hJ _),
  rw f.mem_ker,
  simp only [hy, ring_hom.map_sub, ring_hom.map_one, ring_hom.map_mul,
    inv_mul_cancel (mt f.mem_ker.mpr hxf), sub_self],
end

end ring_hom

namespace ideal

variables {R : Type*} {S : Type*}

section semiring
variables [semiring R] [semiring S]

lemma map_eq_bot_iff_le_ker {I : ideal R} (f : R →+* S) : I.map f = ⊥ ↔ I ≤ f.ker :=
by rw [ring_hom.ker, eq_bot_iff, map_le_iff_le_comap]

lemma ker_le_comap {K : ideal S} (f : R →+* S) : f.ker ≤ comap f K :=
λ x hx, mem_comap.2 (((ring_hom.mem_ker f).1 hx).symm ▸ K.zero_mem)

end semiring

section ring
variables [ring R] [ring S]

lemma map_Inf {A : set (ideal R)} {f : R →+* S} (hf : function.surjective f) :
  (∀ J ∈ A, ring_hom.ker f ≤ J) → map f (Inf A) = Inf (map f '' A) :=
begin
  refine λ h, le_antisymm (le_Inf _) _,
  { intros j hj y hy,
    cases (mem_map_iff_of_surjective f hf).1 hy with x hx,
    cases (set.mem_image _ _ _).mp hj with J hJ,
    rw [← hJ.right, ← hx.right],
    exact mem_map_of_mem f (Inf_le_of_le hJ.left (le_of_eq rfl) hx.left) },
  { intros y hy,
    cases hf y with x hx,
    refine hx ▸ (mem_map_of_mem f _),
    have : ∀ I ∈ A, y ∈ map f I, by simpa using hy,
    rw [submodule.mem_Inf],
    intros J hJ,
    rcases (mem_map_iff_of_surjective f hf).1 (this J hJ) with ⟨x', hx', rfl⟩,
    have : x - x' ∈ J,
    { apply h J hJ,
      rw [ring_hom.mem_ker, ring_hom.map_sub, hx, sub_self] },
    simpa only [sub_add_cancel] using J.add_mem this hx' }
end

theorem map_is_prime_of_surjective {f : R →+* S} (hf : function.surjective f) {I : ideal R}
  [H : is_prime I] (hk : ring_hom.ker f ≤ I) : is_prime (map f I) :=
begin
  refine ⟨λ h, H.ne_top (eq_top_iff.2 _), λ x y, _⟩,
  { replace h := congr_arg (comap f) h,
    rw [comap_map_of_surjective _ hf, comap_top] at h,
    exact h ▸ sup_le (le_of_eq rfl) hk },
  { refine λ hxy, (hf x).rec_on (λ a ha, (hf y).rec_on (λ b hb, _)),
    rw [← ha, ← hb, ← ring_hom.map_mul, mem_map_iff_of_surjective _ hf] at hxy,
    rcases hxy with ⟨c, hc, hc'⟩,
    rw [← sub_eq_zero, ← ring_hom.map_sub] at hc',
    have : a * b ∈ I,
    { convert I.sub_mem hc (hk (hc' : c - a * b ∈ f.ker)),
      abel },
    exact (H.mem_or_mem this).imp (λ h, ha ▸ mem_map_of_mem f h) (λ h, hb ▸ mem_map_of_mem f h) }
end

theorem map_is_prime_of_equiv (f : R ≃+* S) {I : ideal R} [is_prime I] :
  is_prime (map (f : R →+* S) I) :=
map_is_prime_of_surjective f.surjective $ by simp

end ring

section comm_ring
variables [comm_ring R] [comm_ring S]

@[simp] lemma mk_ker {I : ideal R} : (quotient.mk I).ker = I :=
by ext; rw [ring_hom.ker, mem_comap, submodule.mem_bot, quotient.eq_zero_iff_mem]

lemma map_mk_eq_bot_of_le {I J : ideal R} (h : I ≤ J) : I.map (J^.quotient.mk) = ⊥ :=
by { rw [map_eq_bot_iff_le_ker, mk_ker], exact h }

lemma ker_quotient_lift {S : Type v} [comm_ring S] {I : ideal R} (f : R →+* S) (H : I ≤ f.ker) :
  (ideal.quotient.lift I f H).ker = (f.ker).map I^.quotient.mk :=
begin
  ext x,
  split,
  { intro hx,
    obtain ⟨y, hy⟩ := quotient.mk_surjective x,
    rw [ring_hom.mem_ker, ← hy, ideal.quotient.lift_mk, ← ring_hom.mem_ker] at hx,
    rw [← hy, mem_map_iff_of_surjective I^.quotient.mk quotient.mk_surjective],
    exact ⟨y, hx, rfl⟩ },
  { intro hx,
    rw mem_map_iff_of_surjective I^.quotient.mk quotient.mk_surjective at hx,
    obtain ⟨y, hy⟩ := hx,
    rw [ring_hom.mem_ker, ← hy.right, ideal.quotient.lift_mk, ← (ring_hom.mem_ker f)],
    exact hy.left },
end

theorem map_eq_iff_sup_ker_eq_of_surjective {I J : ideal R} (f : R →+* S)
  (hf : function.surjective f) : map f I = map f J ↔ I ⊔ f.ker = J ⊔ f.ker :=
by rw [← (comap_injective_of_surjective f hf).eq_iff, comap_map_of_surjective f hf,
  comap_map_of_surjective f hf, ring_hom.ker_eq_comap_bot]

theorem map_radical_of_surjective {f : R →+* S} (hf : function.surjective f) {I : ideal R}
  (h : ring_hom.ker f ≤ I) : map f (I.radical) = (map f I).radical :=
begin
  rw [radical_eq_Inf, radical_eq_Inf],
  have : ∀ J ∈ {J : ideal R | I ≤ J ∧ J.is_prime}, f.ker ≤ J := λ J hJ, le_trans h hJ.left,
  convert map_Inf hf this,
  refine funext (λ j, propext ⟨_, _⟩),
  { rintros ⟨hj, hj'⟩,
    haveI : j.is_prime := hj',
    exact ⟨comap f j, ⟨⟨map_le_iff_le_comap.1 hj, comap_is_prime f j⟩,
      map_comap_of_surjective f hf j⟩⟩ },
  { rintro ⟨J, ⟨hJ, hJ'⟩⟩,
    haveI : J.is_prime := hJ.right,
    refine ⟨hJ' ▸ map_mono hJ.left, hJ' ▸ map_is_prime_of_surjective hf (le_trans h hJ.left)⟩ },
end

@[simp] lemma bot_quotient_is_maximal_iff (I : ideal R) :
  (⊥ : ideal (R ⧸ I)).is_maximal ↔ I.is_maximal :=
⟨λ hI, (@mk_ker _ _ I) ▸
  @comap_is_maximal_of_surjective _ _ _ _ (quotient.mk I) quotient.mk_surjective ⊥ hI,
 λ hI, @bot_is_maximal _ (@field.to_division_ring _ (@quotient.field _ _ I hI)) ⟩

section quotient_algebra

variables (R₁ R₂ : Type*) {A B : Type*}
variables [comm_semiring R₁] [comm_semiring R₂] [comm_ring A] [comm_ring B]
variables [algebra R₁ A] [algebra R₂ A] [algebra R₁ B]

/-- The `R₁`-algebra structure on `A/I` for an `R₁`-algebra `A` -/
instance quotient.algebra {I : ideal A} : algebra R₁ (A ⧸ I) :=
{ to_fun := λ x, ideal.quotient.mk I (algebra_map R₁ A x),
  smul := (•),
  smul_def' := λ r x, quotient.induction_on' x $ λ x,
      ((quotient.mk I).congr_arg $ algebra.smul_def _ _).trans (ring_hom.map_mul _ _ _),
  commutes' := λ _ _, mul_comm _ _,
  .. ring_hom.comp (ideal.quotient.mk I) (algebra_map R₁ A) }

-- Lean can struggle to find this instance later if we don't provide this shortcut
instance quotient.is_scalar_tower [has_scalar R₁ R₂] [is_scalar_tower R₁ R₂ A] (I : ideal A) :
  is_scalar_tower R₁ R₂ (A ⧸ I) :=
by apply_instance

/-- The canonical morphism `A →ₐ[R₁] A ⧸ I` as morphism of `R₁`-algebras, for `I` an ideal of
`A`, where `A` is an `R₁`-algebra. -/
def quotient.mkₐ (I : ideal A) : A →ₐ[R₁] A ⧸ I :=
⟨λ a, submodule.quotient.mk a, rfl, λ _ _, rfl, rfl, λ _ _, rfl, λ _, rfl⟩

lemma quotient.alg_map_eq (I : ideal A) :
  algebra_map R₁ (A ⧸ I) = (algebra_map A (A ⧸ I)).comp (algebra_map R₁ A) :=
rfl

lemma quotient.mkₐ_to_ring_hom (I : ideal A) :
  (quotient.mkₐ R₁ I).to_ring_hom = ideal.quotient.mk I := rfl

@[simp] lemma quotient.mkₐ_eq_mk (I : ideal A) :
  ⇑(quotient.mkₐ R₁ I) = ideal.quotient.mk I := rfl

@[simp] lemma quotient.algebra_map_eq (I : ideal R) :
  algebra_map R (R ⧸ I) = I^.quotient.mk :=
rfl

@[simp] lemma quotient.mk_comp_algebra_map (I : ideal A) :
  (quotient.mk I).comp (algebra_map R₁ A) = algebra_map R₁ (A ⧸ I) :=
rfl

@[simp] lemma quotient.mk_algebra_map (I : ideal A) (x : R₁) :
  quotient.mk I (algebra_map R₁ A x) = algebra_map R₁ (A ⧸ I) x :=
rfl

/-- The canonical morphism `A →ₐ[R₁] I.quotient` is surjective. -/
lemma quotient.mkₐ_surjective (I : ideal A) : function.surjective (quotient.mkₐ R₁ I) :=
surjective_quot_mk _

/-- The kernel of `A →ₐ[R₁] I.quotient` is `I`. -/
@[simp]
lemma quotient.mkₐ_ker (I : ideal A) : (quotient.mkₐ R₁ I : A →+* A ⧸ I).ker = I :=
ideal.mk_ker

variables {R₁}

lemma ker_lift.map_smul (f : A →ₐ[R₁] B) (r : R₁) (x : A ⧸ f.to_ring_hom.ker) :
  f.to_ring_hom.ker_lift (r • x) = r • f.to_ring_hom.ker_lift x :=
begin
  obtain ⟨a, rfl⟩ := quotient.mkₐ_surjective R₁ _ x,
  rw [← alg_hom.map_smul, quotient.mkₐ_eq_mk, ring_hom.ker_lift_mk],
  exact f.map_smul _ _
end

/-- The induced algebras morphism from the quotient by the kernel to the codomain.

This is an isomorphism if `f` has a right inverse (`quotient_ker_alg_equiv_of_right_inverse`) /
is surjective (`quotient_ker_alg_equiv_of_surjective`).
-/
def ker_lift_alg (f : A →ₐ[R₁] B) : (A ⧸ f.to_ring_hom.ker) →ₐ[R₁] B :=
alg_hom.mk' f.to_ring_hom.ker_lift (λ _ _, ker_lift.map_smul f _ _)

@[simp]
lemma ker_lift_alg_mk (f : A →ₐ[R₁] B) (a : A) :
  ker_lift_alg f (quotient.mk f.to_ring_hom.ker a) = f a := rfl

@[simp]
lemma ker_lift_alg_to_ring_hom (f : A →ₐ[R₁] B) :
  (ker_lift_alg f).to_ring_hom = ring_hom.ker_lift f := rfl

/-- The induced algebra morphism from the quotient by the kernel is injective. -/
lemma ker_lift_alg_injective (f : A →ₐ[R₁] B) : function.injective (ker_lift_alg f) :=
ring_hom.ker_lift_injective f

/-- The **first isomorphism** theorem for algebras, computable version. -/
def quotient_ker_alg_equiv_of_right_inverse
  {f : A →ₐ[R₁] B} {g : B → A} (hf : function.right_inverse g f) :
  (A ⧸ f.to_ring_hom.ker) ≃ₐ[R₁] B :=
{ ..ring_hom.quotient_ker_equiv_of_right_inverse (λ x, show f.to_ring_hom (g x) = x, from hf x),
  ..ker_lift_alg f}

@[simp]
lemma quotient_ker_alg_equiv_of_right_inverse.apply {f : A →ₐ[R₁] B} {g : B → A}
  (hf : function.right_inverse g f) (x : A ⧸ f.to_ring_hom.ker) :
  quotient_ker_alg_equiv_of_right_inverse hf x = ker_lift_alg f x := rfl

@[simp]
lemma quotient_ker_alg_equiv_of_right_inverse_symm.apply {f : A →ₐ[R₁] B} {g : B → A}
  (hf : function.right_inverse g f) (x : B) :
  (quotient_ker_alg_equiv_of_right_inverse hf).symm x = quotient.mkₐ R₁ f.to_ring_hom.ker (g x) :=
  rfl

/-- The **first isomorphism theorem** for algebras. -/
noncomputable def quotient_ker_alg_equiv_of_surjective
  {f : A →ₐ[R₁] B} (hf : function.surjective f) : (A ⧸ f.to_ring_hom.ker) ≃ₐ[R₁] B :=
quotient_ker_alg_equiv_of_right_inverse (classical.some_spec hf.has_right_inverse)

/-- The ring hom `R/I →+* S/J` induced by a ring hom `f : R →+* S` with `I ≤ f⁻¹(J)` -/
def quotient_map {I : ideal R} (J : ideal S) (f : R →+* S) (hIJ : I ≤ J.comap f) :
  R ⧸ I →+* S ⧸ J :=
(quotient.lift I ((quotient.mk J).comp f) (λ _ ha,
  by simpa [function.comp_app, ring_hom.coe_comp, quotient.eq_zero_iff_mem] using hIJ ha))

@[simp]
lemma quotient_map_mk {J : ideal R} {I : ideal S} {f : R →+* S} {H : J ≤ I.comap f}
  {x : R} : quotient_map I f H (quotient.mk J x) = quotient.mk I (f x) :=
quotient.lift_mk J _ _

@[simp]
lemma quotient_map_algebra_map {J : ideal A} {I : ideal S} {f : A →+* S} {H : J ≤ I.comap f}
  {x : R₁} :
  quotient_map I f H (algebra_map R₁ (A ⧸ J) x) = quotient.mk I (f (algebra_map _ _ x)) :=
quotient.lift_mk J _ _

lemma quotient_map_comp_mk {J : ideal R} {I : ideal S} {f : R →+* S} (H : J ≤ I.comap f) :
  (quotient_map I f H).comp (quotient.mk J) = (quotient.mk I).comp f :=
ring_hom.ext (λ x, by simp only [function.comp_app, ring_hom.coe_comp, ideal.quotient_map_mk])

/-- The ring equiv `R/I ≃+* S/J` induced by a ring equiv `f : R ≃+** S`,  where `J = f(I)`. -/
@[simps]
def quotient_equiv (I : ideal R) (J : ideal S) (f : R ≃+* S) (hIJ : J = I.map (f : R →+* S)) :
  R ⧸ I ≃+* S ⧸ J :=
{ inv_fun := quotient_map I ↑f.symm (by {rw hIJ, exact le_of_eq (map_comap_of_equiv I f)}),
  left_inv := by {rintro ⟨r⟩, simp },
  right_inv := by {rintro ⟨s⟩, simp },
  ..quotient_map J ↑f (by {rw hIJ, exact @le_comap_map _ S _ _ _ _}) }

/-- `H` and `h` are kept as separate hypothesis since H is used in constructing the quotient map. -/
lemma quotient_map_injective' {J : ideal R} {I : ideal S} {f : R →+* S} {H : J ≤ I.comap f}
  (h : I.comap f ≤ J) : function.injective (quotient_map I f H) :=
begin
  refine (quotient_map I f H).injective_iff.2 (λ a ha, _),
  obtain ⟨r, rfl⟩ := quotient.mk_surjective a,
  rw [quotient_map_mk, quotient.eq_zero_iff_mem] at ha,
  exact (quotient.eq_zero_iff_mem).mpr (h ha),
end

/-- If we take `J = I.comap f` then `quotient_map` is injective automatically. -/
lemma quotient_map_injective {I : ideal S} {f : R →+* S} :
  function.injective (quotient_map I f le_rfl) :=
quotient_map_injective' le_rfl

lemma quotient_map_surjective {J : ideal R} {I : ideal S} {f : R →+* S} {H : J ≤ I.comap f}
  (hf : function.surjective f) : function.surjective (quotient_map I f H) :=
λ x, let ⟨x, hx⟩ := quotient.mk_surjective x in
  let ⟨y, hy⟩ := hf x in ⟨(quotient.mk J) y, by simp [hx, hy]⟩

/-- Commutativity of a square is preserved when taking quotients by an ideal. -/
lemma comp_quotient_map_eq_of_comp_eq {R' S' : Type*} [comm_ring R'] [comm_ring S']
  {f : R →+* S} {f' : R' →+* S'} {g : R →+* R'} {g' : S →+* S'} (hfg : f'.comp g = g'.comp f)
  (I : ideal S') : (quotient_map I g' le_rfl).comp (quotient_map (I.comap g') f le_rfl) =
    (quotient_map I f' le_rfl).comp (quotient_map (I.comap f') g
      (le_of_eq (trans (comap_comap f g') (hfg ▸ (comap_comap g f'))))) :=
begin
  refine ring_hom.ext (λ a, _),
  obtain ⟨r, rfl⟩ := quotient.mk_surjective a,
  simp only [ring_hom.comp_apply, quotient_map_mk],
  exact congr_arg (quotient.mk I) (trans (g'.comp_apply f r).symm (hfg ▸ (f'.comp_apply g r))),
end

/-- The algebra hom `A/I →+* B/J` induced by an algebra hom `f : A →ₐ[R₁] B` with `I ≤ f⁻¹(J)`. -/
def quotient_mapₐ {I : ideal A} (J : ideal B) (f : A →ₐ[R₁] B) (hIJ : I ≤ J.comap f) :
  A ⧸ I →ₐ[R₁] B ⧸ J :=
{ commutes' := λ r, by simp,
  ..quotient_map J ↑f hIJ }

@[simp]
lemma quotient_map_mkₐ {I : ideal A} (J : ideal B) (f : A →ₐ[R₁] B) (H : I ≤ J.comap f)
  {x : A} : quotient_mapₐ J f H (quotient.mk I x) = quotient.mkₐ R₁ J (f x) := rfl

lemma quotient_map_comp_mkₐ {I : ideal A} (J : ideal B) (f : A →ₐ[R₁] B) (H : I ≤ J.comap f) :
  (quotient_mapₐ J f H).comp (quotient.mkₐ R₁ I) = (quotient.mkₐ R₁ J).comp f :=
alg_hom.ext (λ x, by simp only [quotient_map_mkₐ, quotient.mkₐ_eq_mk, alg_hom.comp_apply])

/-- The algebra equiv `A/I ≃ₐ[R] B/J` induced by an algebra equiv `f : A ≃ₐ[R] B`,
where`J = f(I)`. -/
def quotient_equiv_alg (I : ideal A) (J : ideal B) (f : A ≃ₐ[R₁] B)
  (hIJ : J = I.map (f : A →+* B)) :
  (A ⧸ I) ≃ₐ[R₁] B ⧸ J :=
{ commutes' := λ r, by simp,
  ..quotient_equiv I J (f : A ≃+* B) hIJ }

@[priority 100]
instance quotient_algebra {I : ideal A} [algebra R A] :
  algebra (R ⧸ I.comap (algebra_map R A)) (A ⧸ I) :=
(quotient_map I (algebra_map R A) (le_of_eq rfl)).to_algebra

lemma algebra_map_quotient_injective {I : ideal A} [algebra R A]:
  function.injective (algebra_map (R ⧸ I.comap (algebra_map R A)) (A ⧸ I)) :=
begin
  rintros ⟨a⟩ ⟨b⟩ hab,
  replace hab := quotient.eq.mp hab,
  rw ← ring_hom.map_sub at hab,
  exact quotient.eq.mpr hab
end

end quotient_algebra

end comm_ring

end ideal

namespace submodule

variables {R : Type u} {M : Type v}
variables [comm_semiring R] [add_comm_monoid M] [module R M]

-- TODO: show `[algebra R A] : algebra (ideal R) A` too

instance module_submodule : module (ideal R) (submodule R M) :=
{ smul_add := smul_sup,
  add_smul := sup_smul,
  mul_smul := submodule.smul_assoc,
  one_smul := by simp,
  zero_smul := bot_smul,
  smul_zero := smul_bot }

end submodule

namespace ring_hom
variables {A B C : Type*} [ring A] [ring B] [ring C]
variables (f : A →+* B) (f_inv : B → A)

/-- Auxiliary definition used to define `lift_of_right_inverse` -/
def lift_of_right_inverse_aux
  (hf : function.right_inverse f_inv f) (g : A →+* C) (hg : f.ker ≤ g.ker) :
  B →+* C :=
{ to_fun := λ b, g (f_inv b),
  map_one' :=
  begin
    rw [← g.map_one, ← sub_eq_zero, ← g.map_sub, ← g.mem_ker],
    apply hg,
    rw [f.mem_ker, f.map_sub, sub_eq_zero, f.map_one],
    exact hf 1
  end,
  map_mul' :=
  begin
    intros x y,
    rw [← g.map_mul, ← sub_eq_zero, ← g.map_sub, ← g.mem_ker],
    apply hg,
    rw [f.mem_ker, f.map_sub, sub_eq_zero, f.map_mul],
    simp only [hf _],
  end,
  .. add_monoid_hom.lift_of_right_inverse f.to_add_monoid_hom f_inv hf ⟨g.to_add_monoid_hom, hg⟩ }

@[simp] lemma lift_of_right_inverse_aux_comp_apply
  (hf : function.right_inverse f_inv f) (g : A →+* C) (hg : f.ker ≤ g.ker) (a : A) :
  (f.lift_of_right_inverse_aux f_inv hf g hg) (f a) = g a :=
f.to_add_monoid_hom.lift_of_right_inverse_comp_apply f_inv hf ⟨g.to_add_monoid_hom, hg⟩ a

/-- `lift_of_right_inverse f hf g hg` is the unique ring homomorphism `φ`

* such that `φ.comp f = g` (`ring_hom.lift_of_right_inverse_comp`),
* where `f : A →+* B` is has a right_inverse `f_inv` (`hf`),
* and `g : B →+* C` satisfies `hg : f.ker ≤ g.ker`.

See `ring_hom.eq_lift_of_right_inverse` for the uniqueness lemma.

```
   A .
   |  \
 f |   \ g
   |    \
   v     \⌟
   B ----> C
      ∃!φ
```
-/
def lift_of_right_inverse
  (hf : function.right_inverse f_inv f) : {g : A →+* C // f.ker ≤ g.ker} ≃ (B →+* C) :=
{ to_fun := λ g, f.lift_of_right_inverse_aux f_inv hf g.1 g.2,
  inv_fun := λ φ, ⟨φ.comp f, λ x hx, (mem_ker _).mpr $ by simp [(mem_ker _).mp hx]⟩,
  left_inv := λ g, by
  { ext,
    simp only [comp_apply, lift_of_right_inverse_aux_comp_apply, subtype.coe_mk,
      subtype.val_eq_coe], },
  right_inv := λ φ, by
  { ext b,
    simp [lift_of_right_inverse_aux, hf b], } }

/-- A non-computable version of `ring_hom.lift_of_right_inverse` for when no computable right
inverse is available, that uses `function.surj_inv`. -/
@[simp]
noncomputable abbreviation lift_of_surjective
  (hf : function.surjective f) : {g : A →+* C // f.ker ≤ g.ker} ≃ (B →+* C) :=
f.lift_of_right_inverse (function.surj_inv hf) (function.right_inverse_surj_inv hf)

lemma lift_of_right_inverse_comp_apply
  (hf : function.right_inverse f_inv f) (g : {g : A →+* C // f.ker ≤ g.ker}) (x : A) :
  (f.lift_of_right_inverse f_inv hf g) (f x) = g x :=
f.lift_of_right_inverse_aux_comp_apply f_inv hf g.1 g.2 x

lemma lift_of_right_inverse_comp (hf : function.right_inverse f_inv f)
  (g : {g : A →+* C // f.ker ≤ g.ker}) :
  (f.lift_of_right_inverse f_inv hf g).comp f = g :=
ring_hom.ext $ f.lift_of_right_inverse_comp_apply f_inv hf g

lemma eq_lift_of_right_inverse (hf : function.right_inverse f_inv f) (g : A →+* C)
  (hg : f.ker ≤ g.ker) (h : B →+* C) (hh : h.comp f = g) :
  h = (f.lift_of_right_inverse f_inv hf ⟨g, hg⟩) :=
begin
  simp_rw ←hh,
  exact ((f.lift_of_right_inverse f_inv hf).apply_symm_apply _).symm,
end

end ring_hom

namespace double_quot
open ideal
variables {R : Type u} [comm_ring R] (I J : ideal R)

/-- The obvious ring hom `R/I → R/(I ⊔ J)` -/
def quot_left_to_quot_sup : R ⧸ I →+* R ⧸ (I ⊔ J) :=
ideal.quotient.factor I (I ⊔ J) le_sup_left

/-- The kernel of `quot_left_to_quot_sup` -/
lemma ker_quot_left_to_quot_sup :
  (quot_left_to_quot_sup I J).ker = J.map (ideal.quotient.mk I) :=
by simp only [mk_ker, sup_idem, sup_comm, quot_left_to_quot_sup, quotient.factor, ker_quotient_lift,
    map_eq_iff_sup_ker_eq_of_surjective I^.quotient.mk quotient.mk_surjective, ← sup_assoc]

/-- The ring homomorphism `(R/I)/J' -> R/(I ⊔ J)` induced by `quot_left_to_quot_sup` where `J'`
  is the image of `J` in `R/I`-/
def quot_quot_to_quot_sup : (R ⧸ I) ⧸ J.map (ideal.quotient.mk I) →+* R ⧸ I ⊔ J :=
ideal.quotient.lift (ideal.map (ideal.quotient.mk I) J) (quot_left_to_quot_sup I J)
  (ker_quot_left_to_quot_sup I J).symm.le

/-- The composite of the maps `R → (R/I)` and `(R/I) → (R/I)/J'` -/
def quot_quot_mk : R →+* ((R ⧸ I) ⧸ J.map I^.quotient.mk) :=
((J.map I^.quotient.mk)^.quotient.mk).comp I^.quotient.mk

/-- The kernel of `quot_quot_mk` -/
lemma ker_quot_quot_mk : (quot_quot_mk I J).ker = I ⊔ J :=
by rw [ring_hom.ker_eq_comap_bot, quot_quot_mk, ← comap_comap, ← ring_hom.ker, mk_ker,
  comap_map_of_surjective (ideal.quotient.mk I) (quotient.mk_surjective), ← ring_hom.ker, mk_ker,
  sup_comm]

/-- The ring homomorphism `R/(I ⊔ J) → (R/I)/J' `induced by `quot_quot_mk` -/
def lift_sup_quot_quot_mk (I J : ideal R) :
  R ⧸ (I ⊔ J) →+* (R ⧸ I) ⧸ J.map (ideal.quotient.mk I) :=
ideal.quotient.lift (I ⊔ J) (quot_quot_mk I J) (ker_quot_quot_mk I J).symm.le

/-- `quot_quot_to_quot_add` and `lift_sup_double_qot_mk` are inverse isomorphisms -/
def quot_quot_equiv_quot_sup : (R ⧸ I) ⧸ J.map (ideal.quotient.mk I) ≃+* R ⧸ I ⊔ J :=
ring_equiv.of_hom_inv (quot_quot_to_quot_sup I J) (lift_sup_quot_quot_mk I J)
  (by { ext z, refl }) (by { ext z, refl })

@[simp]
lemma quot_quot_equiv_quot_sup_quot_quot_mk (x : R) :
  quot_quot_equiv_quot_sup I J (quot_quot_mk I J x) = ideal.quotient.mk (I ⊔ J) x :=
rfl

@[simp]
lemma quot_quot_equiv_quot_sup_symm_quot_quot_mk (x : R) :
  (quot_quot_equiv_quot_sup I J).symm (ideal.quotient.mk (I ⊔ J) x) = quot_quot_mk I J x :=
rfl

/-- The obvious isomorphism `(R/I)/J' → (R/J)/I' `   -/
def quot_quot_equiv_comm :
  (R ⧸ I) ⧸ J.map I^.quotient.mk ≃+* (R ⧸ J) ⧸ I.map J^.quotient.mk :=
((quot_quot_equiv_quot_sup I J).trans (quot_equiv_of_eq sup_comm)).trans
  (quot_quot_equiv_quot_sup J I).symm

@[simp]
lemma quot_quot_equiv_comm_quot_quot_mk (x : R) :
  quot_quot_equiv_comm I J (quot_quot_mk I J x) = quot_quot_mk J I x :=
rfl

@[simp]
lemma quot_quot_equiv_comm_comp_quot_quot_mk :
  ring_hom.comp ↑(quot_quot_equiv_comm I J) (quot_quot_mk I J) = quot_quot_mk J I :=
ring_hom.ext $ quot_quot_equiv_comm_quot_quot_mk I J

@[simp]
lemma quot_quot_equiv_comm_symm :
  (quot_quot_equiv_comm I J).symm = quot_quot_equiv_comm J I :=
rfl

end double_quot<|MERGE_RESOLUTION|>--- conflicted
+++ resolved
@@ -1265,14 +1265,6 @@
   by rw [← f.map_mul];
   exact mem_map_of_mem f (mul_mem_mul hri hsj))
 
-<<<<<<< HEAD
-theorem map_pow (n : ℕ) : map f (I^n) = (map f I)^n :=
-begin
-  induction n with n hn,
-  { rw [pow_zero, one_eq_top, map_top, pow_zero, one_eq_top], },
-  { rw [pow_succ, map_mul, pow_succ, hn], },
-end
-=======
 /-- The pushforward `ideal.map` as a monoid-with-zero homomorphism. -/
 @[simps]
 def map_hom : ideal R →*₀ ideal S :=
@@ -1283,7 +1275,6 @@
 
 protected theorem map_pow (n : ℕ) : map f (I^n) = (map f I)^n :=
 map_pow (map_hom f) I n
->>>>>>> 50691e59
 
 theorem comap_radical : comap f (radical K) = radical (comap f K) :=
 le_antisymm (λ r ⟨n, hfrnk⟩, ⟨n, show f (r ^ n) ∈ K,
