/-
Copyright (c) 2018 Kenny Lau. All rights reserved.
Released under Apache 2.0 license as described in the file LICENSE.
Authors: Kenny Lau, Chris Hughes, Mario Carneiro
-/
import algebra.associated
import linear_algebra.basic
import order.zorn
import order.atoms
/-!

# Ideals over a ring

This file defines `ideal R`, the type of ideals over a commutative ring `R`.

## Implementation notes

`ideal R` is implemented using `submodule R R`, where `•` is interpreted as `*`.

## TODO

Support one-sided ideals, and ideals over non-commutative rings.

See `algebra.ring_quot` for quotients of non-commutative rings.
-/

universes u v w
variables {α : Type u} {β : Type v}
open set function

open_locale classical big_operators

/-- An ideal in a commutative semiring `R` is an additive submonoid `s` such that
`a * b ∈ s` whenever `b ∈ s`. If `R` is a ring, then `s` is an additive subgroup.  -/
@[reducible] def ideal (R : Type u) [comm_semiring R] := submodule R R

section comm_semiring

namespace ideal
variables [comm_semiring α] (I : ideal α) {a b : α}

protected lemma zero_mem : (0 : α) ∈ I := I.zero_mem

protected lemma add_mem : a ∈ I → b ∈ I → a + b ∈ I := I.add_mem

variables (a)
lemma mul_mem_left : b ∈ I → a * b ∈ I := I.smul_mem a
variables {a}

variables (b)
lemma mul_mem_right (h : a ∈ I) : a * b ∈ I := mul_comm b a ▸ I.mul_mem_left b h
variables {b}
end ideal

variables {a b : α}

-- A separate namespace definition is needed because the variables were historically in a different order
namespace ideal
variables [comm_semiring α] (I : ideal α)

@[ext] lemma ext {I J : ideal α} (h : ∀ x, x ∈ I ↔ x ∈ J) : I = J :=
submodule.ext h

theorem eq_top_of_unit_mem
  (x y : α) (hx : x ∈ I) (h : y * x = 1) : I = ⊤ :=
eq_top_iff.2 $ λ z _, calc
    z = z * (y * x) : by simp [h]
  ... = (z * y) * x : eq.symm $ mul_assoc z y x
  ... ∈ I : I.mul_mem_left _ hx

theorem eq_top_of_is_unit_mem {x} (hx : x ∈ I) (h : is_unit x) : I = ⊤ :=
let ⟨y, hy⟩ := is_unit_iff_exists_inv'.1 h in eq_top_of_unit_mem I x y hx hy

theorem eq_top_iff_one : I = ⊤ ↔ (1:α) ∈ I :=
⟨by rintro rfl; trivial,
 λ h, eq_top_of_unit_mem _ _ 1 h (by simp)⟩

theorem ne_top_iff_one : I ≠ ⊤ ↔ (1:α) ∉ I :=
not_congr I.eq_top_iff_one

@[simp]
theorem unit_mul_mem_iff_mem {x y : α} (hy : is_unit y) : y * x ∈ I ↔ x ∈ I :=
begin
  refine ⟨λ h, _, λ h, I.mul_mem_left y h⟩,
  obtain ⟨y', hy'⟩ := is_unit_iff_exists_inv.1 hy,
  have := I.mul_mem_left y' h,
  rwa [← mul_assoc, mul_comm y' y, hy', one_mul] at this,
end

@[simp]
theorem mul_unit_mem_iff_mem {x y : α} (hy : is_unit y) : x * y ∈ I ↔ x ∈ I :=
mul_comm y x ▸ unit_mul_mem_iff_mem I hy

/-- The ideal generated by a subset of a ring -/
def span (s : set α) : ideal α := submodule.span α s

lemma subset_span {s : set α} : s ⊆ span s := submodule.subset_span

lemma span_le {s : set α} {I} : span s ≤ I ↔ s ⊆ I := submodule.span_le

lemma span_mono {s t : set α} : s ⊆ t → span s ≤ span t := submodule.span_mono

@[simp] lemma span_eq : span (I : set α) = I := submodule.span_eq _

@[simp] lemma span_singleton_one : span (1 : set α) = ⊤ :=
(eq_top_iff_one _).2 $ subset_span $ mem_singleton _

lemma mem_span_insert {s : set α} {x y} :
  x ∈ span (insert y s) ↔ ∃ a (z ∈ span s), x = a * y + z := submodule.mem_span_insert

lemma mem_span_singleton' {x y : α} :
  x ∈ span ({y} : set α) ↔ ∃ a, a * y = x := submodule.mem_span_singleton

lemma mem_span_singleton {x y : α} :
  x ∈ span ({y} : set α) ↔ y ∣ x :=
mem_span_singleton'.trans $ exists_congr $ λ _, by rw [eq_comm, mul_comm]

lemma span_singleton_le_span_singleton {x y : α} :
  span ({x} : set α) ≤ span ({y} : set α) ↔ y ∣ x :=
span_le.trans $ singleton_subset_iff.trans mem_span_singleton

lemma span_singleton_eq_span_singleton {α : Type u} [integral_domain α] {x y : α} :
  span ({x} : set α) = span ({y} : set α) ↔ associated x y :=
begin
  rw [←dvd_dvd_iff_associated, le_antisymm_iff, and_comm],
  apply and_congr;
  rw span_singleton_le_span_singleton,
end

lemma span_eq_bot {s : set α} : span s = ⊥ ↔ ∀ x ∈ s, (x:α) = 0 := submodule.span_eq_bot

@[simp] lemma span_singleton_eq_bot {x} : span ({x} : set α) = ⊥ ↔ x = 0 :=
submodule.span_singleton_eq_bot

@[simp] lemma span_zero : span (0 : set α) = ⊥ := by rw [←set.singleton_zero, span_singleton_eq_bot]

lemma span_singleton_eq_top {x} : span ({x} : set α) = ⊤ ↔ is_unit x :=
by rw [is_unit_iff_dvd_one, ← span_singleton_le_span_singleton, singleton_one, span_singleton_one,
  eq_top_iff]

lemma span_singleton_mul_right_unit {a : α} (h2 : is_unit a) (x : α) :
  span ({x * a} : set α) = span {x} :=
begin
  apply le_antisymm,
  { rw span_singleton_le_span_singleton, use a},
  { rw span_singleton_le_span_singleton, rw is_unit.mul_right_dvd h2}
end

lemma span_singleton_mul_left_unit {a : α} (h2 : is_unit a) (x : α) :
  span ({a * x} : set α) = span {x} := by rw [mul_comm, span_singleton_mul_right_unit h2]

/--
The ideal generated by an arbitrary binary relation.
-/
def of_rel (r : α → α → Prop) : ideal α :=
submodule.span α { x | ∃ (a b) (h : r a b), x + b = a }

/-- An ideal `P` of a ring `R` is prime if `P ≠ R` and `xy ∈ P → x ∈ P ∨ y ∈ P` -/
@[class] def is_prime (I : ideal α) : Prop :=
I ≠ ⊤ ∧ ∀ {x y : α}, x * y ∈ I → x ∈ I ∨ y ∈ I

theorem is_prime.mem_or_mem {I : ideal α} (hI : I.is_prime) :
  ∀ {x y : α}, x * y ∈ I → x ∈ I ∨ y ∈ I := hI.2

theorem is_prime.mem_or_mem_of_mul_eq_zero {I : ideal α} (hI : I.is_prime)
  {x y : α} (h : x * y = 0) : x ∈ I ∨ y ∈ I :=
hI.2 (h.symm ▸ I.zero_mem)

theorem is_prime.mem_of_pow_mem {I : ideal α} (hI : I.is_prime)
  {r : α} (n : ℕ) (H : r^n ∈ I) : r ∈ I :=
begin
  induction n with n ih,
  { exact (mt (eq_top_iff_one _).2 hI.1).elim H },
  exact or.cases_on (hI.mem_or_mem H) id ih
end

lemma not_is_prime_iff {I : ideal α} : ¬ I.is_prime ↔ I = ⊤ ∨ ∃ (x ∉ I) (y ∉ I), x * y ∈ I :=
begin
  simp_rw [ideal.is_prime, not_and_distrib, ne.def, not_not, not_forall, not_or_distrib],
  exact or_congr iff.rfl
    ⟨λ ⟨x, y, hxy, hx, hy⟩, ⟨x, hx, y, hy, hxy⟩, λ ⟨x, hx, y, hy, hxy⟩, ⟨x, y, hxy, hx, hy⟩⟩
end

theorem zero_ne_one_of_proper {I : ideal α} (h : I ≠ ⊤) : (0:α) ≠ 1 :=
λ hz, I.ne_top_iff_one.1 h $ hz ▸ I.zero_mem

theorem span_singleton_prime {p : α} (hp : p ≠ 0) :
  is_prime (span ({p} : set α)) ↔ prime p :=
by simp [is_prime, prime, span_singleton_eq_top, hp, mem_span_singleton]

lemma bot_prime {R : Type*} [integral_domain R] : (⊥ : ideal R).is_prime :=
⟨λ h, one_ne_zero (by rwa [ideal.eq_top_iff_one, submodule.mem_bot] at h),
 λ x y h, mul_eq_zero.mp (by simpa only [submodule.mem_bot] using h)⟩

/-- An ideal is maximal if it is maximal in the collection of proper ideals. -/
@[class] def is_maximal (I : ideal α) : Prop := is_coatom I

theorem is_maximal_iff {I : ideal α} : I.is_maximal ↔
  (1:α) ∉ I ∧ ∀ (J : ideal α) x, I ≤ J → x ∉ I → x ∈ J → (1:α) ∈ J :=
and_congr I.ne_top_iff_one $ forall_congr $ λ J,
by rw [lt_iff_le_not_le]; exact
 ⟨λ H x h hx₁ hx₂, J.eq_top_iff_one.1 $
    H ⟨h, not_subset.2 ⟨_, hx₂, hx₁⟩⟩,
  λ H ⟨h₁, h₂⟩, let ⟨x, xJ, xI⟩ := not_subset.1 h₂ in
   J.eq_top_iff_one.2 $ H x h₁ xI xJ⟩

theorem is_maximal.eq_of_le {I J : ideal α}
  (hI : I.is_maximal) (hJ : J ≠ ⊤) (IJ : I ≤ J) : I = J :=
eq_iff_le_not_lt.2 ⟨IJ, λ h, hJ (hI.2 _ h)⟩

theorem is_maximal.is_prime {I : ideal α} (H : I.is_maximal) : I.is_prime :=
⟨H.1, λ x y hxy, or_iff_not_imp_left.2 $ λ hx, begin
  let J : ideal α := submodule.span α (insert x ↑I),
  have IJ : I ≤ J  := (set.subset.trans (subset_insert _ _) subset_span),
  have xJ : x ∈ J := ideal.subset_span (set.mem_insert x I),
  cases is_maximal_iff.1 H with _ oJ,
  specialize oJ J x IJ hx xJ,
  rcases submodule.mem_span_insert.mp oJ with ⟨a, b, h, oe⟩,
  obtain (F : y * 1 = y * (a • x + b)) := congr_arg (λ g : α, y * g) oe,
  rw [← mul_one y, F, mul_add, mul_comm, smul_eq_mul, mul_assoc],
  refine submodule.add_mem I (I.mul_mem_left a hxy) (submodule.smul_mem I y _),
  rwa submodule.span_eq at h,
end⟩

@[priority 100] -- see Note [lower instance priority]
instance is_maximal.is_prime' (I : ideal α) : ∀ [H : I.is_maximal], I.is_prime :=
is_maximal.is_prime

/-- Krull's theorem: if `I` is an ideal that is not the whole ring, then it is included in some
    maximal ideal. -/
theorem exists_le_maximal (I : ideal α) (hI : I ≠ ⊤) :
  ∃ M : ideal α, M.is_maximal ∧ I ≤ M :=
begin
  rcases zorn.zorn_partial_order₀ { J : ideal α | J ≠ ⊤ } _ I hI with ⟨M, M0, IM, h⟩,
  { refine ⟨M, ⟨M0, λ J hJ, by_contradiction $ λ J0, _⟩, IM⟩,
    cases h J J0 (le_of_lt hJ), exact lt_irrefl _ hJ },
  { intros S SC cC I IS,
    refine ⟨Sup S, λ H, _, λ _, le_Sup⟩,
    obtain ⟨J, JS, J0⟩ : ∃ J ∈ S, (1 : α) ∈ J,
      from (submodule.mem_Sup_of_directed ⟨I, IS⟩ cC.directed_on).1 ((eq_top_iff_one _).1 H),
    exact SC JS ((eq_top_iff_one _).2 J0) }
end

/-- Krull's theorem: a nontrivial ring has a maximal ideal. -/
theorem exists_maximal [nontrivial α] : ∃ M : ideal α, M.is_maximal :=
let ⟨I, ⟨hI, _⟩⟩ := exists_le_maximal (⊥ : ideal α) submodule.bot_ne_top in ⟨I, hI⟩

/-- If P is not properly contained in any maximal ideal then it is not properly contained
  in any proper ideal -/
lemma maximal_of_no_maximal {R : Type u} [comm_semiring R] {P : ideal R}
(hmax : ∀ m : ideal R, P < m → ¬is_maximal m) (J : ideal R) (hPJ : P < J) : J = ⊤ :=
begin
  by_contradiction hnonmax,
  rcases exists_le_maximal J hnonmax with ⟨M, hM1, hM2⟩,
  exact hmax M (lt_of_lt_of_le hPJ hM2) hM1,
end

theorem mem_span_pair {x y z : α} :
  z ∈ span ({x, y} : set α) ↔ ∃ a b, a * x + b * y = z :=
by simp [mem_span_insert, mem_span_singleton', @eq_comm _ _ z]

lemma span_singleton_lt_span_singleton [integral_domain β] {x y : β} :
  span ({x} : set β) < span ({y} : set β) ↔ dvd_not_unit y x :=
by rw [lt_iff_le_not_le, span_singleton_le_span_singleton, span_singleton_le_span_singleton,
  dvd_and_not_dvd_iff]

lemma factors_decreasing [integral_domain β] (b₁ b₂ : β) (h₁ : b₁ ≠ 0) (h₂ : ¬ is_unit b₂) :
  span ({b₁ * b₂} : set β) < span {b₁} :=
lt_of_le_not_le (ideal.span_le.2 $ singleton_subset_iff.2 $
  ideal.mem_span_singleton.2 ⟨b₂, rfl⟩) $ λ h,
h₂ $ is_unit_of_dvd_one _ $ (mul_dvd_mul_iff_left h₁).1 $
by rwa [mul_one, ← ideal.span_singleton_le_span_singleton]

theorem is_maximal.exists_inv {I : ideal α}
  (hI : I.is_maximal) {x} (hx : x ∉ I) : ∃ y, ∃ i ∈ I, y * x + i = 1 :=
begin
  cases is_maximal_iff.1 hI with H₁ H₂,
  rcases mem_span_insert.1 (H₂ (span (insert x I)) x
    (set.subset.trans (subset_insert _ _) subset_span)
    hx (subset_span (mem_insert _ _))) with ⟨y, z, hz, hy⟩,
  refine ⟨y, z, _, hy.symm⟩,
  rwa ← span_eq I,
end

end ideal

end comm_semiring

namespace ideal

variables [comm_ring α] (I : ideal α) {a b : α}

lemma neg_mem_iff : -a ∈ I ↔ a ∈ I := I.neg_mem_iff

lemma add_mem_iff_left : b ∈ I → (a + b ∈ I ↔ a ∈ I) := I.add_mem_iff_left

lemma add_mem_iff_right : a ∈ I → (a + b ∈ I ↔ b ∈ I) := I.add_mem_iff_right

protected lemma sub_mem : a ∈ I → b ∈ I → a - b ∈ I := I.sub_mem

lemma mem_span_insert' {s : set α} {x y} :
  x ∈ span (insert y s) ↔ ∃a, x + a * y ∈ span s := submodule.mem_span_insert'

/-- The quotient `R/I` of a ring `R` by an ideal `I`. -/
def quotient (I : ideal α) := I.quotient

namespace quotient
variables {I} {x y : α}

instance (I : ideal α) : has_one I.quotient := ⟨submodule.quotient.mk 1⟩

instance (I : ideal α) : has_mul I.quotient :=
⟨λ a b, quotient.lift_on₂' a b (λ a b, submodule.quotient.mk (a * b)) $
 λ a₁ a₂ b₁ b₂ h₁ h₂, quot.sound $ begin
  have F := I.add_mem (I.mul_mem_left a₂ h₁) (I.mul_mem_right b₁ h₂),
  have : a₁ * a₂ - b₁ * b₂ = a₂ * (a₁ - b₁) + (a₂ - b₂) * b₁,
  { rw [mul_sub, sub_mul, sub_add_sub_cancel, mul_comm, mul_comm b₁] },
  rw ← this at F,
  change _ ∈ _, convert F,
end⟩

instance (I : ideal α) : comm_ring I.quotient :=
{ mul := (*),
  one := 1,
  mul_assoc := λ a b c, quotient.induction_on₃' a b c $
    λ a b c, congr_arg submodule.quotient.mk (mul_assoc a b c),
  mul_comm := λ a b, quotient.induction_on₂' a b $
    λ a b, congr_arg submodule.quotient.mk (mul_comm a b),
  one_mul := λ a, quotient.induction_on' a $
    λ a, congr_arg submodule.quotient.mk (one_mul a),
  mul_one := λ a, quotient.induction_on' a $
    λ a, congr_arg submodule.quotient.mk (mul_one a),
  left_distrib := λ a b c, quotient.induction_on₃' a b c $
    λ a b c, congr_arg submodule.quotient.mk (left_distrib a b c),
  right_distrib := λ a b c, quotient.induction_on₃' a b c $
    λ a b c, congr_arg submodule.quotient.mk (right_distrib a b c),
  ..submodule.quotient.add_comm_group I }

/-- The ring homomorphism from a ring `R` to a quotient ring `R/I`. -/
def mk (I : ideal α) : α →+* I.quotient :=
⟨λ a, submodule.quotient.mk a, rfl, λ _ _, rfl, rfl, λ _ _, rfl⟩

instance : inhabited (quotient I) := ⟨mk I 37⟩

protected theorem eq : mk I x = mk I y ↔ x - y ∈ I := submodule.quotient.eq I

@[simp] theorem mk_eq_mk (x : α) : (submodule.quotient.mk x : quotient I) = mk I x := rfl

lemma eq_zero_iff_mem {I : ideal α} : mk I a = 0 ↔ a ∈ I :=
by conv {to_rhs, rw ← sub_zero a }; exact quotient.eq'

theorem zero_eq_one_iff {I : ideal α} : (0 : I.quotient) = 1 ↔ I = ⊤ :=
eq_comm.trans $ eq_zero_iff_mem.trans (eq_top_iff_one _).symm

theorem zero_ne_one_iff {I : ideal α} : (0 : I.quotient) ≠ 1 ↔ I ≠ ⊤ :=
not_congr zero_eq_one_iff

protected theorem nontrivial {I : ideal α} (hI : I ≠ ⊤) : nontrivial I.quotient :=
⟨⟨0, 1, zero_ne_one_iff.2 hI⟩⟩

lemma mk_surjective : function.surjective (mk I) :=
λ y, quotient.induction_on' y (λ x, exists.intro x rfl)

instance (I : ideal α) [hI : I.is_prime] : integral_domain I.quotient :=
{ eq_zero_or_eq_zero_of_mul_eq_zero := λ a b,
    quotient.induction_on₂' a b $ λ a b hab,
      (hI.mem_or_mem (eq_zero_iff_mem.1 hab)).elim
        (or.inl ∘ eq_zero_iff_mem.2)
        (or.inr ∘ eq_zero_iff_mem.2),
  .. quotient.comm_ring I,
  .. quotient.nontrivial hI.1 }

lemma is_integral_domain_iff_prime (I : ideal α) : is_integral_domain I.quotient ↔ I.is_prime :=
⟨ λ ⟨h1, h2, h3⟩, ⟨zero_ne_one_iff.1 $ @zero_ne_one _ _ ⟨h1⟩, λ x y h,
    by { simp only [←eq_zero_iff_mem, (mk I).map_mul] at ⊢ h, exact h3 _ _ h}⟩,
  λ h, by exactI integral_domain.to_is_integral_domain I.quotient⟩

lemma exists_inv {I : ideal α} [hI : I.is_maximal] :
  ∀ {a : I.quotient}, a ≠ 0 → ∃ b : I.quotient, a * b = 1 :=
begin
  rintro ⟨a⟩ h,
  rcases hI.exists_inv (mt eq_zero_iff_mem.2 h) with ⟨b, c, hc, abc⟩,
  rw [mul_comm] at abc,
  refine ⟨mk _ b, quot.sound _⟩, --quot.sound hb
  rw ← eq_sub_iff_add_eq' at abc,
  rw [abc, ← neg_mem_iff, neg_sub] at hc,
  convert hc,
end

/-- quotient by maximal ideal is a field. def rather than instance, since users will have
computable inverses in some applications -/
protected noncomputable def field (I : ideal α) [hI : I.is_maximal] : field I.quotient :=
{ inv := λ a, if ha : a = 0 then 0 else classical.some (exists_inv ha),
  mul_inv_cancel := λ a (ha : a ≠ 0), show a * dite _ _ _ = _,
    by rw dif_neg ha;
    exact classical.some_spec (exists_inv ha),
  inv_zero := dif_pos rfl,
  ..quotient.integral_domain I }

/-- If the quotient by an ideal is a field, then the ideal is maximal. -/
theorem maximal_of_is_field (I : ideal α)
  (hqf : is_field I.quotient) : I.is_maximal :=
begin
  apply ideal.is_maximal_iff.2,
  split,
  { intro h,
    rcases hqf.exists_pair_ne with ⟨⟨x⟩, ⟨y⟩, hxy⟩,
    exact hxy (ideal.quotient.eq.2 (mul_one (x - y) ▸ I.mul_mem_left _ h)) },
  { intros J x hIJ hxnI hxJ,
    rcases hqf.mul_inv_cancel (mt ideal.quotient.eq_zero_iff_mem.1 hxnI) with ⟨⟨y⟩, hy⟩,
    rw [← zero_add (1 : α), ← sub_self (x * y), sub_add],
    refine J.sub_mem (J.mul_mem_right _ hxJ) (hIJ (ideal.quotient.eq.1 hy)) }
end

/-- The quotient of a ring by an ideal is a field iff the ideal is maximal. -/
theorem maximal_ideal_iff_is_field_quotient (I : ideal α) :
  I.is_maximal ↔ is_field I.quotient :=
⟨λ h, @field.to_is_field I.quotient (@ideal.quotient.field _ _ I h),
 λ h, maximal_of_is_field I h⟩

variable [comm_ring β]

/-- Given a ring homomorphism `f : α →+* β` sending all elements of an ideal to zero,
lift it to the quotient by this ideal. -/
def lift (S : ideal α) (f : α →+* β) (H : ∀ (a : α), a ∈ S → f a = 0) :
  quotient S →+* β :=
{ to_fun := λ x, quotient.lift_on' x f $ λ (a b) (h : _ ∈ _),
    eq_of_sub_eq_zero $ by rw [← f.map_sub, H _ h],
  map_one' := f.map_one,
  map_zero' := f.map_zero,
  map_add' := λ a₁ a₂, quotient.induction_on₂' a₁ a₂ f.map_add,
  map_mul' := λ a₁ a₂, quotient.induction_on₂' a₁ a₂ f.map_mul }

@[simp] lemma lift_mk (S : ideal α) (f : α →+* β) (H : ∀ (a : α), a ∈ S → f a = 0) :
  lift S f H (mk S a) = f a := rfl

end quotient

section lattice
variables {R : Type u} [comm_semiring R]

lemma mem_sup_left {S T : ideal R} : ∀ {x : R}, x ∈ S → x ∈ S ⊔ T :=
show S ≤ S ⊔ T, from le_sup_left

lemma mem_sup_right {S T : ideal R} : ∀ {x : R}, x ∈ T → x ∈ S ⊔ T :=
show T ≤ S ⊔ T, from le_sup_right

lemma mem_supr_of_mem {ι : Type*} {S : ι → ideal R} (i : ι) :
  ∀ {x : R}, x ∈ S i → x ∈ supr S :=
show S i ≤ supr S, from le_supr _ _

lemma mem_Sup_of_mem {S : set (ideal R)} {s : ideal R}
  (hs : s ∈ S) : ∀ {x : R}, x ∈ s → x ∈ Sup S :=
show s ≤ Sup S, from le_Sup hs

theorem mem_Inf {s : set (ideal R)} {x : R} :
  x ∈ Inf s ↔ ∀ ⦃I⦄, I ∈ s → x ∈ I :=
⟨λ hx I his, hx I ⟨I, infi_pos his⟩, λ H I ⟨J, hij⟩, hij ▸ λ S ⟨hj, hS⟩, hS ▸ H hj⟩

@[simp] lemma mem_inf {I J : ideal R} {x : R} : x ∈ I ⊓ J ↔ x ∈ I ∧ x ∈ J := iff.rfl

@[simp] lemma mem_infi {ι : Type*} {I : ι → ideal R} {x : R} : x ∈ infi I ↔ ∀ i, x ∈ I i :=
submodule.mem_infi _

@[simp] lemma mem_bot {x : R} : x ∈ (⊥ : ideal R) ↔ x = 0 :=
submodule.mem_bot _

end lattice

/-- All ideals in a field are trivial. -/
lemma eq_bot_or_top {K : Type u} [field K] (I : ideal K) :
  I = ⊥ ∨ I = ⊤ :=
begin
  rw or_iff_not_imp_right,
  change _ ≠ _ → _,
  rw ideal.ne_top_iff_one,
  intro h1,
  rw eq_bot_iff,
  intros r hr,
  by_cases H : r = 0, {simpa},
  simpa [H, h1] using I.mul_mem_left r⁻¹ hr,
end

lemma eq_bot_of_prime {K : Type u} [field K] (I : ideal K) [h : I.is_prime] :
  I = ⊥ :=
or_iff_not_imp_right.mp I.eq_bot_or_top h.1

lemma bot_is_maximal {K : Type u} [field K] : is_maximal (⊥ : ideal K) :=
⟨λ h, absurd ((eq_top_iff_one (⊤ : ideal K)).mp rfl) (by rw ← h; simp),
λ I hI, or_iff_not_imp_left.mp (eq_bot_or_top I) (ne_of_gt hI)⟩

section pi
variables (ι : Type v)

/-- `I^n` as an ideal of `R^n`. -/
def pi : ideal (ι → α) :=
{ carrier := { x | ∀ i, x i ∈ I },
  zero_mem' := λ i, I.zero_mem,
  add_mem' := λ a b ha hb i, I.add_mem (ha i) (hb i),
  smul_mem' := λ a b hb i, I.mul_mem_left (a i) (hb i) }

lemma mem_pi (x : ι → α) : x ∈ I.pi ι ↔ ∀ i, x i ∈ I := iff.rfl

/-- `R^n/I^n` is a `R/I`-module. -/
instance module_pi : module (I.quotient) (I.pi ι).quotient :=
begin
  refine { smul := λ c m, quotient.lift_on₂' c m (λ r m, submodule.quotient.mk $ r • m) _, .. },
  { intros c₁ m₁ c₂ m₂ hc hm,
    change c₁ - c₂ ∈ I at hc,
    change m₁ - m₂ ∈ (I.pi ι) at hm,
    apply ideal.quotient.eq.2,
    have : c₁ • (m₂ - m₁) ∈ I.pi ι,
    { rw ideal.mem_pi,
      intro i,
      simp only [smul_eq_mul, pi.smul_apply, pi.sub_apply],
      apply ideal.mul_mem_left,
      rw ←ideal.neg_mem_iff,
      simpa only [neg_sub] using hm i },
    rw [←ideal.add_mem_iff_left (I.pi ι) this, sub_eq_add_neg, add_comm, ←add_assoc, ←smul_add,
      sub_add_cancel, ←sub_eq_add_neg, ←sub_smul, ideal.mem_pi],
    exact λ i, I.mul_mem_right _ hc },
  all_goals { rintro ⟨a⟩ ⟨b⟩ ⟨c⟩ <|> rintro ⟨a⟩,
    simp only [(•), submodule.quotient.quot_mk_eq_mk, ideal.quotient.mk_eq_mk],
    change ideal.quotient.mk _ _ = ideal.quotient.mk _ _,
    congr' with i, simp [mul_assoc, mul_add, add_mul] }
end

/-- `R^n/I^n` is isomorphic to `(R/I)^n` as an `R/I`-module. -/
noncomputable def pi_quot_equiv : (I.pi ι).quotient ≃ₗ[I.quotient] (ι → I.quotient) :=
{ to_fun := λ x, quotient.lift_on' x (λ f i, ideal.quotient.mk I (f i)) $
    λ a b hab, funext (λ i, ideal.quotient.eq.2 (hab i)),
  map_add' := by { rintros ⟨_⟩ ⟨_⟩, refl },
  map_smul' := by { rintros ⟨_⟩ ⟨_⟩, refl },
  inv_fun := λ x, ideal.quotient.mk (I.pi ι) $ λ i, quotient.out' (x i),
  left_inv :=
  begin
    rintro ⟨x⟩,
    exact ideal.quotient.eq.2 (λ i, ideal.quotient.eq.1 (quotient.out_eq' _))
  end,
  right_inv :=
  begin
    intro x,
    ext i,
    obtain ⟨r, hr⟩ := @quot.exists_rep _ _ (x i),
    simp_rw ←hr,
    convert quotient.out_eq' _
  end }

/-- If `f : R^n → R^m` is an `R`-linear map and `I ⊆ R` is an ideal, then the image of `I^n` is
    contained in `I^m`. -/
lemma map_pi {ι} [fintype ι] {ι' : Type w} (x : ι → α) (hi : ∀ i, x i ∈ I)
  (f : (ι → α) →ₗ[α] (ι' → α)) (i : ι') : f x i ∈ I :=
begin
  rw pi_eq_sum_univ x,
  simp only [finset.sum_apply, smul_eq_mul, linear_map.map_sum, pi.smul_apply, linear_map.map_smul],
  exact I.sum_mem (λ j hj, I.mul_mem_right _ (hi j))
end

end pi

end ideal

namespace ring

variables {R : Type*} [comm_ring R]

lemma not_is_field_of_subsingleton {R : Type*} [ring R] [subsingleton R] : ¬ is_field R :=
λ ⟨⟨x, y, hxy⟩, _, _⟩, hxy (subsingleton.elim x y)

lemma exists_not_is_unit_of_not_is_field [nontrivial R] (hf : ¬ is_field R) :
  ∃ x ≠ (0 : R), ¬ is_unit x :=
begin
  have : ¬ _ := λ h, hf ⟨exists_pair_ne R, mul_comm, h⟩,
  simp_rw is_unit_iff_exists_inv,
  push_neg at ⊢ this,
  obtain ⟨x, hx, not_unit⟩ := this,
  exact ⟨x, hx, not_unit⟩
end

lemma not_is_field_iff_exists_ideal_bot_lt_and_lt_top [nontrivial R] :
  ¬ is_field R ↔ ∃ I : ideal R, ⊥ < I ∧ I < ⊤ :=
begin
  split,
  { intro h,
    obtain ⟨x, nz, nu⟩ := exists_not_is_unit_of_not_is_field h,
    use ideal.span {x},
    rw [bot_lt_iff_ne_bot, lt_top_iff_ne_top],
    exact ⟨mt ideal.span_singleton_eq_bot.mp nz, mt ideal.span_singleton_eq_top.mp nu⟩ },
  { rintros ⟨I, bot_lt, lt_top⟩ hf,
    obtain ⟨x, mem, ne_zero⟩ := submodule.exists_of_lt bot_lt,
    rw submodule.mem_bot at ne_zero,
    obtain ⟨y, hy⟩ := hf.mul_inv_cancel ne_zero,
    rw [lt_top_iff_ne_top, ne.def, ideal.eq_top_iff_one, ← hy] at lt_top,
    exact lt_top (I.mul_mem_right _ mem), }
end

lemma not_is_field_iff_exists_prime [nontrivial R] :
  ¬ is_field R ↔ ∃ p : ideal R, p ≠ ⊥ ∧ p.is_prime :=
not_is_field_iff_exists_ideal_bot_lt_and_lt_top.trans
  ⟨λ ⟨I, bot_lt, lt_top⟩, let ⟨p, hp, le_p⟩ := I.exists_le_maximal (lt_top_iff_ne_top.mp lt_top) in
    ⟨p, bot_lt_iff_ne_bot.mp (lt_of_lt_of_le bot_lt le_p), hp.is_prime⟩,
   λ ⟨p, ne_bot, prime⟩, ⟨p, bot_lt_iff_ne_bot.mpr ne_bot, lt_top_iff_ne_top.mpr prime.1⟩⟩

/-- When a ring is not a field, the maximal ideals are nontrivial. -/
lemma ne_bot_of_is_maximal_of_not_is_field [nontrivial R] {M : ideal R} (max : M.is_maximal)
  (not_field : ¬ is_field R) : M ≠ ⊥ :=
begin
  rintros h,
  rw h at max,
  cases max with h1 h2,
  obtain ⟨I, hIbot, hItop⟩ := not_is_field_iff_exists_ideal_bot_lt_and_lt_top.mp not_field,
<<<<<<< HEAD
  specialize h2 I hIbot,
  exact ne_of_lt hItop h2,
=======
  exact ne_of_lt hItop (h2 I hIbot),
>>>>>>> 53914334
end

end ring

namespace ideal

/-- Maximal ideals in a non-field are nontrivial. -/
variables {R : Type u} [comm_ring R] [nontrivial R]
lemma bot_lt_of_maximal (M : ideal R) [hm : M.is_maximal] (non_field : ¬ is_field R) : ⊥ < M :=
begin
  rcases (ring.not_is_field_iff_exists_ideal_bot_lt_and_lt_top.1 non_field)
    with ⟨I, Ibot, Itop⟩,
  split, finish,
  intro mle,
  apply @irrefl _ (<) _ (⊤ : ideal R),
  have : M = ⊥ := eq_bot_iff.mpr mle,
  rw this at *,
  rwa hm.2 I Ibot at Itop,
end

end ideal

variables {a b : α}

/-- The set of non-invertible elements of a monoid. -/
def nonunits (α : Type u) [monoid α] : set α := { a | ¬is_unit a }

@[simp] theorem mem_nonunits_iff [comm_monoid α] : a ∈ nonunits α ↔ ¬ is_unit a := iff.rfl

theorem mul_mem_nonunits_right [comm_monoid α] :
  b ∈ nonunits α → a * b ∈ nonunits α :=
mt is_unit_of_mul_is_unit_right

theorem mul_mem_nonunits_left [comm_monoid α] :
  a ∈ nonunits α → a * b ∈ nonunits α :=
mt is_unit_of_mul_is_unit_left

theorem zero_mem_nonunits [semiring α] : 0 ∈ nonunits α ↔ (0:α) ≠ 1 :=
not_congr is_unit_zero_iff

@[simp] theorem one_not_mem_nonunits [monoid α] : (1:α) ∉ nonunits α :=
not_not_intro is_unit_one

theorem coe_subset_nonunits [comm_semiring α] {I : ideal α} (h : I ≠ ⊤) :
  (I : set α) ⊆ nonunits α :=
λ x hx hu, h $ I.eq_top_of_is_unit_mem hx hu

lemma exists_max_ideal_of_mem_nonunits [comm_semiring α] (h : a ∈ nonunits α) :
  ∃ I : ideal α, I.is_maximal ∧ a ∈ I :=
begin
  have : ideal.span ({a} : set α) ≠ ⊤,
  { intro H, rw ideal.span_singleton_eq_top at H, contradiction },
  rcases ideal.exists_le_maximal _ this with ⟨I, Imax, H⟩,
  use [I, Imax], apply H, apply ideal.subset_span, exact set.mem_singleton a
end

/-- A commutative ring is local if it has a unique maximal ideal. Note that
  `local_ring` is a predicate. -/
class local_ring (α : Type u) [comm_ring α] extends nontrivial α : Prop :=
(is_local : ∀ (a : α), (is_unit a) ∨ (is_unit (1 - a)))

namespace local_ring

variables [comm_ring α] [local_ring α]

lemma is_unit_or_is_unit_one_sub_self (a : α) :
  (is_unit a) ∨ (is_unit (1 - a)) :=
is_local a

lemma is_unit_of_mem_nonunits_one_sub_self (a : α) (h : (1 - a) ∈ nonunits α) :
  is_unit a :=
or_iff_not_imp_right.1 (is_local a) h

lemma is_unit_one_sub_self_of_mem_nonunits (a : α) (h : a ∈ nonunits α) :
  is_unit (1 - a) :=
or_iff_not_imp_left.1 (is_local a) h

lemma nonunits_add {x y} (hx : x ∈ nonunits α) (hy : y ∈ nonunits α) :
  x + y ∈ nonunits α :=
begin
  rintros ⟨u, hu⟩,
  apply hy,
  suffices : is_unit ((↑u⁻¹ : α) * y),
  { rcases this with ⟨s, hs⟩,
    use u * s,
    convert congr_arg (λ z, (u : α) * z) hs,
    rw ← mul_assoc, simp },
  rw show (↑u⁻¹ * y) = (1 - ↑u⁻¹ * x),
  { rw eq_sub_iff_add_eq,
    replace hu := congr_arg (λ z, (↑u⁻¹ : α) * z) hu.symm,
    simpa [mul_add, add_comm] using hu },
  apply is_unit_one_sub_self_of_mem_nonunits,
  exact mul_mem_nonunits_right hx
end

variable (α)

/-- The ideal of elements that are not units. -/
def maximal_ideal : ideal α :=
{ carrier := nonunits α,
  zero_mem' := zero_mem_nonunits.2 $ zero_ne_one,
  add_mem' := λ x y hx hy, nonunits_add hx hy,
  smul_mem' := λ a x, mul_mem_nonunits_right }

instance maximal_ideal.is_maximal : (maximal_ideal α).is_maximal :=
begin
  rw ideal.is_maximal_iff,
  split,
  { intro h, apply h, exact is_unit_one },
  { intros I x hI hx H,
    erw not_not at hx,
    rcases hx with ⟨u,rfl⟩,
    simpa using I.mul_mem_left ↑u⁻¹ H }
end

lemma maximal_ideal_unique :
  ∃! I : ideal α, I.is_maximal :=
⟨maximal_ideal α, maximal_ideal.is_maximal α,
  λ I hI, hI.eq_of_le (maximal_ideal.is_maximal α).1 $
  λ x hx, hI.1 ∘ I.eq_top_of_is_unit_mem hx⟩

variable {α}

lemma eq_maximal_ideal {I : ideal α} (hI : I.is_maximal) : I = maximal_ideal α :=
unique_of_exists_unique (maximal_ideal_unique α) hI $ maximal_ideal.is_maximal α

lemma le_maximal_ideal {J : ideal α} (hJ : J ≠ ⊤) : J ≤ maximal_ideal α :=
begin
  rcases ideal.exists_le_maximal J hJ with ⟨M, hM1, hM2⟩,
  rwa ←eq_maximal_ideal hM1
end

@[simp] lemma mem_maximal_ideal (x) :
  x ∈ maximal_ideal α ↔ x ∈ nonunits α := iff.rfl

end local_ring

lemma local_of_nonunits_ideal [comm_ring α] (hnze : (0:α) ≠ 1)
  (h : ∀ x y ∈ nonunits α, x + y ∈ nonunits α) : local_ring α :=
{ exists_pair_ne := ⟨0, 1, hnze⟩,
  is_local := λ x, or_iff_not_imp_left.mpr $ λ hx,
  begin
    by_contra H,
    apply h _ _ hx H,
    simp [-sub_eq_add_neg, add_sub_cancel'_right]
  end }

lemma local_of_unique_max_ideal [comm_ring α] (h : ∃! I : ideal α, I.is_maximal) :
  local_ring α :=
local_of_nonunits_ideal
(let ⟨I, Imax, _⟩ := h in (λ (H : 0 = 1), Imax.1 $ I.eq_top_iff_one.2 $ H ▸ I.zero_mem))
$ λ x y hx hy H,
let ⟨I, Imax, Iuniq⟩ := h in
let ⟨Ix, Ixmax, Hx⟩ := exists_max_ideal_of_mem_nonunits hx in
let ⟨Iy, Iymax, Hy⟩ := exists_max_ideal_of_mem_nonunits hy in
have xmemI : x ∈ I, from ((Iuniq Ix Ixmax) ▸ Hx),
have ymemI : y ∈ I, from ((Iuniq Iy Iymax) ▸ Hy),
Imax.1 $ I.eq_top_of_is_unit_mem (I.add_mem xmemI ymemI) H

lemma local_of_unique_nonzero_prime (R : Type u) [comm_ring R]
  (h : ∃! P : ideal R, P ≠ ⊥ ∧ ideal.is_prime P) : local_ring R :=
local_of_unique_max_ideal begin
  rcases h with ⟨P, ⟨hPnonzero, hPnot_top, _⟩, hPunique⟩,
  refine ⟨P, ⟨hPnot_top, _⟩, λ M hM, hPunique _ ⟨_, ideal.is_maximal.is_prime hM⟩⟩,
  { refine ideal.maximal_of_no_maximal (λ M hPM hM, ne_of_lt hPM _),
    exact (hPunique _ ⟨ne_bot_of_gt hPM, ideal.is_maximal.is_prime hM⟩).symm },
  { rintro rfl,
    exact hPnot_top (hM.2 P (bot_lt_iff_ne_bot.2 hPnonzero)) },
end

lemma local_of_surjective {A B : Type*} [comm_ring A] [local_ring A] [comm_ring B] [nontrivial B]
  (f : A →+* B) (hf : function.surjective f) :
  local_ring B :=
{ is_local :=
  begin
    intros b,
    obtain ⟨a, rfl⟩ := hf b,
    apply (local_ring.is_unit_or_is_unit_one_sub_self a).imp f.is_unit_map _,
    rw [← f.map_one, ← f.map_sub],
    apply f.is_unit_map,
  end,
  .. ‹nontrivial B› }

/-- A local ring homomorphism is a homomorphism between local rings
  such that the image of the maximal ideal of the source is contained within
  the maximal ideal of the target. -/
class is_local_ring_hom [semiring α] [semiring β] (f : α →+* β) : Prop :=
(map_nonunit : ∀ a, is_unit (f a) → is_unit a)

instance is_local_ring_hom_id (A : Type*) [semiring A] : is_local_ring_hom (ring_hom.id A) :=
{ map_nonunit := λ a, id }

@[simp] lemma is_unit_map_iff {A B : Type*} [semiring A] [semiring B] (f : A →+* B)
  [is_local_ring_hom f] (a) :
  is_unit (f a) ↔ is_unit a :=
⟨is_local_ring_hom.map_nonunit a, f.is_unit_map⟩

instance is_local_ring_hom_comp {A B C : Type*} [semiring A] [semiring B] [semiring C]
  (g : B →+* C) (f : A →+* B) [is_local_ring_hom g] [is_local_ring_hom f] :
  is_local_ring_hom (g.comp f) :=
{ map_nonunit := λ a, is_local_ring_hom.map_nonunit a ∘ is_local_ring_hom.map_nonunit (f a) }

@[simp] lemma is_unit_of_map_unit [semiring α] [semiring β] (f : α →+* β) [is_local_ring_hom f]
  (a) (h : is_unit (f a)) : is_unit a :=
is_local_ring_hom.map_nonunit a h

theorem of_irreducible_map [semiring α] [semiring β] (f : α →+* β) [h : is_local_ring_hom f] {x : α}
  (hfx : irreducible (f x)) : irreducible x :=
⟨λ h, hfx.1 $ is_unit.map f.to_monoid_hom h, λ p q hx, let ⟨H⟩ := h in
or.imp (H p) (H q) $ hfx.2 _ _ $ f.map_mul p q ▸ congr_arg f hx⟩

section
open local_ring
variables [comm_ring α] [local_ring α] [comm_ring β] [local_ring β]
variables (f : α →+* β) [is_local_ring_hom f]

lemma map_nonunit (a) (h : a ∈ maximal_ideal α) : f a ∈ maximal_ideal β :=
λ H, h $ is_unit_of_map_unit f a H

end

namespace local_ring
variables [comm_ring α] [local_ring α] [comm_ring β] [local_ring β]

variable (α)
/-- The residue field of a local ring is the quotient of the ring by its maximal ideal. -/
def residue_field := (maximal_ideal α).quotient

noncomputable instance residue_field.field : field (residue_field α) :=
ideal.quotient.field (maximal_ideal α)

noncomputable instance : inhabited (residue_field α) := ⟨37⟩

/-- The quotient map from a local ring to its residue field. -/
def residue : α →+* (residue_field α) :=
ideal.quotient.mk _

namespace residue_field

variables {α β}
/-- The map on residue fields induced by a local homomorphism between local rings -/
noncomputable def map (f : α →+* β) [is_local_ring_hom f] :
  residue_field α →+* residue_field β :=
ideal.quotient.lift (maximal_ideal α) ((ideal.quotient.mk _).comp f) $
λ a ha,
begin
  erw ideal.quotient.eq_zero_iff_mem,
  exact map_nonunit f a ha
end

end residue_field

end local_ring

namespace field
variables [field α]

@[priority 100] -- see Note [lower instance priority]
instance : local_ring α :=
{ is_local := λ a,
  if h : a = 0
  then or.inr (by rw [h, sub_zero]; exact is_unit_one)
  else or.inl $ is_unit_of_mul_eq_one a a⁻¹ $ div_self h }

end field<|MERGE_RESOLUTION|>--- conflicted
+++ resolved
@@ -609,12 +609,7 @@
   rw h at max,
   cases max with h1 h2,
   obtain ⟨I, hIbot, hItop⟩ := not_is_field_iff_exists_ideal_bot_lt_and_lt_top.mp not_field,
-<<<<<<< HEAD
-  specialize h2 I hIbot,
-  exact ne_of_lt hItop h2,
-=======
   exact ne_of_lt hItop (h2 I hIbot),
->>>>>>> 53914334
 end
 
 end ring
