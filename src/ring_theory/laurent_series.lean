/-
Copyright (c) 2021 Aaron Anderson. All rights reserved.
Released under Apache 2.0 license as described in the file LICENSE.
Authors: Aaron Anderson
-/
import ring_theory.hahn_series
import ring_theory.localization

/-!
# Laurent Series

## Main Definitions
* Defines `laurent_series` as an abbreviation for `hahn_series ℤ`.
* Provides a coercion `power_series R` into `laurent_series R` given by
  `hahn_series.of_power_series`.
* Defines `laurent_series.power_series_part`
* Defines the localization map `laurent_series.of_power_series_localization` which evaluates to
  `hahn_series.of_power_series`.

-/

open hahn_series
open_locale big_operators classical
noncomputable theory

universe u

/-- A `laurent_series` is implemented as a `hahn_series` with value group `ℤ`. -/
abbreviation laurent_series (R : Type*) [has_zero R] := hahn_series ℤ R

variables {R : Type u}

namespace laurent_series

section semiring
variable [semiring R]

instance : has_coe (power_series R) (laurent_series R) :=
⟨hahn_series.of_power_series ℤ R⟩

lemma coe_power_series (x : power_series R) : (x : laurent_series R) =
  hahn_series.of_power_series ℤ R x := rfl

@[simp] lemma coeff_coe_power_series (x : power_series R) (n : ℕ) :
  hahn_series.coeff (x : laurent_series R) n = power_series.coeff R n x :=
by rw [← int.nat_cast_eq_coe_nat, coe_power_series, of_power_series_apply_coeff]

/-- This is a power series that can be multiplied by an integer power of `X` to give our
  Laurent series. If the Laurent series is nonzero, `power_series_part` has a nonzero
  constant term.  -/
def power_series_part (x : laurent_series R) : power_series R :=
power_series.mk (λ n, x.coeff (x.order + n))

@[simp] lemma power_series_part_coeff (x : laurent_series R) (n : ℕ) :
  power_series.coeff R n x.power_series_part = x.coeff (x.order + n) :=
power_series.coeff_mk _ _

@[simp] lemma power_series_part_zero : power_series_part (0 : laurent_series R) = 0 :=
by { ext, simp }

@[simp] lemma power_series_part_eq_zero (x : laurent_series R) :
  x.power_series_part = 0 ↔ x = 0 :=
begin
  split,
  { contrapose!,
    intro h,
    rw [power_series.ext_iff, not_forall],
    refine ⟨0, _⟩,
    simp [coeff_order_ne_zero h] },
  { rintro rfl,
    simp }
end

@[simp] lemma single_order_mul_power_series_part (x : laurent_series R) :
  (single x.order 1 : laurent_series R) * x.power_series_part = x :=
begin
  ext n,
  rw [← sub_add_cancel n x.order, single_mul_coeff_add, sub_add_cancel, one_mul],
  by_cases h : x.order ≤ n,
  { rw [int.eq_nat_abs_of_zero_le (sub_nonneg_of_le h), coeff_coe_power_series,
      power_series_part_coeff, ← int.eq_nat_abs_of_zero_le (sub_nonneg_of_le h),
      add_sub_cancel'_right] },
  { rw [coe_power_series, of_power_series_apply, emb_domain_notin_range],
    { contrapose! h,
      exact order_le_of_coeff_ne_zero h.symm },
    { contrapose! h,
      simp only [set.mem_range, rel_embedding.coe_fn_mk, function.embedding.coe_fn_mk,
        int.nat_cast_eq_coe_nat] at h,
      obtain ⟨m, hm⟩ := h,
      rw [← sub_nonneg, ← hm],
      exact int.zero_le_of_nat _ } }
end

lemma of_power_series_power_series_part (x : laurent_series R) :
  of_power_series ℤ R x.power_series_part = single (-x.order) 1 * x :=
begin
  refine eq.trans _ (congr rfl x.single_order_mul_power_series_part),
  rw [← mul_assoc, single_mul_single, neg_add_self, mul_one, ← C_apply, C_one, one_mul,
    coe_power_series],
end

end semiring

instance [comm_semiring R] : algebra (power_series R) (laurent_series R) :=
(hahn_series.of_power_series ℤ R).to_algebra

@[simp] lemma coe_algebra_map [comm_semiring R] :
  ⇑(algebra_map (power_series R) (laurent_series R)) = hahn_series.of_power_series ℤ R :=
rfl

/-- The localization map from power series to Laurent series. -/
@[simps] instance of_power_series_localization [comm_ring R] :
  is_localization (submonoid.powers (power_series.X : power_series R)) (laurent_series R) :=
{ map_units := (begin rintro ⟨_, n, rfl⟩,
    refine ⟨⟨single (n : ℤ) 1, single (-n : ℤ) 1, _, _⟩, _⟩,
    { simp only [single_mul_single, mul_one, add_right_neg],
      refl },
    { simp only [single_mul_single, mul_one, add_left_neg],
      refl },
    { simp } end),
 surj := (begin intro z,
    by_cases h : 0 ≤ z.order,
    { refine ⟨⟨power_series.X ^ (int.nat_abs z.order) * power_series_part z, 1⟩, _⟩,
      simp only [ring_hom.map_one, mul_one, ring_hom.map_mul, coe_algebra_map,
        of_power_series_X_pow, submonoid.coe_one, int.nat_cast_eq_coe_nat],
      rw [int.nat_abs_of_nonneg h, ← coe_power_series, single_order_mul_power_series_part] },
    { refine ⟨⟨power_series_part z, power_series.X ^ (int.nat_abs z.order), ⟨_, rfl⟩⟩, _⟩,
      simp only [coe_algebra_map, of_power_series_power_series_part],
      rw [mul_comm _ z],
      refine congr rfl _,
      rw [subtype.coe_mk, of_power_series_X_pow,
          int.nat_cast_eq_coe_nat, int.of_nat_nat_abs_of_nonpos],
      exact le_of_not_ge h } end),
  eq_iff_exists := (begin intros x y,
    rw [coe_algebra_map, of_power_series_injective.eq_iff],
    split,
    { rintro rfl,
      exact ⟨1, rfl⟩ },
    { rintro ⟨⟨_, n, rfl⟩, hc⟩,
      rw [← sub_eq_zero, ← sub_mul, power_series.ext_iff] at hc,
      rw [← sub_eq_zero, power_series.ext_iff],
      intro m,
      have h := hc (m + n),
      rw [linear_map.map_zero, subtype.coe_mk, power_series.X_pow_eq, power_series.monomial,
        power_series.coeff, finsupp.single_add, mv_power_series.coeff_add_mul_monomial,
        mul_one] at h,
      exact h } end) }

instance {K : Type u} [field K] : is_fraction_ring (power_series K) (laurent_series K) :=
is_localization.of_le (submonoid.powers (power_series.X : power_series K)) _
  (powers_le_non_zero_divisors_of_no_zero_divisors power_series.X_ne_zero)
  (λ f hf, is_unit_of_mem_non_zero_divisors $ ring_hom.map_mem_non_zero_divisors _
    hahn_series.of_power_series_injective hf)

end laurent_series

<<<<<<< HEAD
namespace polynomial

section laurent_series

variables [comm_semiring R] (p q : polynomial R)

open laurent_series hahn_series
=======
namespace power_series
>>>>>>> a5f79090

open laurent_series

variables [semiring R] (f g : power_series R)

<<<<<<< HEAD
@[simp] lemma coe_laurent_zero : ((0 : polynomial R) : laurent_series R) = 0 :=
by rw [coe_laurent, ←coe_to_power_series.ring_hom_apply, ←ring_hom.comp_apply, _root_.map_zero]

@[simp] lemma coe_laurent_one : ((1 : polynomial R) : laurent_series R) = 1 :=
by rw [coe_laurent, ←coe_to_power_series.ring_hom_apply, ←ring_hom.comp_apply, _root_.map_one]

@[simp, norm_cast] lemma coe_laurent_add : ((p + q : polynomial R) : laurent_series R) = p + q :=
by simp_rw [coe_laurent, ←coe_to_power_series.ring_hom_apply, ←ring_hom.comp_apply, _root_.map_add]

@[simp, norm_cast] lemma coe_laurent_mul : ((p * q : polynomial R) : laurent_series R) = p * q :=
by simp_rw [coe_laurent, ←coe_to_power_series.ring_hom_apply, ←ring_hom.comp_apply, _root_.map_mul]
=======
@[simp, norm_cast] lemma coe_zero : ((0 : power_series R) : laurent_series R) = 0 :=
(of_power_series ℤ R).map_zero

@[simp, norm_cast] lemma coe_one : ((1 : power_series R) : laurent_series R) = 1 :=
(of_power_series ℤ R).map_one

@[simp, norm_cast] lemma coe_add : ((f + g : power_series R) : laurent_series R) = f + g :=
(of_power_series ℤ R).map_add _ _

@[simp, norm_cast] lemma coe_mul : ((f * g : power_series R) : laurent_series R) = f * g :=
(of_power_series ℤ R).map_mul _ _
>>>>>>> a5f79090

lemma coeff_coe (i : ℤ) :
  ((f : power_series R) : laurent_series R).coeff i =
    if i < 0 then 0 else power_series.coeff R i.nat_abs f :=
begin
  cases i,
  { rw [int.nat_abs_of_nat_core, int.of_nat_eq_coe, coeff_coe_power_series,
        if_neg (int.coe_nat_nonneg _).not_lt] },
  { rw [coe_power_series, of_power_series_apply, emb_domain_notin_image_support,
        if_pos (int.neg_succ_lt_zero _)],
    simp only [not_exists, rel_embedding.coe_fn_mk, set.mem_image, not_and,
               function.embedding.coe_fn_mk, ne.def, to_power_series_symm_apply_coeff, mem_support,
               int.nat_cast_eq_coe_nat, int.coe_nat_eq, implies_true_iff, not_false_iff] }
end

@[simp, norm_cast] lemma coe_C (r : R) : ((C R r : power_series R) : laurent_series R) =
  hahn_series.C r :=
of_power_series_C _

@[simp] lemma coe_X : ((X : power_series R) : laurent_series R) = single 1 1 :=
of_power_series_X

<<<<<<< HEAD
@[simp, norm_cast] lemma coe_laurent_smul (r : R) :
  ((r • p : polynomial R) : laurent_series R) = r • p :=
by rw [smul_eq_C_mul, coe_laurent_mul, coe_laurent_C, C_mul_eq_smul]

@[simp, norm_cast] lemma coe_laurent_bit0 :
  ((bit0 p : polynomial R) : laurent_series R) = bit0 p :=
coe_laurent_add p p

@[simp, norm_cast] lemma coe_laurent_bit1 :
  ((bit1 p : polynomial R) : laurent_series R) = bit1 p :=
by rw [bit1, bit1, coe_laurent_add, coe_laurent_bit0, coe_laurent_one]

@[simp, norm_cast] lemma coe_laurent_pow (n : ℕ) :
  ((p ^ n : polynomial R) : laurent_series R) = p ^ n :=
by rw [coe_laurent, coe_pow, _root_.map_pow, ←coe_laurent]

end laurent_series
=======
@[simp, norm_cast] lemma coe_smul {S : Type*} [semiring S] [module R S]
  (r : R) (x : power_series S) : ((r • x : power_series S) : laurent_series S) = r • x :=
by { ext, simp [coeff_coe, coeff_smul, smul_ite] }

@[simp, norm_cast] lemma coe_bit0 :
  ((bit0 f : power_series R) : laurent_series R) = bit0 f :=
(of_power_series ℤ R).map_bit0 _

@[simp, norm_cast] lemma coe_bit1 :
  ((bit1 f : power_series R) : laurent_series R) = bit1 f :=
(of_power_series ℤ R).map_bit1 _

@[simp, norm_cast] lemma coe_pow (n : ℕ) :
  ((f ^ n : power_series R) : laurent_series R) = f ^ n :=
(of_power_series ℤ R).map_pow _ _
>>>>>>> a5f79090

end power_series<|MERGE_RESOLUTION|>--- conflicted
+++ resolved
@@ -154,35 +154,12 @@
 
 end laurent_series
 
-<<<<<<< HEAD
-namespace polynomial
-
-section laurent_series
-
-variables [comm_semiring R] (p q : polynomial R)
-
-open laurent_series hahn_series
-=======
 namespace power_series
->>>>>>> a5f79090
 
 open laurent_series
 
 variables [semiring R] (f g : power_series R)
 
-<<<<<<< HEAD
-@[simp] lemma coe_laurent_zero : ((0 : polynomial R) : laurent_series R) = 0 :=
-by rw [coe_laurent, ←coe_to_power_series.ring_hom_apply, ←ring_hom.comp_apply, _root_.map_zero]
-
-@[simp] lemma coe_laurent_one : ((1 : polynomial R) : laurent_series R) = 1 :=
-by rw [coe_laurent, ←coe_to_power_series.ring_hom_apply, ←ring_hom.comp_apply, _root_.map_one]
-
-@[simp, norm_cast] lemma coe_laurent_add : ((p + q : polynomial R) : laurent_series R) = p + q :=
-by simp_rw [coe_laurent, ←coe_to_power_series.ring_hom_apply, ←ring_hom.comp_apply, _root_.map_add]
-
-@[simp, norm_cast] lemma coe_laurent_mul : ((p * q : polynomial R) : laurent_series R) = p * q :=
-by simp_rw [coe_laurent, ←coe_to_power_series.ring_hom_apply, ←ring_hom.comp_apply, _root_.map_mul]
-=======
 @[simp, norm_cast] lemma coe_zero : ((0 : power_series R) : laurent_series R) = 0 :=
 (of_power_series ℤ R).map_zero
 
@@ -194,7 +171,6 @@
 
 @[simp, norm_cast] lemma coe_mul : ((f * g : power_series R) : laurent_series R) = f * g :=
 (of_power_series ℤ R).map_mul _ _
->>>>>>> a5f79090
 
 lemma coeff_coe (i : ℤ) :
   ((f : power_series R) : laurent_series R).coeff i =
@@ -217,25 +193,6 @@
 @[simp] lemma coe_X : ((X : power_series R) : laurent_series R) = single 1 1 :=
 of_power_series_X
 
-<<<<<<< HEAD
-@[simp, norm_cast] lemma coe_laurent_smul (r : R) :
-  ((r • p : polynomial R) : laurent_series R) = r • p :=
-by rw [smul_eq_C_mul, coe_laurent_mul, coe_laurent_C, C_mul_eq_smul]
-
-@[simp, norm_cast] lemma coe_laurent_bit0 :
-  ((bit0 p : polynomial R) : laurent_series R) = bit0 p :=
-coe_laurent_add p p
-
-@[simp, norm_cast] lemma coe_laurent_bit1 :
-  ((bit1 p : polynomial R) : laurent_series R) = bit1 p :=
-by rw [bit1, bit1, coe_laurent_add, coe_laurent_bit0, coe_laurent_one]
-
-@[simp, norm_cast] lemma coe_laurent_pow (n : ℕ) :
-  ((p ^ n : polynomial R) : laurent_series R) = p ^ n :=
-by rw [coe_laurent, coe_pow, _root_.map_pow, ←coe_laurent]
-
-end laurent_series
-=======
 @[simp, norm_cast] lemma coe_smul {S : Type*} [semiring S] [module R S]
   (r : R) (x : power_series S) : ((r • x : power_series S) : laurent_series S) = r • x :=
 by { ext, simp [coeff_coe, coeff_smul, smul_ite] }
@@ -251,6 +208,5 @@
 @[simp, norm_cast] lemma coe_pow (n : ℕ) :
   ((f ^ n : power_series R) : laurent_series R) = f ^ n :=
 (of_power_series ℤ R).map_pow _ _
->>>>>>> a5f79090
 
 end power_series