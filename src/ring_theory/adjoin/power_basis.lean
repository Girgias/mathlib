--- conflicted
+++ resolved
@@ -70,8 +70,8 @@
 @[simps] noncomputable def power_basis.of_gen_mem_adjoin {x : S} (B : power_basis K S)
   (hint : _root_.is_integral K x) (hx : B.gen ∈ adjoin K ({x} : set S)) : power_basis K S :=
 (algebra.adjoin.power_basis hint).map $
-<<<<<<< HEAD
-  (subalgebra.equiv_of_eq _ _ $ power_basis.adjoin_eq_top_of_gen_mem_adjoin hx).trans top_equiv
+  (subalgebra.equiv_of_eq _ _ $ power_basis.adjoin_eq_top_of_gen_mem_adjoin hx).trans
+  subalgebra.top_equiv
 
 section is_integral
 
@@ -190,8 +190,4 @@
 
 end power_basis
 
-end is_integral
-=======
-  (subalgebra.equiv_of_eq _ _ $ power_basis.adjoin_eq_top_of_gen_mem_adjoin hx).trans
-  subalgebra.top_equiv
->>>>>>> a452bfa1
+end is_integral