--- conflicted
+++ resolved
@@ -30,9 +30,6 @@
 open finset polynomial function
 open_locale big_operators nat
 
-<<<<<<< HEAD
-variables {R : Type*} {G : Type*} [comm_ring R] [integral_domain R] [fintype G]
-=======
 variables {R : Type*} {G : Type*}
 
 section ring
@@ -61,7 +58,6 @@
 end ring
 
 variables [comm_ring R] [is_domain R] [group G] [fintype G]
->>>>>>> 4ce2a5f1
 
 lemma card_nth_roots_subgroup_units [monoid G] (f : G →* R) (hf : injective f) {n : ℕ} (hn : 0 < n)
   (g₀ : G) :
