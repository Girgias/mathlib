/-
Copyright (c) 2020 Johan Commelin. All rights reserved.
Released under Apache 2.0 license as described in the file LICENSE.
Authors: Johan Commelin, Eric Wieser
-/

import algebra.direct_sum.internal
import algebra.graded_monoid
import data.fintype.card
import data.mv_polynomial.variables

/-!
# Homogeneous polynomials

A multivariate polynomial `φ` is homogeneous of degree `n`
if all monomials occuring in `φ` have degree `n`.

## Main definitions/lemmas

* `is_homogeneous φ n`: a predicate that asserts that `φ` is homogeneous of degree `n`.
* `homogeneous_submodule σ R n`: the submodule of homogeneous polynomials of degree `n`.
* `homogeneous_component n`: the additive morphism that projects polynomials onto
  their summand that is homogeneous of degree `n`.
* `sum_homogeneous_component`: every polynomial is the sum of its homogeneous components

-/

open_locale big_operators

namespace mv_polynomial
variables {σ : Type*} {τ : Type*} {R : Type*} {S : Type*}

/-
TODO
* create definition for `∑ i in d.support, d i`
-/

/-- A multivariate polynomial `φ` is homogeneous of degree `n`
if all monomials occuring in `φ` have degree `n`. -/
def is_homogeneous [comm_semiring R] (φ : mv_polynomial σ R) (n : ℕ) :=
∀ ⦃d⦄, coeff d φ ≠ 0 → ∑ i in d.support, d i = n

variables (σ R)

/-- The submodule of homogeneous `mv_polynomial`s of degree `n`. -/
noncomputable def homogeneous_submodule [comm_semiring R] (n : ℕ) :
  submodule R (mv_polynomial σ R) :=
{ carrier := { x | x.is_homogeneous n },
  smul_mem' := λ r a ha c hc, begin
    rw coeff_smul at hc,
    apply ha,
    intro h,
    apply hc,
    rw h,
    exact smul_zero r,
  end,
  zero_mem' := λ d hd, false.elim (hd $ coeff_zero _),
  add_mem' := λ a b ha hb c hc, begin
    rw coeff_add at hc,
    obtain h|h : coeff c a ≠ 0 ∨ coeff c b ≠ 0,
    { contrapose! hc, simp only [hc, add_zero] },
    { exact ha h },
    { exact hb h }
  end }

variables {σ R}

@[simp] lemma mem_homogeneous_submodule [comm_semiring R] (n : ℕ) (p : mv_polynomial σ R) :
  p ∈ homogeneous_submodule σ R n ↔ p.is_homogeneous n := iff.rfl

variables (σ R)

/-- While equal, the former has a convenient definitional reduction. -/
lemma homogeneous_submodule_eq_finsupp_supported [comm_semiring R] (n : ℕ) :
  homogeneous_submodule σ R n = finsupp.supported _ R {d | ∑ i in d.support, d i = n} :=
begin
  ext,
  rw [finsupp.mem_supported, set.subset_def],
  simp only [finsupp.mem_support_iff, finset.mem_coe],
  refl,
end

variables {σ R}

lemma homogeneous_submodule_mul [comm_semiring R] (m n : ℕ) :
  homogeneous_submodule σ R m * homogeneous_submodule σ R n ≤ homogeneous_submodule σ R (m + n) :=
begin
  rw submodule.mul_le,
  intros φ hφ ψ hψ c hc,
  rw [coeff_mul] at hc,
  obtain ⟨⟨d, e⟩, hde, H⟩ := finset.exists_ne_zero_of_sum_ne_zero hc,
  have aux : coeff d φ ≠ 0 ∧ coeff e ψ ≠ 0,
  { contrapose! H,
    by_cases h : coeff d φ = 0;
    simp only [*, ne.def, not_false_iff, zero_mul, mul_zero] at * },
  specialize hφ aux.1, specialize hψ aux.2,
  rw finsupp.mem_antidiagonal at hde,
  classical,
  have hd' : d.support ⊆ d.support ∪ e.support := finset.subset_union_left _ _,
  have he' : e.support ⊆ d.support ∪ e.support := finset.subset_union_right _ _,
  rw [← hde, ← hφ, ← hψ, finset.sum_subset (finsupp.support_add),
    finset.sum_subset hd', finset.sum_subset he', ← finset.sum_add_distrib],
  { congr },
  all_goals { intros i hi, apply finsupp.not_mem_support_iff.mp },
end

section
variables [comm_semiring R]

variables {σ R}

lemma is_homogeneous_monomial (d : σ →₀ ℕ) (r : R) (n : ℕ) (hn : ∑ i in d.support, d i = n) :
  is_homogeneous (monomial d r) n :=
begin
  intros c hc,
  classical,
  rw coeff_monomial at hc,
  split_ifs at hc with h,
  { subst c, exact hn },
  { contradiction }
end
variables (σ) {R}

<<<<<<< HEAD
@[simp] lemma is_homogeneous_C (r : R) :
=======
lemma is_homogeneous_of_total_degree_zero {p : mv_polynomial σ R} (hp : p.total_degree = 0) :
  is_homogeneous p 0 :=
begin
  erw [total_degree, finset.sup_eq_bot_iff] at hp,
  -- we have to do this in two steps to stop simp changing bot to zero
  simp_rw [mem_support_iff] at hp,
  exact hp,
end

lemma is_homogeneous_C (r : R) :
>>>>>>> 447928c9
  is_homogeneous (C r : mv_polynomial σ R) 0 :=
begin
  apply is_homogeneous_monomial,
  simp only [finsupp.zero_apply, finset.sum_const_zero],
end

variables (σ R)

@[simp] lemma is_homogeneous_zero (n : ℕ) : is_homogeneous (0 : mv_polynomial σ R) n :=
(homogeneous_submodule σ R n).zero_mem

lemma is_homogeneous_one : is_homogeneous (1 : mv_polynomial σ R) 0 :=
is_homogeneous_C _ _

lemma is_homogeneous_C_iff (r : R) (i : ℕ) :
  is_homogeneous (C r : mv_polynomial σ R) i ↔ i = 0 ∨ r = 0 :=
begin
  by_cases hi : i = 0,
  { simp [hi] },
  by_cases hr : r = 0,
  { simp [hi, hr] },
  simp only [iff_false, hi, hr, false_or],
  refine mt (λ hC, _) hi,
  have : coeff 0 (C r : mv_polynomial σ R) ≠ 0 := by rwa [coeff_zero_C],
  simpa [eq_comm] using hC this,
end

variables {σ} (R)

lemma is_homogeneous_X (i : σ) :
  is_homogeneous (X i : mv_polynomial σ R) 1 :=
begin
  apply is_homogeneous_monomial,
  simp only [finsupp.support_single_ne_zero one_ne_zero, finset.sum_singleton],
  exact finsupp.single_eq_same
end

end

namespace is_homogeneous
variables [comm_semiring R] {φ ψ : mv_polynomial σ R} {m n : ℕ}

lemma coeff_eq_zero (hφ : is_homogeneous φ n) (d : σ →₀ ℕ) (hd : ∑ i in d.support, d i ≠ n) :
  coeff d φ = 0 :=
by { have aux := mt (@hφ d) hd, classical, rwa not_not at aux }

lemma inj_right (hm : is_homogeneous φ m) (hn : is_homogeneous φ n) (hφ : φ ≠ 0) :
  m = n :=
begin
  obtain ⟨d, hd⟩ : ∃ d, coeff d φ ≠ 0 := exists_coeff_ne_zero hφ,
  rw [← hm hd, ← hn hd]
end

lemma add (hφ : is_homogeneous φ n) (hψ : is_homogeneous ψ n) :
  is_homogeneous (φ + ψ) n :=
(homogeneous_submodule σ R n).add_mem hφ hψ

lemma sum {ι : Type*} (s : finset ι) (φ : ι → mv_polynomial σ R) (n : ℕ)
  (h : ∀ i ∈ s, is_homogeneous (φ i) n) :
  is_homogeneous (∑ i in s, φ i) n :=
(homogeneous_submodule σ R n).sum_mem h

lemma mul (hφ : is_homogeneous φ m) (hψ : is_homogeneous ψ n) :
  is_homogeneous (φ * ψ) (m + n) :=
homogeneous_submodule_mul m n $ submodule.mul_mem_mul hφ hψ

lemma prod {ι : Type*} (s : finset ι) (φ : ι → mv_polynomial σ R) (n : ι → ℕ)
  (h : ∀ i ∈ s, is_homogeneous (φ i) (n i)) :
  is_homogeneous (∏ i in s, φ i) (∑ i in s, n i) :=
begin
  classical,
  revert h,
  apply finset.induction_on s,
  { intro, simp only [is_homogeneous_one, finset.sum_empty, finset.prod_empty] },
  { intros i s his IH h,
    simp only [his, finset.prod_insert, finset.sum_insert, not_false_iff],
    apply (h i (finset.mem_insert_self _ _)).mul (IH _),
    intros j hjs,
    exact h j (finset.mem_insert_of_mem hjs) }
end

lemma total_degree (hφ : is_homogeneous φ n) (h : φ ≠ 0) :
  total_degree φ = n :=
begin
  rw total_degree,
  apply le_antisymm,
  { apply finset.sup_le,
    intros d hd,
    rw mem_support_iff at hd,
    rw [finsupp.sum, hφ hd], },
  { obtain ⟨d, hd⟩ : ∃ d, coeff d φ ≠ 0 := exists_coeff_ne_zero h,
    simp only [← hφ hd, finsupp.sum],
    replace hd := finsupp.mem_support_iff.mpr hd,
    exact finset.le_sup hd, }
end

/--
The homogeneous submodules form a graded ring. This instance is used by `direct_sum.comm_semiring`
and `direct_sum.algebra`. -/
instance homogeneous_submodule.gcomm_semiring :
  set_like.graded_monoid (homogeneous_submodule σ R) :=
{ one_mem := is_homogeneous_one σ R,
  mul_mem := λ i j xi xj, is_homogeneous.mul}

open_locale direct_sum
noncomputable example : comm_semiring (⨁ i, homogeneous_submodule σ R i) := infer_instance
noncomputable example : algebra R (⨁ i, homogeneous_submodule σ R i) := infer_instance

end is_homogeneous

section
noncomputable theory
open_locale classical
open finset

open_locale direct_sum

/-- A version of `homogeneous_component` that maps into `homogeneous_submodule σ R n`. -/
def homogeneous_component' [comm_semiring R] (n : ℕ) :
  mv_polynomial σ R →ₗ[R] homogeneous_submodule σ R n :=
let f := finsupp.restrict_dom R R {d : σ →₀ ℕ | ∑ i in d.support, d i = n} in
(submodule.of_le $ (homogeneous_submodule_eq_finsupp_supported _ _ _).symm.le).comp f

/-- Split a polynomial into a direct sum of homogeneous components. -/
def to_homogeneous_components [comm_semiring R] :
  mv_polynomial σ R →ₐ[R] (⨁ i, homogeneous_submodule σ R i) :=
begin
  refine add_monoid_algebra.lift _ _ _ _,
  exact {
    to_fun := λ d, direct_sum.of (λ i, homogeneous_submodule σ R i) (d.to_add.sum $ λ i x, x)
      ⟨monomial d.to_add 1, is_homogeneous_monomial _ _ _ rfl⟩,
    map_one' := rfl,
    map_mul' := λ d₁ d₂, _, },
  refine (dfinsupp.single_eq_of_sigma_eq (sigma.subtype_ext _ _)).trans
    (direct_sum.of_mul_of _ _).symm; dsimp only [set_like.coe_ghas_mul, subtype.coe_mk, to_add_mul],
  { exact finsupp.sum_add_index (λ _, rfl) (λ _ _ _, rfl) },
  { rw [monomial_mul, mul_one], },
end

lemma to_homogeneous_components_monomial_one [comm_semiring R] (d : σ →₀ ℕ) :
  to_homogeneous_components (monomial d (1 : R)) =
    direct_sum.of (λ i, homogeneous_submodule σ R i) (d.sum $ λ i x, x)
      ⟨monomial d 1, is_homogeneous_monomial _ _ _ rfl⟩ :=
(add_monoid_algebra.lift_single _ _ _).trans (one_smul _ _)

@[simp]
lemma to_homogeneous_components_monomial [comm_semiring R] (d : σ →₀ ℕ) (r : R) :
  to_homogeneous_components (monomial d r) =
    direct_sum.of (λ i, homogeneous_submodule σ R i) (d.sum $ λ i x, x)
      ⟨monomial d r, is_homogeneous_monomial _ _ _ rfl⟩ :=
begin
  have : monomial d (r • 1 : R) = r • monomial d 1 := (finsupp.smul_single _ _ _).symm,
  rw [←mul_one r, ←smul_eq_mul],
  simp_rw this,
  rw [alg_hom.map_smul, to_homogeneous_components_monomial_one, ←direct_sum.of_smul],
  refl,
end

@[simp]
lemma to_homogeneous_components_X [comm_semiring R] (d : σ) :
  to_homogeneous_components (mv_polynomial.X d : mv_polynomial σ R) =
    direct_sum.of (λ i, homogeneous_submodule σ R i) 1 ⟨mv_polynomial.X d, is_homogeneous_X _ _⟩ :=
(to_homogeneous_components_monomial_one _).trans $
  dfinsupp.single_eq_of_sigma_eq $ sigma.subtype_ext (finsupp.sum_single_index rfl) rfl

/-- To prove a dependent property `p` on all homogeneous polynomials, it suffices to prove it for
zero, monomials and their summations. This matches the form of `mv_polynomial.induction_on'`. -/
lemma homogeneous_submodule.induction_on' [comm_semiring R]
  {p : ∀ i, homogeneous_submodule σ R i → Prop}
  (hzero : ∀ i, p i (0 : homogeneous_submodule σ R i))
  (hmonomial : ∀ i (d : σ →₀ ℕ) r (hd : d.sum (λ _, id) = i),
    p i ⟨monomial d r, is_homogeneous_monomial _ _ _ hd⟩)
  (hadd : ∀ i (a b : homogeneous_submodule σ R i), p _ a → p _ b → p _ (a + b))
  {i : ℕ} (x : homogeneous_submodule σ R i) : p _ x :=
begin
  let p_submonoid : add_submonoid (homogeneous_submodule σ R i) :=
  { carrier := {x | p _ x},
    add_mem' := hadd i,
    zero_mem' := hzero i},
  cases x with xv hxv,
  suffices : xv ∈ p_submonoid.map (homogeneous_submodule σ R i).subtype.to_add_monoid_hom,
  { obtain ⟨⟨a, ha⟩, pa, rfl⟩ := this,
    exact pa, },
  rw ←finsupp.sum_single xv,
  apply add_submonoid.finsupp_sum_mem,
  intros d hd,
  exact ⟨⟨_, is_homogeneous_monomial _ _ _ (hxv hd)⟩, hmonomial _ _ _ _, rfl⟩,
end

/-- To prove a property `p` on all homogeneous polynomials, it suffices to prove it for monomials
and their summations. This matches the form of `mv_polynomial.induction_on'`. -/
lemma is_homogeneous.induction_on' [comm_semiring R]
  {p : mv_polynomial σ R → Prop}
  (hmonomial : ∀ d r, p (monomial d r))
  (hadd : ∀ j (a b : mv_polynomial σ R),
    a.is_homogeneous j → b.is_homogeneous j → p a → p b → p (a + b))
  {x : mv_polynomial σ R} {i : ℕ} (hx : x.is_homogeneous i) : p x :=
begin
  have : ∀ x : homogeneous_submodule σ R i, p x :=
  homogeneous_submodule.induction_on'
    (λ i, by simpa using hmonomial 0 0)
    (λ i d r hd, hmonomial _ _)
    (λ i a b, hadd i _ _ a.prop b.prop),
  exact this (⟨x, hx⟩ : homogeneous_submodule σ R i)
end

@[simp]
lemma to_homogeneous_components_coe [comm_semiring R] {i : ℕ} (x : homogeneous_submodule σ R i) :
  to_homogeneous_components ↑x = direct_sum.of (λ i, homogeneous_submodule σ R i) i x :=
begin
  refine homogeneous_submodule.induction_on' _ _ _ x,
  { intro i, simp },
  { intros i d r hd, subst hd, simp, refl },
  { intros i a b ha hb, simp [ha, hb] },
end

@[simp]
lemma to_homogeneous_components_of_is_homogeneous [comm_semiring R] (i : ℕ)
  (x : mv_polynomial σ R) (hx : x.is_homogeneous i) :
  to_homogeneous_components x = direct_sum.of (λ i, homogeneous_submodule σ R i) i ⟨x, hx⟩ :=
(to_homogeneous_components_coe ⟨x, hx⟩ : _)

/-- Assemble a polynomial from a direct sum of homogeneous components. -/
def of_homogeneous_components [comm_semiring R] :
  (⨁ i, homogeneous_submodule σ R i) →ₐ[R] mv_polynomial σ R :=
direct_sum.submodule_coe_alg_hom _

@[simp]
lemma of_homogeneous_components_of [comm_semiring R] (i : ℕ) (x : homogeneous_submodule σ R i) :
  of_homogeneous_components (direct_sum.of (λ i, homogeneous_submodule σ R i) i x) = x :=
direct_sum.to_add_monoid_of _ _ _

/-- `of_*` is the left-inverse of `to_*` -/
lemma of_to_homogeneous_components [comm_semiring R] :
  of_homogeneous_components.comp to_homogeneous_components = alg_hom.id R (mv_polynomial σ R) :=
begin
  ext : 1,
  dsimp,
  rw [to_homogeneous_components_X, of_homogeneous_components_of, subtype.coe_mk],
end

/-- `of_*` is the left-inverse of `to_*` -/
lemma to_of_homogeneous_components [comm_semiring R] :
  to_homogeneous_components.comp of_homogeneous_components =
    alg_hom.id R (⨁ i, homogeneous_submodule σ R i) :=
begin
  ext : 2,
  dsimp [direct_sum.lof_eq_of],
  rw [of_homogeneous_components_of, to_homogeneous_components_coe],
end

/-- Collectively, `mv_polynomial.to_homogeneous_components` and
`mv_polynomial.of_homogeneous_components` form an equivalence. -/
@[simps]
def equiv_homogeneous_components [comm_semiring R] :
  mv_polynomial σ R ≃ₐ[R] (⨁ i, homogeneous_submodule σ R i) :=
alg_equiv.of_alg_hom _ _ to_of_homogeneous_components of_to_homogeneous_components

lemma homogeneous_components_is_internal [comm_semiring R] :
  direct_sum.submodule_is_internal (homogeneous_submodule σ R) :=
equiv_homogeneous_components.symm.bijective

/-! ### Old-style API

TODO: remove this
-/

/-- `homogeneous_component n φ` is the part of `φ` that is homogeneous of degree `n`.
See `sum_homogeneous_component` for the statement that `φ` is equal to the sum
of all its homogeneous components. -/
def homogeneous_component [comm_semiring R] (n : ℕ) :
  mv_polynomial σ R →ₗ[R] mv_polynomial σ R :=
(submodule.subtype _).comp $ finsupp.restrict_dom _ _ {d | ∑ i in d.support, d i = n}

section homogeneous_component
open finset
variables [comm_semiring R] (n : ℕ) (φ ψ : mv_polynomial σ R)

lemma coeff_homogeneous_component (d : σ →₀ ℕ) :
  coeff d (homogeneous_component n φ) = if ∑ i in d.support, d i = n then coeff d φ else 0 :=
by convert finsupp.filter_apply (λ d : σ →₀ ℕ, ∑ i in d.support, d i = n) φ d

lemma homogeneous_component_apply :
  homogeneous_component n φ =
  ∑ d in φ.support.filter (λ d, ∑ i in d.support, d i = n), monomial d (coeff d φ) :=
by convert finsupp.filter_eq_sum (λ d : σ →₀ ℕ, ∑ i in d.support, d i = n) φ

lemma homogeneous_component_is_homogeneous :
  (homogeneous_component n φ).is_homogeneous n :=
begin
  intros d hd,
  contrapose! hd,
  rw [coeff_homogeneous_component, if_neg hd]
end

@[simp]
lemma homogeneous_component_zero : homogeneous_component 0 φ = C (coeff 0 φ) :=
begin
  ext1 d,
  rcases em (d = 0) with (rfl|hd),
  { simp only [coeff_homogeneous_component, sum_eq_zero_iff, finsupp.zero_apply, if_true, coeff_C,
      eq_self_iff_true, forall_true_iff] },
  { rw [coeff_homogeneous_component, if_neg, coeff_C, if_neg (ne.symm hd)],
    simp only [finsupp.ext_iff, finsupp.zero_apply] at hd,
    simp [hd] }
end

@[simp]
lemma homogeneous_component_C_mul (n : ℕ) (r : R) :
  homogeneous_component n (C r * φ) = C r * homogeneous_component n φ :=
by simp only [C_mul', linear_map.map_smul]

lemma homogeneous_component_eq_zero' (h : ∀ d : σ →₀ ℕ, d ∈ φ.support → ∑ i in d.support, d i ≠ n) :
  homogeneous_component n φ = 0 :=
begin
  rw [homogeneous_component_apply, sum_eq_zero],
  intros d hd, rw mem_filter at hd,
  exfalso, exact h _ hd.1 hd.2
end

lemma homogeneous_component_eq_zero (h : φ.total_degree < n) :
  homogeneous_component n φ = 0 :=
begin
  apply homogeneous_component_eq_zero',
  rw [total_degree, finset.sup_lt_iff] at h,
  { intros d hd, exact ne_of_lt (h d hd), },
  { exact lt_of_le_of_lt (nat.zero_le _) h, }
end

lemma sum_homogeneous_component :
  ∑ i in range (φ.total_degree + 1), homogeneous_component i φ = φ :=
begin
  ext1 d,
  suffices : φ.total_degree < d.support.sum d → 0 = coeff d φ,
    by simpa [coeff_sum, coeff_homogeneous_component],
  exact λ h, (coeff_eq_zero_of_total_degree_lt h).symm
end

end homogeneous_component

end

end mv_polynomial<|MERGE_RESOLUTION|>--- conflicted
+++ resolved
@@ -8,6 +8,7 @@
 import algebra.graded_monoid
 import data.fintype.card
 import data.mv_polynomial.variables
+import ring_theory.graded_algebra.basic
 
 /-!
 # Homogeneous polynomials
@@ -121,9 +122,6 @@
 end
 variables (σ) {R}
 
-<<<<<<< HEAD
-@[simp] lemma is_homogeneous_C (r : R) :
-=======
 lemma is_homogeneous_of_total_degree_zero {p : mv_polynomial σ R} (hp : p.total_degree = 0) :
   is_homogeneous p 0 :=
 begin
@@ -133,8 +131,7 @@
   exact hp,
 end
 
-lemma is_homogeneous_C (r : R) :
->>>>>>> 447928c9
+@[simp] lemma is_homogeneous_C (r : R) :
   is_homogeneous (C r : mv_polynomial σ R) 0 :=
 begin
   apply is_homogeneous_monomial,
