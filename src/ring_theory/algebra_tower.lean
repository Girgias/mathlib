--- conflicted
+++ resolved
@@ -320,61 +320,12 @@
 by rw [← set.range_smul_range, submodule.span_smul hb.2, ← submodule.restrict_scalars'_top R S A,
     submodule.restrict_scalars'_inj, hc.2]⟩
 
-<<<<<<< HEAD
-lemma is_basis.repr_eq_iff {R M : Type*} [ring R] [add_comm_group M] [module R M]
-  {ι : Type*} {b : ι → M} (hb : is_basis R b) {f : M →ₗ[R] (ι →₀ R)} :
-  hb.repr = f ↔ ∀ i, f (b i) = single i 1 :=
-begin
-  split,
-  { rintros rfl i,
-    exact hb.repr_eq_single },
-  intro h,
-  refine hb.ext (λ _, _),
-  rw [h, hb.repr_eq_single]
-end
-
-lemma is_basis.repr_apply_eq {R M : Type*} [ring R] [add_comm_group M] [module R M]
-  {ι : Type*} {b : ι → M} (hb : is_basis R b)
-  {f : M → ι → R} (hfin : ∀ x, ∃ (s : finset ι), ∀ i, f x i ≠ 0 → i ∈ s)
-  (hadd : ∀ x y, f (x + y) = f x + f y) (hsmul : ∀ (c : R) (x : M), f (c • x) = c • f x)
-  (hf : ∀ i, f (b i) = single i 1) (x : M) (i : ι) : hb.repr x i = f x i :=
-begin
-  set f' : M →ₗ[R] (ι →₀ R) :=
-  { to_fun := λ x, on_finset _ _ (classical.some_spec (hfin x)),
-    map_add' := λ x y, by { ext,
-      simp only [hadd, on_finset_apply, pi.add_apply, add_apply] },
-    map_smul' := λ c x, by { ext,
-      simp only [hsmul, on_finset_apply, pi.smul_apply, smul_apply] } }
-    with f'_eq,
-  have hf' : ∀ i, f' (b i) = single i 1,
-  { intro i,
-    ext j,
-    rw [f'_eq, linear_map.coe_mk, on_finset_apply, hf] },
-  rw [hb.repr_eq_iff.mpr hf', f'_eq, linear_map.coe_mk, on_finset_apply]
-end
-
-theorem is_basis.smul_repr
-  {ι κ : Type*} {b : ι → S} {c : κ → A}
-  (hb : is_basis R b) (hc : is_basis S c) (x : A) (ij : ι × κ) :
-  (hb.smul hc).repr x ij = hb.repr (hc.repr x ij.2) ij.1 :=
-begin
-  apply (hb.smul hc).repr_apply_eq,
-  { intro x,
-    use (hc.repr x).support.bind
-      (λ j, (hb.repr (hc.repr x j)).support.map (function.embedding.sectl ι j)),
-    rintros ⟨i, j⟩ hij,
-    rw finset.mem_bind,
-    use [j, mem_support_iff.mpr (λ h, hij (by rw [h, linear_map.map_zero, zero_apply]))],
-    rw finset.mem_map,
-    exact ⟨i, mem_support_iff.mpr hij, rfl⟩ },
-=======
 theorem is_basis.smul_repr
   {ι ι' : Type*} {b : ι → S} {c : ι' → A}
   (hb : is_basis R b) (hc : is_basis S c) (x : A) (ij : ι × ι') :
   (hb.smul hc).repr x ij = hb.repr (hc.repr x ij.2) ij.1 :=
 begin
   apply (hb.smul hc).repr_apply_eq,
->>>>>>> 7c321f80
   { intros x y, ext, simp only [linear_map.map_add, add_apply, pi.add_apply] },
   { intros c x, ext,
     simp only [← is_scalar_tower.algebra_map_smul S c x, linear_map.map_smul, smul_eq_mul,
@@ -390,13 +341,10 @@
   simp
 end
 
-<<<<<<< HEAD
-=======
 theorem is_basis.smul_repr_mk
   {ι ι' : Type*} {b : ι → S} {c : ι' → A}
   (hb : is_basis R b) (hc : is_basis S c) (x : A) (i : ι) (j : ι') :
   (hb.smul hc).repr x (i, j) = hb.repr (hc.repr x j) i :=
 by simp [is_basis.smul_repr]
 
->>>>>>> 7c321f80
 end ring