--- conflicted
+++ resolved
@@ -685,19 +685,11 @@
 
 lemma map_equiv_eq_comap_symm (f : R ≃+* S) (K : subring R) :
   K.map (f : R →+* S) = K.comap f.symm :=
-<<<<<<< HEAD
-by ext; simp only [mem_map_equiv]; simp
-
-lemma comap_equiv_eq_map_symm (f : R ≃+* S) (K : subring S) :
-  K.comap (f : R →+* S) = K.map f.symm :=
-by rw [map_equiv_eq_comap_symm, ring_equiv.symm_symm]
-=======
 set_like.coe_injective (f.to_equiv.image_eq_preimage K)
 
 lemma comap_equiv_eq_map_symm (f : R ≃+* S) (K : subring S) :
   K.comap (f : R →+* S) = K.map f.symm :=
 (map_equiv_eq_comap_symm f.symm K).symm
->>>>>>> cd6f2720
 
 end subring
 
