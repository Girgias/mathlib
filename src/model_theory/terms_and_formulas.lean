/-
Copyright (c) 2021 Aaron Anderson, Jesse Michael Han, Floris van Doorn. All rights reserved.
Released under Apache 2.0 license as described in the file LICENSE.
Authors: Aaron Anderson, Jesse Michael Han, Floris van Doorn
-/
import data.finset.basic
import model_theory.basic

/-!
# Basics on First-Order Structures
This file defines first-order languages and structures in the style of the
[Flypitch project](https://flypitch.github.io/).

## Main Definitions
* A `first_order.language.term` is defined so that `L.term α` is the type of `L`-terms with free
  variables indexed by `α`.
* A `first_order.language.formula` is defined so that `L.formula α` is the type of `L`-formulas with
  free variables indexed by `α`.
* A `first_order.language.sentence` is a formula with no free variables.
* A `first_order.language.Theory` is a set of sentences.
* `first_order.language.Theory.is_satisfiable` indicates that a theory has a nonempty model.
* Given a theory `T`, `first_order.language.Theory.semantically_equivalent` defines an equivalence
relation `T.semantically_equivalent` on formulas of a particular signature, indicating that the
formulas have the same realization in models of `T`. (This is more often known as logical
equivalence once it is known that this is equivalent to the proof-theoretic definition.)

## References
For the Flypitch project:
- [J. Han, F. van Doorn, *A formal proof of the independence of the continuum hypothesis*]
[flypitch_cpp]
- [J. Han, F. van Doorn, *A formalization of forcing and the unprovability of
the continuum hypothesis*][flypitch_itp]

-/

universes u

namespace first_order
namespace language

variables {L : language.{u}} {M N P : Type*} [L.Structure M] [L.Structure N] [L.Structure P]
open_locale first_order
open Structure

variable (L)
/-- A term on `α` is either a variable indexed by an element of `α`
  or a function symbol applied to simpler terms. -/
inductive term (α : Type) : Type u
| var {} : ∀ (a : α), term
| func {} : ∀ {l : ℕ} (f : L.functions l) (ts : fin l → term), term
export term

variable {L}

/-- Relabels a term's variables along a particular function. -/
@[simp] def term.relabel {α β : Type} (g : α → β) : L.term α → L.term β
| (var i) := var (g i)
| (func f ts) := func f (λ i, (ts i).relabel)

instance {α : Type} [inhabited α] : inhabited (L.term α) :=
⟨var default⟩

instance {α} : has_coe L.const (L.term α) :=
⟨λ c, func c fin_zero_elim⟩

/-- A term `t` with variables indexed by `α` can be evaluated by giving a value to each variable. -/
@[simp] def realize_term {α : Type} (v : α → M) :
  ∀ (t : L.term α), M
| (var k)         := v k
| (func f ts)     := fun_map f (λ i, realize_term (ts i))

@[simp] lemma realize_term_relabel {α β : Type} (g : α → β) (v : β → M) (t : L.term α) :
  realize_term v (t.relabel g) = realize_term (v ∘ g) t :=
begin
  induction t with _ n f ts ih,
  { refl, },
  { simp [ih] }
end

@[simp] lemma hom.realize_term {α : Type} (g : M →[L] N) (v : α → M) (t : L.term α) :
  realize_term (g ∘ v) t = g (realize_term v t) :=
begin
  induction t,
  { refl },
  { rw [realize_term, realize_term, g.map_fun],
    refine congr rfl _,
    ext x,
    simp [t_ih x], },
end

@[simp] lemma embedding.realize_term {α : Type} (g : M ↪[L] N) (v : α → M) (t : L.term α) :
  realize_term (g ∘ v) t = g (realize_term v t) :=
g.to_hom.realize_term v t

@[simp] lemma equiv.realize_term {α : Type} (g : M ≃[L] N) (v : α → M) (t : L.term α) :
  realize_term (g ∘ v) t = g (realize_term v t) :=
g.to_hom.realize_term v t

variable (L)
/-- `bounded_formula α n` is the type of formulas with free variables indexed by `α` and up to `n`
  additional free variables. -/
inductive bounded_formula (α : Type) : ℕ → Type u
| bd_falsum {} {n} : bounded_formula n
| bd_equal {n} (t₁ t₂ : L.term (α ⊕ fin n)) : bounded_formula n
| bd_rel {n l : ℕ} (R : L.relations l) (ts : fin l → L.term (α ⊕ fin n)) : bounded_formula n
| bd_imp {n} (f₁ f₂ : bounded_formula n) : bounded_formula n
| bd_all {n} (f : bounded_formula (n+1)) : bounded_formula n

export bounded_formula

instance {α : Type} {n : ℕ} : inhabited (L.bounded_formula α n) :=
⟨bd_falsum⟩

/-- `formula α` is the type of formulas with all free variables indexed by `α`. -/
@[reducible] def formula (α : Type) := L.bounded_formula α 0

/-- A sentence is a formula with no free variables. -/
@[reducible] def sentence           := L.formula pempty

/-- A theory is a set of sentences. -/
@[reducible] def Theory := set L.sentence

variables {L} {α : Type}

section formula
variable {n : ℕ}

@[simps] instance : has_bot (L.bounded_formula α n) := ⟨bd_falsum⟩

/-- The negation of a bounded formula is also a bounded formula. -/
@[reducible] def bd_not (φ : L.bounded_formula α n) : L.bounded_formula α n := bd_imp φ ⊥

/-- The exists quantifier on bounded formulas. -/
def bd_exists (φ : L.bounded_formula α (n + 1)) : L.bounded_formula α n :=
  bd_not (bd_all (bd_not φ))

@[simps] instance : has_top (L.bounded_formula α n) := ⟨bd_not bd_falsum⟩

@[simps] instance : has_inf (L.bounded_formula α n) := ⟨λ f g, bd_not (bd_imp f (bd_not g))⟩

@[simps] instance : has_sup (L.bounded_formula α n) := ⟨λ f g, bd_imp (bd_not f) g⟩

/-- Relabels a bounded formula's variables along a particular function. -/
@[simp] def bounded_formula.relabel {α β : Type} (g : α → β) :
  ∀ {n : ℕ}, L.bounded_formula α n → L.bounded_formula β n
| n bd_falsum := bd_falsum
| n (bd_equal t₁ t₂) := bd_equal (t₁.relabel (sum.elim (sum.inl ∘ g) sum.inr))
    (t₂.relabel (sum.elim (sum.inl ∘ g) sum.inr))
| n (bd_rel R ts) := bd_rel R ((term.relabel (sum.elim (sum.inl ∘ g) sum.inr)) ∘ ts)
| n (bd_imp f₁ f₂) := bd_imp f₁.relabel f₂.relabel
| n (bd_all f) := bd_all f.relabel

namespace formula

inductive is_atomic : L.bounded_formula α n → Prop
| equal {t₁ t₂ : L.term (α ⊕ fin n)} : is_atomic (bd_equal t₁ t₂)
| rel {l : ℕ} {R : L.relations l} {ts : fin l → L.term (α ⊕ fin n)} : is_atomic (bd_rel R ts)

lemma is_atomic.induction_on {P : L.bounded_formula α n → Prop} {φ : L.bounded_formula α n}
  (h : is_atomic φ)
  (he : ∀ (t₁ t₂ : L.term (α ⊕ fin n)), P (bd_equal t₁ t₂))
  (hr : ∀ {l : ℕ} (R : L.relations l) (ts : fin l → L.term (α ⊕ fin n)), P (bd_rel R ts)) :
  P φ :=
begin
  induction h,
  { apply he },
  { apply hr }
end

inductive is_qf : L.bounded_formula α n → Prop
| falsum : is_qf bd_falsum
| of_is_atomic {φ} (h : is_atomic φ) : is_qf φ
| imp {φ₁ φ₂} (h₁ : is_qf φ₁) (h₂ : is_qf φ₂) : is_qf (bd_imp φ₁ φ₂)

lemma is_qf.induction_on {P : L.bounded_formula α n → Prop} {φ : L.bounded_formula α n}
  (h : is_qf φ)
  (hf : P (bd_falsum : L.bounded_formula α n))
  (ha : ∀ (ψ : L.bounded_formula α n), is_atomic ψ → P ψ)
  (himp : ∀ {φ₁ φ₂} (h₁ : P φ₁) (h₂ : P φ₂), P (bd_imp φ₁ φ₂)) :
  P φ :=
begin
  induction h with _ ih0 _ _ _ _ ih1 ih2,
  { exact hf },
  { exact ha _ ih0 },
  { exact himp ih1 ih2 }
end

lemma is_atomic.is_qf {φ : L.bounded_formula α n} : is_atomic φ → is_qf φ :=
is_qf.of_is_atomic

/-- The equality of two terms as a first-order formula. -/
def equal (t₁ t₂ : L.term α) : (L.formula α) :=
bd_equal (t₁.relabel sum.inl) (t₂.relabel sum.inl)

/-- The graph of a function as a first-order formula. -/
def graph (f : L.functions n) : L.formula (fin (n + 1)) :=
equal (func f (λ i, var i)) (var n)

end formula

namespace bounded_formula

open formula

lemma is_qf_bd_falsum : is_qf (bd_falsum : L.bounded_formula α n) :=
formula.is_qf.falsum

lemma is_atomic_bd_equal (t₁ t₂) : is_atomic (bd_equal t₁ t₂ : L.bounded_formula α n) :=
formula.is_atomic.equal

lemma is_atomic_bd_rel {m} (R : L.relations m) (ts) :
  is_atomic (bd_rel R ts : L.bounded_formula α n) :=
is_atomic.rel

lemma is_qf.bd_imp {φ ψ : L.bounded_formula α n} : is_qf φ → is_qf ψ → is_qf (bd_imp φ ψ) :=
is_qf.imp

end bounded_formula

namespace formula

lemma is_qf_equal (t₁ t₂ : L.term α) : (equal t₁ t₂).is_atomic :=
is_atomic_bd_equal _ _

lemma is_qf_graph (f : L.functions n) : (graph f).is_atomic :=
is_qf_equal _ _

end formula
end formula

variable {L}

instance nonempty_bounded_formula {α : Type} (n : ℕ) : nonempty $ L.bounded_formula α n :=
nonempty.intro (by constructor)

variables (M)

/-- A bounded formula can be evaluated as true or false by giving values to each free variable. -/
@[simp] def realize_bounded_formula :
  ∀ {l} (f : L.bounded_formula α l) (v : α → M) (xs : fin l → M), Prop
| _ bd_falsum  v     xs := false
| _ (bd_equal t₁ t₂) v xs := realize_term (sum.elim v xs) t₁ = realize_term (sum.elim v xs) t₂
| _ (bd_rel R ts)   v   xs := rel_map R (λ i, realize_term (sum.elim v xs) (ts i))
| _ (bd_imp f₁ f₂)  v xs := realize_bounded_formula f₁ v xs → realize_bounded_formula f₂ v xs
| _ (bd_all f)     v   xs := ∀(x : M), realize_bounded_formula f v (fin.cons x xs)

@[simp] lemma realize_not {l} (f : L.bounded_formula α l) (v : α → M) (xs : fin l → M) :
  realize_bounded_formula M (bd_not f) v xs = ¬ realize_bounded_formula M f v xs :=
rfl

<<<<<<< HEAD
@[simp] lemma realize_exists {l} (f : L.bounded_formula α (l + 1)) (v : α → M) (xs : fin l → M) :
  realize_bounded_formula M (bd_exists f) v xs =
    ∃ x, realize_bounded_formula M f v (fin.cons x xs) :=
by simp [bd_exists]
=======
lemma realize_inf {l} (φ ψ : L.bounded_formula α l) (v : α → M) (xs : fin l → M) :
  realize_bounded_formula M (φ ⊓ ψ) v xs =
    (realize_bounded_formula M φ v xs ∧ realize_bounded_formula M ψ v xs) :=
by simp

lemma realize_imp {l} (φ ψ : L.bounded_formula α l) (v : α → M) (xs : fin l → M) :
  realize_bounded_formula M (φ.bd_imp ψ) v xs =
    (realize_bounded_formula M φ v xs → realize_bounded_formula M ψ v xs) :=
by simp only [realize_bounded_formula]
>>>>>>> e8156757

/-- A bounded formula can be evaluated as true or false by giving values to each free variable. -/
@[reducible] def realize_formula (f : L.formula α) (v : α → M) : Prop :=
realize_bounded_formula M f v fin_zero_elim

/-- A sentence can be evaluated as true or false in a structure. -/
@[reducible] def realize_sentence (φ : L.sentence) : Prop :=
realize_formula M φ pempty.elim

<<<<<<< HEAD
/-- A sentence can be evaluated as true or false in a structure. -/
@[reducible] def realize_theory (T : L.Theory) : Prop :=
∀ φ ∈ T, realize_sentence M φ

variable {M}

lemma realize_theory_subset {T T' : L.Theory} (h : realize_theory M T') (hs : T ⊆ T') :
  realize_theory M T :=
=======
infix ` ⊨ `:51 := realize_sentence -- input using \|= or \vDash, but not using \models

/-- A model of a theory is a structure in which every sentence is realized as true. -/
@[reducible] def Theory.model (T : L.Theory) : Prop :=
∀ φ ∈ T, realize_sentence M φ

infix ` ⊨ `:51 := Theory.model -- input using \|= or \vDash, but not using \models

variable {M}

lemma Theory.model.mono {T T' : L.Theory} (h : T'.model M) (hs : T ⊆ T') :
  T.model M :=
>>>>>>> e8156757
λ φ hφ, h φ (hs hφ)

@[simp] lemma realize_bounded_formula_relabel {α β : Type} {n : ℕ}
  (g : α → β) (v : β → M) (xs : fin n → M) (φ : L.bounded_formula α n) :
  realize_bounded_formula M (φ.relabel g) v xs ↔ realize_bounded_formula M φ (v ∘ g) xs :=
begin
  have h : ∀ (m : ℕ) (xs' : fin m → M), sum.elim v xs' ∘
    sum.elim (sum.inl ∘ g) sum.inr = sum.elim (v ∘ g) xs',
  { intros m xs',
    ext x,
    cases x;
    simp, },
  induction φ with _ _ _ _ _ _ _ _ _ _ _ ih1 ih2 _ _ ih3,
  { refl },
  { simp [h _ xs] },
  { simp [h _ xs] },
  { simp [ih1, ih2] },
  { simp [ih3] }
end

lemma embedding.realize_bounded_formula_of_is_qf {α : Type} {n : ℕ} (v : α → M) (xs : fin n → M)
  (φ : L.bounded_formula α n) (h : formula.is_qf φ) (g : M ↪[L] N) :
  realize_bounded_formula N φ (g ∘ v) (g ∘ xs) ↔ realize_bounded_formula M φ v xs :=
begin
  refine h.induction_on _ _ _,
  { refl },
  { refine λ φ h', h'.induction_on (λ _ _, _) (λ _ _ _, _),
    { simp only [realize_bounded_formula, ← sum.comp_elim, g.realize_term, g.injective.eq_iff] },
    { simp only [realize_bounded_formula, ← sum.comp_elim, g.realize_term, g.map_rel] } },
  { intros _ _ h1 h2,
    simp only [realize_bounded_formula, h1, h2] }
end

@[simp] lemma equiv.realize_bounded_formula {α : Type} {n : ℕ}  (v : α → M)
  (xs : fin n → M) (φ : L.bounded_formula α n) (g : M ≃[L] N) :
  realize_bounded_formula N φ (g ∘ v) (g ∘ xs) ↔ realize_bounded_formula M φ v xs :=
begin
  induction φ with _ _ _ _ _ _ _ _ _ _ _ ih1 ih2 _ _ ih3,
  { refl },
  { simp only [realize_bounded_formula, ← sum.comp_elim, equiv.realize_term, g.injective.eq_iff] },
  { simp only [realize_bounded_formula, ← sum.comp_elim, equiv.realize_term, g.map_rel], },
  { rw [realize_bounded_formula, ih1, ih2, realize_bounded_formula] },
  { rw [realize_bounded_formula, realize_bounded_formula],
    split,
    { intros h a,
      have h' := h (g a),
      rw [← fin.comp_cons, ih3] at h',
      exact h' },
    { intros h a,
      have h' := h (g.symm a),
      rw [← ih3, fin.comp_cons, g.apply_symm_apply] at h',
      exact h' }}
end

@[simp] lemma realize_formula_relabel {α β : Type}
  (g : α → β) (v : β → M) (φ : L.formula α) :
  realize_formula M (φ.relabel g) v ↔ realize_formula M φ (v ∘ g) :=
by rw [realize_formula, realize_formula, realize_bounded_formula_relabel]

@[simp] lemma realize_formula_equiv {α : Type}  (v : α → M) (φ : L.formula α)
  (g : M ≃[L] N) :
  realize_formula N φ (g ∘ v) ↔ realize_formula M φ v :=
begin
  rw [realize_formula, realize_formula, ← equiv.realize_bounded_formula v fin_zero_elim φ g,
    iff_eq_eq],
  exact congr rfl (funext fin_zero_elim),
end

@[simp]
lemma realize_equal {α : Type*} (t₁ t₂ : L.term α) (x : α → M) :
  realize_formula M (formula.equal t₁ t₂) x ↔ realize_term x t₁ = realize_term x t₂ :=
by simp [formula.equal, realize_formula]

@[simp]
lemma realize_graph {l : ℕ} (f : L.functions l) (x : fin l → M) (y : M) :
  realize_formula M (formula.graph f) (fin.snoc x y) ↔ fun_map f x = y :=
begin
  simp only [formula.graph, realize_term, fin.coe_eq_cast_succ, realize_equal, fin.snoc_cast_succ],
  rw [fin.coe_nat_eq_last, fin.snoc_last],
end

namespace Theory

/-- A theory is satisfiable if a structure models it. -/
def is_satisfiable (T : L.Theory) : Prop :=
<<<<<<< HEAD
∃ (M : Type u) [nonempty M] [str : L.Structure M], @realize_theory L M str T
=======
∃ (M : Type (max u v)) [nonempty M] [str : L.Structure M], @Theory.model L M str T
>>>>>>> e8156757

/-- A theory is finitely satisfiable if all of its finite subtheories are satisfiable. -/
def is_finitely_satisfiable (T : L.Theory) : Prop :=
∀ (T0 : finset L.sentence), (T0 : L.Theory) ⊆ T → (T0 : L.Theory).is_satisfiable

/-- Given that a theory is satisfiable, selects a model using choice. -/
<<<<<<< HEAD
def is_satisfiable.some_model {T : L.Theory} (h : T.is_satisfiable) : Type* :=
  classical.some h
=======
def is_satisfiable.some_model {T : L.Theory} (h : T.is_satisfiable) : Type* := classical.some h
>>>>>>> e8156757

instance is_satisfiable.nonempty_some_model {T : L.Theory} (h : T.is_satisfiable) :
  nonempty (h.some_model) :=
classical.some (classical.some_spec h)

<<<<<<< HEAD
=======
noncomputable instance is_satisfiable.inhabited_some_model {T : L.Theory} (h : T.is_satisfiable) :
  inhabited (h.some_model) := classical.inhabited_of_nonempty'

>>>>>>> e8156757
noncomputable instance is_satisfiable.some_model_structure {T : L.Theory} (h : T.is_satisfiable) :
  L.Structure (h.some_model) :=
classical.some (classical.some_spec (classical.some_spec h))

<<<<<<< HEAD
lemma is_satisfiable.some_model_realize_theory {T : L.Theory} (h : T.is_satisfiable) :
  realize_theory h.some_model T :=
classical.some_spec (classical.some_spec (classical.some_spec h))

lemma is_satisfiable.of_model {T : L.Theory} (M : Type u) [n : nonempty M] [S : L.Structure M]
  (h : realize_theory M T) : T.is_satisfiable :=
⟨M, n, S, h⟩

lemma is_satisfiable.is_satisfiable_subset {T T' : L.Theory} (h : T'.is_satisfiable) (hs : T ⊆ T') :
  T.is_satisfiable :=
⟨h.some_model, h.nonempty_some_model, h.some_model_structure,
  realize_theory_subset h.some_model_realize_theory hs⟩

lemma is_satisfiable.is_finitely_satisfiable {T : L.Theory} (h : T.is_satisfiable) :
  T.is_finitely_satisfiable :=
λ _, h.is_satisfiable_subset
=======
lemma is_satisfiable.some_model_models {T : L.Theory} (h : T.is_satisfiable) :
  T.model h.some_model :=
classical.some_spec (classical.some_spec (classical.some_spec h))

lemma model.is_satisfiable {T : L.Theory} (M : Type (max u v)) [n : nonempty M]
  [S : L.Structure M] (h : T.model M) : T.is_satisfiable :=
⟨M, n, S, h⟩

lemma is_satisfiable.mono {T T' : L.Theory} (h : T'.is_satisfiable) (hs : T ⊆ T') :
  T.is_satisfiable :=
⟨h.some_model, h.nonempty_some_model, h.some_model_structure,
  h.some_model_models.mono hs⟩

lemma is_satisfiable.is_finitely_satisfiable {T : L.Theory} (h : T.is_satisfiable) :
  T.is_finitely_satisfiable :=
λ _, h.mono

/-- A theory models a (bounded) formula when any of its nonempty models realizes that formula on all
  inputs.-/
def models_bounded_formula {n : ℕ} {α : Type} (T : L.Theory) (φ : L.bounded_formula α n) : Prop :=
  ∀ (M : Type (max u v)) [nonempty M] [str : L.Structure M] (v : α → M) (xs : fin n → M),
    @Theory.model L M str T → @realize_bounded_formula L M str α n φ v xs

infix ` ⊨ `:51 := models_bounded_formula -- input using \|= or \vDash, but not using \models

lemma models_formula_iff {α : Type} (T : L.Theory) (φ : L.formula α) :
  T ⊨ φ ↔ ∀ (M : Type (max u v)) [nonempty M] [str : L.Structure M] (v : α → M),
    @Theory.model L M str T → @realize_formula L M str α φ v :=
begin
  refine forall_congr (λ M, forall_congr (λ ne, forall_congr (λ str, forall_congr
    (λ v, ⟨λ h, h fin_zero_elim, λ h xs, _⟩)))),
  rw subsingleton.elim xs fin_zero_elim,
  exact h,
end

lemma models_sentence_iff (T : L.Theory) (φ : L.sentence) :
  T ⊨ φ ↔ ∀ (M : Type (max u v)) [nonempty M] [str : L.Structure M],
    @Theory.model L M str T → @realize_sentence L M str φ :=
begin
  rw [models_formula_iff],
  refine forall_congr (λ M, forall_congr (λ ne, forall_congr (λ str, _))),
  refine ⟨λ h, h pempty.elim, λ h v, _⟩,
  rw subsingleton.elim v pempty.elim,
  exact h,
end
>>>>>>> e8156757

variable {n : ℕ}

/-- Two (bounded) formulas are semantically equivalent over a theory `T` when they have the same
interpretation in every model of `T`. (This is also known as logical equivalence, which also has a
proof-theoretic definition.) -/
def semantically_equivalent (T : L.Theory) (φ ψ : L.bounded_formula α n) : Prop :=
<<<<<<< HEAD
∀ (M : Type u) (str : L.Structure M), @realize_theory L M str T →
  @realize_bounded_formula L M str _ _ φ = @realize_bounded_formula L M str _ _ ψ

lemma semantically_equivalent_model {T : L.Theory} {φ ψ : L.bounded_formula α n}
  {M : Type u} [str : L.Structure M] (hM : realize_theory M T)
  (h : T.semantically_equivalent φ ψ) :
  realize_bounded_formula M φ = realize_bounded_formula M ψ :=
h M _ hM

lemma semantically_equivalent_some_model {T : L.Theory} {φ ψ : L.bounded_formula α n}
  (hsat : T.is_satisfiable) (h : T.semantically_equivalent φ ψ) :
  realize_bounded_formula (hsat.some_model) φ = realize_bounded_formula (hsat.some_model) ψ :=
h hsat.some_model _ hsat.some_model_realize_theory
=======
T ⊨ (bd_imp φ ψ ⊓ bd_imp ψ φ)

lemma semantically_equivalent.realize_eq {T : L.Theory} {φ ψ : L.bounded_formula α n}
  {M : Type (max u v)} [ne : nonempty M] [str : L.Structure M] (hM : T.model M)
  (h : T.semantically_equivalent φ ψ) :
  realize_bounded_formula M φ = realize_bounded_formula M ψ :=
funext (λ v, funext (λ xs, begin
  have h' := h M v xs hM,
  simp only [realize_bounded_formula, has_inf_inf, realize_not, not_forall, exists_prop, not_and,
    not_not] at h',
  exact iff_eq_eq.mp ⟨h'.1, h'.2⟩,
end))

lemma semantically_equivalent.some_model_realize_eq {T : L.Theory} {φ ψ : L.bounded_formula α n}
  (hsat : T.is_satisfiable) (h : T.semantically_equivalent φ ψ) :
  realize_bounded_formula (hsat.some_model) φ = realize_bounded_formula (hsat.some_model) ψ :=
h.realize_eq hsat.some_model_models
>>>>>>> e8156757

/-- Semantic equivalence forms an equivalence relation on formulas. -/
def semantically_equivalent_setoid (T : L.Theory) : setoid (L.bounded_formula α n) :=
{ r := semantically_equivalent T,
<<<<<<< HEAD
  iseqv := ⟨λ φ M str hM, rfl, λ φ ψ se M str hM, (se M str hM).symm,
    λ φ ψ θ φψ ψθ M str hM, (φψ M str hM).trans (ψθ M str hM)⟩ }

lemma not_not_semantically_equivalent {T : L.Theory} {φ : L.bounded_formula α n} :
  T.semantically_equivalent (bd_not (bd_not φ)) φ :=
λ M str hM, by { ext, simp only [realize_not, not_not] }

lemma imp_semantically_equivalent_not_sup {T : L.Theory} {φ ψ : L.bounded_formula α n} :
  T.semantically_equivalent (bd_imp φ ψ) (bd_not φ ⊔ ψ) :=
λ M str hM, by { ext, simp only [realize_bounded_formula, has_sup_sup, realize_not, not_not] }

lemma sup_semantically_equivalent_not_inf_not {T : L.Theory} {φ ψ : L.bounded_formula α n} :
  T.semantically_equivalent (φ ⊔ ψ) (bd_not ((bd_not φ) ⊓ (bd_not ψ))) :=
λ M str hM, by { ext, simp }

lemma inf_semantically_equivalent_not_sup_not {T : L.Theory} {φ ψ : L.bounded_formula α n} :
  T.semantically_equivalent (φ ⊓ ψ) (bd_not ((bd_not φ) ⊔ (bd_not ψ))) :=
λ M str hM, by { ext, simp }

end Theory

namespace formula

variable {n : ℕ}

lemma is_qf.induction_on_sup_not {P : L.bounded_formula α n → Prop} {φ : L.bounded_formula α n}
  (h : is_qf φ)
  (hf : P (bd_falsum : L.bounded_formula α n))
  (ha : ∀ (ψ : L.bounded_formula α n), is_atomic ψ → P ψ)
  (hsup : ∀ {φ₁ φ₂} (h₁ : P φ₁) (h₂ : P φ₂), P (φ₁ ⊔ φ₂))
  (hnot : ∀ {φ} (h : P φ), P (bd_not φ))
  (hse : ∀ {φ₁ φ₂ : L.bounded_formula α n}
    (h : Theory.semantically_equivalent ∅ φ₁ φ₂), P φ₁ ↔ P φ₂) :
  P φ :=
begin
  refine h.induction_on hf ha (λ φ₁ φ₂ h1 h2, _),
  rw hse Theory.imp_semantically_equivalent_not_sup,
  exact hsup (hnot h1) h2,
end

lemma is_qf.induction_on_inf_not {P : L.bounded_formula α n → Prop} {φ : L.bounded_formula α n}
  (h : is_qf φ)
  (hf : P (bd_falsum : L.bounded_formula α n))
  (ha : ∀ (ψ : L.bounded_formula α n), is_atomic ψ → P ψ)
  (hinf : ∀ {φ₁ φ₂} (h₁ : P φ₁) (h₂ : P φ₂), P (φ₁ ⊓ φ₂))
  (hnot : ∀ {φ} (h : P φ), P (bd_not φ))
  (hse : ∀ {φ₁ φ₂ : L.bounded_formula α n}
    (h : Theory.semantically_equivalent ∅ φ₁ φ₂), P φ₁ ↔ P φ₂) :
  P φ :=
begin
  refine h.induction_on_sup_not hf ha (λ φ₁ φ₂ h1 h2, _) (λ _, hnot) (λ _ _, hse),
  rw hse Theory.sup_semantically_equivalent_not_inf_not,
  exact hnot (hinf (hnot h1) (hnot h2)),
end

lemma induction_on_prenex {P : Π {m}, L.bounded_formula α m → Prop} (φ : L.bounded_formula α n)
  (hqf : ∀ (ψ : L.bounded_formula α n), is_qf ψ → P ψ)
  (hall : ∀ {m} {ψ  : L.bounded_formula α (m + 1)} (h : P ψ), P (bd_all ψ))
  (hex : ∀ {m} {φ : L.bounded_formula α (m + 1)} (h : P φ), P (bd_exists φ))
  (hse : ∀ {φ₁ φ₂ : L.bounded_formula α n}
    (h : Theory.semantically_equivalent ∅ φ₁ φ₂), P φ₁ ↔ P φ₂) :
  P φ :=
begin
  induction φ with _ _ _ _ _ _ _ _ _ _ _ h1 h2,
  { exact hqf _ is_qf_bd_falsum },
  { exact hqf _ (is_atomic_bd_equal _ _).is_qf },
  { exact hqf _ (is_atomic_bd_rel _ _).is_qf },
  { refine hqf _ (h1.bd_imp h2), },

end

lemma induction_on_exists_not {P : Π {m}, L.bounded_formula α m → Prop} (φ : L.bounded_formula α n)
  (hqf : ∀ (ψ : L.bounded_formula α n), is_qf ψ → P ψ)
  (hnot : ∀ {m} {φ : L.bounded_formula α m} (h : P φ), P (bd_not φ))
  (hex : ∀ {m} {φ : L.bounded_formula α (m + 1)} (h : P φ), P (bd_exists φ))
  (hse : ∀ {φ₁ φ₂ : L.bounded_formula α n}
  (h : Theory.semantically_equivalent ∅ φ₁ φ₂), P φ₁ ↔ P φ₂) :
  P φ :=
begin
  induction φ with _ _ _ _ _ _ _ _ _ _ _ h1 h2,
  { exact hqf _ is_qf_bd_falsum },
  { exact hqf _ (is_atomic_bd_equal _ _).is_qf },
  { exact hqf _ (is_atomic_bd_rel _ _).is_qf },
  { refine hqf _ (h1.bd_imp h2), },
end





end formula
=======
  iseqv := ⟨λ φ M ne str v xs hM, by simp,
    λ φ ψ h M ne str v xs hM, begin
      haveI := ne,
      have h := h M v xs hM,
      rw [realize_inf, and_comm] at h,
      rw realize_inf,
      exact h,
    end, λ φ ψ θ h1 h2 M ne str v xs hM, begin
      haveI := ne,
      have h1' := h1 M v xs hM,
      have h2' := h2 M v xs hM,
      rw [realize_inf, realize_imp, realize_imp] at *,
      exact ⟨h2'.1 ∘ h1'.1, h1'.2 ∘ h2'.2⟩,
    end⟩ }

lemma semantically_equivalent_not_not {T : L.Theory} {φ : L.bounded_formula α n} :
  T.semantically_equivalent φ (bd_not (bd_not φ)) :=
λ M ne str v xs hM, by simp

lemma imp_semantically_equivalent_not_sup {T : L.Theory} {φ ψ : L.bounded_formula α n} :
  T.semantically_equivalent (bd_imp φ ψ) (bd_not φ ⊔ ψ) :=
λ M ne str v xs hM, by simp

lemma sup_semantically_equivalent_not_inf_not {T : L.Theory} {φ ψ : L.bounded_formula α n} :
  T.semantically_equivalent (φ ⊔ ψ) (bd_not ((bd_not φ) ⊓ (bd_not ψ))) :=
λ M ne str v xs hM, by simp

lemma inf_semantically_equivalent_not_sup_not {T : L.Theory} {φ ψ : L.bounded_formula α n} :
  T.semantically_equivalent (φ ⊓ ψ) (bd_not ((bd_not φ) ⊔ (bd_not ψ))) :=
λ M ne str v xs hM, begin
  simp only [realize_bounded_formula, has_inf_inf, has_sup_sup, realize_not, not_forall, not_not,
    exists_prop, and_imp, not_and, and_self],
  exact λ h1 h2, ⟨h1, h2⟩,
end

end Theory
>>>>>>> e8156757

end language
end first_order<|MERGE_RESOLUTION|>--- conflicted
+++ resolved
@@ -248,22 +248,10 @@
   realize_bounded_formula M (bd_not f) v xs = ¬ realize_bounded_formula M f v xs :=
 rfl
 
-<<<<<<< HEAD
 @[simp] lemma realize_exists {l} (f : L.bounded_formula α (l + 1)) (v : α → M) (xs : fin l → M) :
   realize_bounded_formula M (bd_exists f) v xs =
     ∃ x, realize_bounded_formula M f v (fin.cons x xs) :=
 by simp [bd_exists]
-=======
-lemma realize_inf {l} (φ ψ : L.bounded_formula α l) (v : α → M) (xs : fin l → M) :
-  realize_bounded_formula M (φ ⊓ ψ) v xs =
-    (realize_bounded_formula M φ v xs ∧ realize_bounded_formula M ψ v xs) :=
-by simp
-
-lemma realize_imp {l} (φ ψ : L.bounded_formula α l) (v : α → M) (xs : fin l → M) :
-  realize_bounded_formula M (φ.bd_imp ψ) v xs =
-    (realize_bounded_formula M φ v xs → realize_bounded_formula M ψ v xs) :=
-by simp only [realize_bounded_formula]
->>>>>>> e8156757
 
 /-- A bounded formula can be evaluated as true or false by giving values to each free variable. -/
 @[reducible] def realize_formula (f : L.formula α) (v : α → M) : Prop :=
@@ -273,16 +261,6 @@
 @[reducible] def realize_sentence (φ : L.sentence) : Prop :=
 realize_formula M φ pempty.elim
 
-<<<<<<< HEAD
-/-- A sentence can be evaluated as true or false in a structure. -/
-@[reducible] def realize_theory (T : L.Theory) : Prop :=
-∀ φ ∈ T, realize_sentence M φ
-
-variable {M}
-
-lemma realize_theory_subset {T T' : L.Theory} (h : realize_theory M T') (hs : T ⊆ T') :
-  realize_theory M T :=
-=======
 infix ` ⊨ `:51 := realize_sentence -- input using \|= or \vDash, but not using \models
 
 /-- A model of a theory is a structure in which every sentence is realized as true. -/
@@ -295,7 +273,6 @@
 
 lemma Theory.model.mono {T T' : L.Theory} (h : T'.model M) (hs : T ⊆ T') :
   T.model M :=
->>>>>>> e8156757
 λ φ hφ, h φ (hs hφ)
 
 @[simp] lemma realize_bounded_formula_relabel {α β : Type} {n : ℕ}
@@ -381,56 +358,26 @@
 
 /-- A theory is satisfiable if a structure models it. -/
 def is_satisfiable (T : L.Theory) : Prop :=
-<<<<<<< HEAD
-∃ (M : Type u) [nonempty M] [str : L.Structure M], @realize_theory L M str T
-=======
 ∃ (M : Type (max u v)) [nonempty M] [str : L.Structure M], @Theory.model L M str T
->>>>>>> e8156757
 
 /-- A theory is finitely satisfiable if all of its finite subtheories are satisfiable. -/
 def is_finitely_satisfiable (T : L.Theory) : Prop :=
 ∀ (T0 : finset L.sentence), (T0 : L.Theory) ⊆ T → (T0 : L.Theory).is_satisfiable
 
 /-- Given that a theory is satisfiable, selects a model using choice. -/
-<<<<<<< HEAD
-def is_satisfiable.some_model {T : L.Theory} (h : T.is_satisfiable) : Type* :=
-  classical.some h
-=======
 def is_satisfiable.some_model {T : L.Theory} (h : T.is_satisfiable) : Type* := classical.some h
->>>>>>> e8156757
 
 instance is_satisfiable.nonempty_some_model {T : L.Theory} (h : T.is_satisfiable) :
   nonempty (h.some_model) :=
 classical.some (classical.some_spec h)
 
-<<<<<<< HEAD
-=======
 noncomputable instance is_satisfiable.inhabited_some_model {T : L.Theory} (h : T.is_satisfiable) :
   inhabited (h.some_model) := classical.inhabited_of_nonempty'
 
->>>>>>> e8156757
 noncomputable instance is_satisfiable.some_model_structure {T : L.Theory} (h : T.is_satisfiable) :
   L.Structure (h.some_model) :=
 classical.some (classical.some_spec (classical.some_spec h))
 
-<<<<<<< HEAD
-lemma is_satisfiable.some_model_realize_theory {T : L.Theory} (h : T.is_satisfiable) :
-  realize_theory h.some_model T :=
-classical.some_spec (classical.some_spec (classical.some_spec h))
-
-lemma is_satisfiable.of_model {T : L.Theory} (M : Type u) [n : nonempty M] [S : L.Structure M]
-  (h : realize_theory M T) : T.is_satisfiable :=
-⟨M, n, S, h⟩
-
-lemma is_satisfiable.is_satisfiable_subset {T T' : L.Theory} (h : T'.is_satisfiable) (hs : T ⊆ T') :
-  T.is_satisfiable :=
-⟨h.some_model, h.nonempty_some_model, h.some_model_structure,
-  realize_theory_subset h.some_model_realize_theory hs⟩
-
-lemma is_satisfiable.is_finitely_satisfiable {T : L.Theory} (h : T.is_satisfiable) :
-  T.is_finitely_satisfiable :=
-λ _, h.is_satisfiable_subset
-=======
 lemma is_satisfiable.some_model_models {T : L.Theory} (h : T.is_satisfiable) :
   T.model h.some_model :=
 classical.some_spec (classical.some_spec (classical.some_spec h))
@@ -476,7 +423,6 @@
   rw subsingleton.elim v pempty.elim,
   exact h,
 end
->>>>>>> e8156757
 
 variable {n : ℕ}
 
@@ -484,21 +430,6 @@
 interpretation in every model of `T`. (This is also known as logical equivalence, which also has a
 proof-theoretic definition.) -/
 def semantically_equivalent (T : L.Theory) (φ ψ : L.bounded_formula α n) : Prop :=
-<<<<<<< HEAD
-∀ (M : Type u) (str : L.Structure M), @realize_theory L M str T →
-  @realize_bounded_formula L M str _ _ φ = @realize_bounded_formula L M str _ _ ψ
-
-lemma semantically_equivalent_model {T : L.Theory} {φ ψ : L.bounded_formula α n}
-  {M : Type u} [str : L.Structure M] (hM : realize_theory M T)
-  (h : T.semantically_equivalent φ ψ) :
-  realize_bounded_formula M φ = realize_bounded_formula M ψ :=
-h M _ hM
-
-lemma semantically_equivalent_some_model {T : L.Theory} {φ ψ : L.bounded_formula α n}
-  (hsat : T.is_satisfiable) (h : T.semantically_equivalent φ ψ) :
-  realize_bounded_formula (hsat.some_model) φ = realize_bounded_formula (hsat.some_model) ψ :=
-h hsat.some_model _ hsat.some_model_realize_theory
-=======
 T ⊨ (bd_imp φ ψ ⊓ bd_imp ψ φ)
 
 lemma semantically_equivalent.realize_eq {T : L.Theory} {φ ψ : L.bounded_formula α n}
@@ -516,104 +447,10 @@
   (hsat : T.is_satisfiable) (h : T.semantically_equivalent φ ψ) :
   realize_bounded_formula (hsat.some_model) φ = realize_bounded_formula (hsat.some_model) ψ :=
 h.realize_eq hsat.some_model_models
->>>>>>> e8156757
 
 /-- Semantic equivalence forms an equivalence relation on formulas. -/
 def semantically_equivalent_setoid (T : L.Theory) : setoid (L.bounded_formula α n) :=
 { r := semantically_equivalent T,
-<<<<<<< HEAD
-  iseqv := ⟨λ φ M str hM, rfl, λ φ ψ se M str hM, (se M str hM).symm,
-    λ φ ψ θ φψ ψθ M str hM, (φψ M str hM).trans (ψθ M str hM)⟩ }
-
-lemma not_not_semantically_equivalent {T : L.Theory} {φ : L.bounded_formula α n} :
-  T.semantically_equivalent (bd_not (bd_not φ)) φ :=
-λ M str hM, by { ext, simp only [realize_not, not_not] }
-
-lemma imp_semantically_equivalent_not_sup {T : L.Theory} {φ ψ : L.bounded_formula α n} :
-  T.semantically_equivalent (bd_imp φ ψ) (bd_not φ ⊔ ψ) :=
-λ M str hM, by { ext, simp only [realize_bounded_formula, has_sup_sup, realize_not, not_not] }
-
-lemma sup_semantically_equivalent_not_inf_not {T : L.Theory} {φ ψ : L.bounded_formula α n} :
-  T.semantically_equivalent (φ ⊔ ψ) (bd_not ((bd_not φ) ⊓ (bd_not ψ))) :=
-λ M str hM, by { ext, simp }
-
-lemma inf_semantically_equivalent_not_sup_not {T : L.Theory} {φ ψ : L.bounded_formula α n} :
-  T.semantically_equivalent (φ ⊓ ψ) (bd_not ((bd_not φ) ⊔ (bd_not ψ))) :=
-λ M str hM, by { ext, simp }
-
-end Theory
-
-namespace formula
-
-variable {n : ℕ}
-
-lemma is_qf.induction_on_sup_not {P : L.bounded_formula α n → Prop} {φ : L.bounded_formula α n}
-  (h : is_qf φ)
-  (hf : P (bd_falsum : L.bounded_formula α n))
-  (ha : ∀ (ψ : L.bounded_formula α n), is_atomic ψ → P ψ)
-  (hsup : ∀ {φ₁ φ₂} (h₁ : P φ₁) (h₂ : P φ₂), P (φ₁ ⊔ φ₂))
-  (hnot : ∀ {φ} (h : P φ), P (bd_not φ))
-  (hse : ∀ {φ₁ φ₂ : L.bounded_formula α n}
-    (h : Theory.semantically_equivalent ∅ φ₁ φ₂), P φ₁ ↔ P φ₂) :
-  P φ :=
-begin
-  refine h.induction_on hf ha (λ φ₁ φ₂ h1 h2, _),
-  rw hse Theory.imp_semantically_equivalent_not_sup,
-  exact hsup (hnot h1) h2,
-end
-
-lemma is_qf.induction_on_inf_not {P : L.bounded_formula α n → Prop} {φ : L.bounded_formula α n}
-  (h : is_qf φ)
-  (hf : P (bd_falsum : L.bounded_formula α n))
-  (ha : ∀ (ψ : L.bounded_formula α n), is_atomic ψ → P ψ)
-  (hinf : ∀ {φ₁ φ₂} (h₁ : P φ₁) (h₂ : P φ₂), P (φ₁ ⊓ φ₂))
-  (hnot : ∀ {φ} (h : P φ), P (bd_not φ))
-  (hse : ∀ {φ₁ φ₂ : L.bounded_formula α n}
-    (h : Theory.semantically_equivalent ∅ φ₁ φ₂), P φ₁ ↔ P φ₂) :
-  P φ :=
-begin
-  refine h.induction_on_sup_not hf ha (λ φ₁ φ₂ h1 h2, _) (λ _, hnot) (λ _ _, hse),
-  rw hse Theory.sup_semantically_equivalent_not_inf_not,
-  exact hnot (hinf (hnot h1) (hnot h2)),
-end
-
-lemma induction_on_prenex {P : Π {m}, L.bounded_formula α m → Prop} (φ : L.bounded_formula α n)
-  (hqf : ∀ (ψ : L.bounded_formula α n), is_qf ψ → P ψ)
-  (hall : ∀ {m} {ψ  : L.bounded_formula α (m + 1)} (h : P ψ), P (bd_all ψ))
-  (hex : ∀ {m} {φ : L.bounded_formula α (m + 1)} (h : P φ), P (bd_exists φ))
-  (hse : ∀ {φ₁ φ₂ : L.bounded_formula α n}
-    (h : Theory.semantically_equivalent ∅ φ₁ φ₂), P φ₁ ↔ P φ₂) :
-  P φ :=
-begin
-  induction φ with _ _ _ _ _ _ _ _ _ _ _ h1 h2,
-  { exact hqf _ is_qf_bd_falsum },
-  { exact hqf _ (is_atomic_bd_equal _ _).is_qf },
-  { exact hqf _ (is_atomic_bd_rel _ _).is_qf },
-  { refine hqf _ (h1.bd_imp h2), },
-
-end
-
-lemma induction_on_exists_not {P : Π {m}, L.bounded_formula α m → Prop} (φ : L.bounded_formula α n)
-  (hqf : ∀ (ψ : L.bounded_formula α n), is_qf ψ → P ψ)
-  (hnot : ∀ {m} {φ : L.bounded_formula α m} (h : P φ), P (bd_not φ))
-  (hex : ∀ {m} {φ : L.bounded_formula α (m + 1)} (h : P φ), P (bd_exists φ))
-  (hse : ∀ {φ₁ φ₂ : L.bounded_formula α n}
-  (h : Theory.semantically_equivalent ∅ φ₁ φ₂), P φ₁ ↔ P φ₂) :
-  P φ :=
-begin
-  induction φ with _ _ _ _ _ _ _ _ _ _ _ h1 h2,
-  { exact hqf _ is_qf_bd_falsum },
-  { exact hqf _ (is_atomic_bd_equal _ _).is_qf },
-  { exact hqf _ (is_atomic_bd_rel _ _).is_qf },
-  { refine hqf _ (h1.bd_imp h2), },
-end
-
-
-
-
-
-end formula
-=======
   iseqv := ⟨λ φ M ne str v xs hM, by simp,
     λ φ ψ h M ne str v xs hM, begin
       haveI := ne,
@@ -650,7 +487,76 @@
 end
 
 end Theory
->>>>>>> e8156757
+
+namespace formula
+
+variable {n : ℕ}
+
+lemma is_qf.induction_on_sup_not {P : L.bounded_formula α n → Prop} {φ : L.bounded_formula α n}
+  (h : is_qf φ)
+  (hf : P (bd_falsum : L.bounded_formula α n))
+  (ha : ∀ (ψ : L.bounded_formula α n), is_atomic ψ → P ψ)
+  (hsup : ∀ {φ₁ φ₂} (h₁ : P φ₁) (h₂ : P φ₂), P (φ₁ ⊔ φ₂))
+  (hnot : ∀ {φ} (h : P φ), P (bd_not φ))
+  (hse : ∀ {φ₁ φ₂ : L.bounded_formula α n}
+    (h : Theory.semantically_equivalent ∅ φ₁ φ₂), P φ₁ ↔ P φ₂) :
+  P φ :=
+begin
+  refine h.induction_on hf ha (λ φ₁ φ₂ h1 h2, _),
+  rw hse Theory.imp_semantically_equivalent_not_sup,
+  exact hsup (hnot h1) h2,
+end
+
+lemma is_qf.induction_on_inf_not {P : L.bounded_formula α n → Prop} {φ : L.bounded_formula α n}
+  (h : is_qf φ)
+  (hf : P (bd_falsum : L.bounded_formula α n))
+  (ha : ∀ (ψ : L.bounded_formula α n), is_atomic ψ → P ψ)
+  (hinf : ∀ {φ₁ φ₂} (h₁ : P φ₁) (h₂ : P φ₂), P (φ₁ ⊓ φ₂))
+  (hnot : ∀ {φ} (h : P φ), P (bd_not φ))
+  (hse : ∀ {φ₁ φ₂ : L.bounded_formula α n}
+    (h : Theory.semantically_equivalent ∅ φ₁ φ₂), P φ₁ ↔ P φ₂) :
+  P φ :=
+begin
+  refine h.induction_on_sup_not hf ha (λ φ₁ φ₂ h1 h2, _) (λ _, hnot) (λ _ _, hse),
+  rw hse Theory.sup_semantically_equivalent_not_inf_not,
+  exact hnot (hinf (hnot h1) (hnot h2)),
+end
+
+lemma induction_on_prenex {P : Π {m}, L.bounded_formula α m → Prop} (φ : L.bounded_formula α n)
+  (hqf : ∀ (ψ : L.bounded_formula α n), is_qf ψ → P ψ)
+  (hall : ∀ {m} {ψ  : L.bounded_formula α (m + 1)} (h : P ψ), P (bd_all ψ))
+  (hex : ∀ {m} {φ : L.bounded_formula α (m + 1)} (h : P φ), P (bd_exists φ))
+  (hse : ∀ {φ₁ φ₂ : L.bounded_formula α n}
+    (h : Theory.semantically_equivalent ∅ φ₁ φ₂), P φ₁ ↔ P φ₂) :
+  P φ :=
+begin
+  induction φ with _ _ _ _ _ _ _ _ _ _ _ h1 h2,
+  { exact hqf _ is_qf_bd_falsum },
+  { exact hqf _ (is_atomic_bd_equal _ _).is_qf },
+  { exact hqf _ (is_atomic_bd_rel _ _).is_qf },
+  { refine hqf _ (h1.bd_imp h2), },
+
+end
+
+lemma induction_on_exists_not {P : Π {m}, L.bounded_formula α m → Prop} (φ : L.bounded_formula α n)
+  (hqf : ∀ (ψ : L.bounded_formula α n), is_qf ψ → P ψ)
+  (hnot : ∀ {m} {φ : L.bounded_formula α m} (h : P φ), P (bd_not φ))
+  (hex : ∀ {m} {φ : L.bounded_formula α (m + 1)} (h : P φ), P (bd_exists φ))
+  (hse : ∀ {φ₁ φ₂ : L.bounded_formula α n}
+  (h : Theory.semantically_equivalent ∅ φ₁ φ₂), P φ₁ ↔ P φ₂) :
+  P φ :=
+begin
+  induction φ with _ _ _ _ _ _ _ _ _ _ _ h1 h2,
+  { exact hqf _ is_qf_bd_falsum },
+  { exact hqf _ (is_atomic_bd_equal _ _).is_qf },
+  { exact hqf _ (is_atomic_bd_rel _ _).is_qf },
+  { refine hqf _ (h1.bd_imp h2), },
+end
+
+
+end formula
+
+end Theory
 
 end language
 end first_order