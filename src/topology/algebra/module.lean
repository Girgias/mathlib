--- conflicted
+++ resolved
@@ -819,12 +819,6 @@
 
 instance : algebra R (M₂ →L[R] M₂) :=
 algebra.of_semimodule smul_comp (λ _ _ _, comp_smul _ _ _)
-<<<<<<< HEAD
-
-@[simp] lemma coe_smul_rightₗ (c : M →L[R] R) :
-  ⇑(smul_rightₗ c : M₂ →ₗ[R] (M →L[R] M₂)) = c.smul_right := rfl
-=======
->>>>>>> c25dad98
 
 end comm_ring
 
