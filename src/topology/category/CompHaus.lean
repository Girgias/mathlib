--- conflicted
+++ resolved
@@ -63,54 +63,6 @@
 end CompHaus
 
 /-- The fully faithful embedding of `CompHaus` in `Top`. -/
-<<<<<<< HEAD
-@[simps, derive [full, faithful]]
-def CompHaus_to_Top : CompHaus ⥤ Top := induced_functor _
-
---namespace Top
-
---open category_theory.limits
-
--- lemma limit_compact (J : Type*)
---   (𝒥 : small_category J)
---   (F : J ⥤ Top)
---   [∀ j, compact_space (F.obj j)] :
---   compact_space (Top.limit_cone F).X :=
--- begin
---   set f : (Top.limit_cone F).X → Π (j : J), F.obj j := λ x, x.val with hf,
---   have hfc : continuous f,
---     sorry,
---   sorry
--- end
-
--- lemma limit_t2 (J : Type*)
---   (𝒥 : small_category J)
---   (F : J ⥤ Top)
---   [∀ j, t2_space (F.obj j)] :
---   t2_space (Top.limit_cone F).X :=
--- begin
---   set f : (Top.limit_cone F).X → Π (j : J), F.obj j := λ x, x.val with hf,
---   have hfc : continuous f,
---     sorry,
---   sorry
--- end
-
--- end Top
-
--- namespace CompHaus
-
--- open Top
-
--- def limit_aux (J : Type*)
---   (𝒥 : small_category J)
---   (F : J ⥤ CompHaus) :
---   CompHaus :=
--- { to_Top := (limit_cone (F ⋙ CompHaus_to_Top)).X,
---   is_compact := @limit_compact J 𝒥 (F ⋙ CompHaus_to_Top) (λ j, (F.obj j).is_compact),
---   is_hausdorff := @limit_t2 J 𝒥 (F ⋙ CompHaus_to_Top) (λ j, (F.obj j).is_hausdorff)}
-
--- end CompHaus
-=======
 @[simps {rhs_md := semireducible}, derive [full, faithful]]
 def CompHaus_to_Top : CompHaus ⥤ Top := induced_functor _
 
@@ -163,5 +115,4 @@
 The category of compact Hausdorff spaces is reflective in the category of topological spaces.
 -/
 noncomputable instance : reflective CompHaus_to_Top :=
-{ to_is_right_adjoint := ⟨Top_to_CompHaus, adjunction.adjunction_of_equiv_left _ _⟩ }
->>>>>>> f066eb1a
+{ to_is_right_adjoint := ⟨Top_to_CompHaus, adjunction.adjunction_of_equiv_left _ _⟩ }