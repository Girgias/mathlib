/-
Copyright © 2020 Nicolò Cavalleri. All rights reserved.
Released under Apache 2.0 license as described in the file LICENSE.
Authors: Nicolò Cavalleri, Sebastien Gouezel
-/

import topology.fiber_bundle
import topology.algebra.module.basic

/-!
# Topological vector bundles

In this file we define topological vector bundles.

Let `B` be the base space. In our formalism, a topological vector bundle is by definition the type
`bundle.total_space E` where `E : B → Type*` is a function associating to
`x : B` the fiber over `x`. This type `bundle.total_space E` is just a type synonym for
`Σ (x : B), E x`, with the interest that one can put another topology than on `Σ (x : B), E x`
which has the disjoint union topology.

To have a topological vector bundle structure on `bundle.total_space E`,
one should addtionally have the following data:

* `F` should be a topological space and a module over a semiring `R`;
* There should be a topology on `bundle.total_space E`, for which the projection to `B` is
a topological fiber bundle with fiber `F` (in particular, each fiber `E x` is homeomorphic to `F`);
* For each `x`, the fiber `E x` should be a topological vector space over `R`, and the injection
from `E x` to `bundle.total_space F E` should be an embedding;
* The most important condition: around each point, there should be a bundle trivialization which
is a continuous linear equiv in the fibers.

If all these conditions are satisfied, we register the typeclass
`topological_vector_bundle R F E`. We emphasize that the data is provided by other classes, and
that the `topological_vector_bundle` class is `Prop`-valued.

The point of this formalism is that it is unbundled in the sense that the total space of the bundle
is a type with a topology, with which one can work or put further structure, and still one can
perform operations on topological vector bundles (which are yet to be formalized). For instance,
assume that `E₁ : B → Type*` and `E₂ : B → Type*` define two topological vector bundles over `R`
with fiber models `F₁` and `F₂` which are normed spaces. Then one can construct the vector bundle of
continuous linear maps from `E₁ x` to `E₂ x` with fiber `E x := (E₁ x →L[R] E₂ x)` (and with the
topology inherited from the norm-topology on `F₁ →L[R] F₂`, without the need to define the strong
topology on continuous linear maps between general topological vector spaces). Let
`vector_bundle_continuous_linear_map R F₁ E₁ F₂ E₂ (x : B)` be a type synonym for `E₁ x →L[R] E₂ x`.
Then one can endow
`bundle.total_space (vector_bundle_continuous_linear_map R F₁ E₁ F₂ E₂)`
with a topology and a topological vector bundle structure.

Similar constructions can be done for tensor products of topological vector bundles, exterior
algebras, and so on, where the topology can be defined using a norm on the fiber model if this
helps.

## Sections

In this file we also prove that sections of vector bundles inherit the algebraic structures of the
fibers. The proofs of this are the standard mathematical proofs: continuity is read through
trivializations on the fibers, where checking the continuity of algebraic operations is
straightforward.

## Tags
Vector bundle
-/

noncomputable theory

open bundle set

variables (R : Type*) {B : Type*} (F : Type*) (E : B → Type*)
<<<<<<< HEAD
  [topological_space F] [topological_space (total_space E)] [topological_space B]
=======
[semiring R] [∀ x, add_comm_monoid (E x)] [∀ x, module R (E x)]
[topological_space F] [add_comm_monoid F] [module R F] [topological_space B]
>>>>>>> 79887c96

section monoid

variables [semiring R] [∀ x, add_comm_monoid (E x)] [∀ x, module R (E x)]
  [add_comm_monoid F] [module R F]

section trivialization

/-- Local pretrivialization for vector prebundles. -/
@[nolint has_inhabited_instance]
structure topological_vector_bundle.pretrivialization extends to_fiber_bundle_pretrivialization :
  topological_fiber_bundle.pretrivialization F (proj E) :=
(linear : ∀ x ∈ base_set, is_linear_map R (λ y : (E x), (to_fun y).2))

instance : has_coe_to_fun (topological_vector_bundle.pretrivialization R F E) _ := ⟨λ e, e.to_fun⟩

instance : has_coe (topological_vector_bundle.pretrivialization R F E)
  (topological_fiber_bundle.pretrivialization F (proj E)) :=
⟨topological_vector_bundle.pretrivialization.to_fiber_bundle_pretrivialization⟩

variable [topological_space (total_space E)]

/-- Local trivialization for vector bundles. -/
@[nolint has_inhabited_instance]
structure topological_vector_bundle.trivialization extends to_fiber_trivialization :
  topological_fiber_bundle.trivialization F (proj E) :=
(linear : ∀ x ∈ base_set, is_linear_map R (λ y : (E x), (to_fun y).2))

open topological_vector_bundle

instance : has_coe_to_fun (trivialization R F E) (λ _, total_space E → B × F) := ⟨λ e, e.to_fun⟩

instance : has_coe (trivialization R F E) (topological_fiber_bundle.trivialization F (proj E)) :=
⟨topological_vector_bundle.trivialization.to_fiber_trivialization⟩

namespace topological_vector_bundle

variables {R F E}

/-- Natural identification as `topological_vector_bundle.pretrivialization`. -/
def trivialization.to_pretrivialization (e : trivialization R F E) :
  topological_vector_bundle.pretrivialization R F E := { ..e }

lemma trivialization.mem_source (e : trivialization R F E)
  {x : total_space E} : x ∈ e.source ↔ proj E x ∈ e.base_set :=
topological_fiber_bundle.trivialization.mem_source e

@[simp, mfld_simps] lemma trivialization.coe_coe (e : trivialization R F E) :
  ⇑e.to_local_homeomorph = e := rfl

@[simp, mfld_simps] lemma trivialization.coe_fst (e : trivialization R F E) {x : total_space E}
  (ex : x ∈ e.source) : (e x).1 = (proj E) x := e.proj_to_fun x ex

end topological_vector_bundle

<<<<<<< HEAD
end trivialization

=======
>>>>>>> 79887c96
variables [∀ x, topological_space (E x)]

/-- The space `total_space E` (for `E : B → Type*` such that each `E x` is a topological vector
space) has a topological vector space structure with fiber `F` (denoted with
`topological_vector_bundle R F E`) if around every point there is a fiber bundle trivialization
which is linear in the fibers. -/
class topological_vector_bundle : Prop :=
(total_space_mk_inducing [] : ∀ (b : B), inducing (total_space_mk E b))
(locally_trivial [] : ∀ b : B, ∃ e : topological_vector_bundle.trivialization R F E, b ∈ e.base_set)

variable [topological_vector_bundle R F E]

namespace topological_vector_bundle

/-- `trivialization_at R F E b` is some choice of trivialization of a vector bundle whose base set
contains a given point `b`. -/
def trivialization_at : Π b : B, trivialization R F E :=
λ b, classical.some (locally_trivial R F E b)

@[simp, mfld_simps] lemma mem_base_set_trivialization_at (b : B) :
  b ∈ (trivialization_at R F E b).base_set :=
classical.some_spec (locally_trivial R F E b)

@[simp, mfld_simps] lemma mem_source_trivialization_at (z : total_space E) :
  z ∈ (trivialization_at R F E z.1).source :=
by { rw topological_fiber_bundle.trivialization.mem_source, apply mem_base_set_trivialization_at }

variables {R F E}

namespace trivialization

/-- In a topological vector bundle, a trivialization in the fiber (which is a priori only linear)
is in fact a continuous linear equiv between the fibers and the model fiber. -/
def continuous_linear_equiv_at (e : trivialization R F E) (b : B)
  (hb : b ∈ e.base_set) : E b ≃L[R] F :=
{ to_fun := λ y, (e ⟨b, y⟩).2,
  inv_fun := λ z, begin
    have : ((e.to_local_homeomorph.symm) (b, z)).fst = b :=
      topological_fiber_bundle.trivialization.proj_symm_apply' _ hb,
    have C : E ((e.to_local_homeomorph.symm) (b, z)).fst = E b, by rw this,
    exact cast C (e.to_local_homeomorph.symm (b, z)).2
  end,
  left_inv := begin
    assume v,
    rw [← heq_iff_eq],
    apply (cast_heq _ _).trans,
    have A : (b, (e ⟨b, v⟩).snd) = e ⟨b, v⟩,
    { refine prod.ext _ rfl,
      symmetry,
      exact topological_fiber_bundle.trivialization.coe_fst' _ hb },
    have B : e.to_local_homeomorph.symm (e ⟨b, v⟩) = ⟨b, v⟩,
    { apply local_homeomorph.left_inv_on,
      rw topological_fiber_bundle.trivialization.mem_source,
      exact hb },
    rw [A, B],
  end,
  right_inv := begin
    assume v,
    have B : e (e.to_local_homeomorph.symm (b, v)) = (b, v),
    { apply local_homeomorph.right_inv_on,
      rw topological_fiber_bundle.trivialization.mem_target,
      exact hb },
    have C : (e (e.to_local_homeomorph.symm (b, v))).2 = v, by rw [B],
    conv_rhs { rw ← C },
    dsimp,
    congr,
    ext,
    { exact (topological_fiber_bundle.trivialization.proj_symm_apply' _ hb).symm },
    { exact (cast_heq _ _).trans (by refl) },
  end,
  map_add' := λ v w, (e.linear _ hb).map_add v w,
  map_smul' := λ c v, (e.linear _ hb).map_smul c v,
  continuous_to_fun := begin
    refine continuous_snd.comp _,
    apply continuous_on.comp_continuous e.to_local_homeomorph.continuous_on
      (topological_vector_bundle.total_space_mk_inducing R F E b).continuous (λ x, _),
    rw topological_fiber_bundle.trivialization.mem_source,
    exact hb,
  end,
  continuous_inv_fun := begin
    rw (topological_vector_bundle.total_space_mk_inducing R F E b).continuous_iff,
    dsimp,
    have : continuous (λ (z : F), e.to_fiber_trivialization.to_local_homeomorph.symm (b, z)),
    { apply e.to_local_homeomorph.symm.continuous_on.comp_continuous
        (continuous_const.prod_mk continuous_id') (λ z, _),
      simp only [topological_fiber_bundle.trivialization.mem_target, hb, local_equiv.symm_source,
        local_homeomorph.symm_to_local_equiv] },
    convert this,
    ext z,
    { exact (topological_fiber_bundle.trivialization.proj_symm_apply' _ hb).symm },
    { exact cast_heq _ _ },
  end }

@[simp] lemma continuous_linear_equiv_at_apply (e : trivialization R F E) (b : B)
  (hb : b ∈ e.base_set) (y : E b) : e.continuous_linear_equiv_at b hb y = (e ⟨b, y⟩).2 := rfl

@[simp] lemma continuous_linear_equiv_at_apply' (e : trivialization R F E)
  (x : total_space E) (hx : x ∈ e.source) :
  e.continuous_linear_equiv_at (proj E x) (e.mem_source.1 hx) x.2 = (e x).2 := by { cases x, refl }

end trivialization

@[simp] lemma continuous_linear_equiv_apply {g : bundle_section E} {b : B}
  {e : trivialization R F E} (hb : b ∈ e.base_set) :
  e.continuous_linear_equiv_at b (right_inv.mem_base_set_right_inv_fst ↑g hb) (g b) =
  (e ↑(g b)).snd :=
by { simp only [trivialization.continuous_linear_equiv_at_apply, sigma.eta], refl, }

lemma trivialization.snd_map_add {g h : bundle_section E} {e : trivialization R F E} {b : B}
  (hb : b ∈ e.base_set) : (e ((g + h) b)).snd = (e (g b)).snd + (e (h b)).snd :=
begin
  rw [(continuous_linear_equiv_apply hb).symm, pi.add_apply, continuous_linear_equiv.map_add],
  refl,
end

lemma trivialization.snd_map_zero {e : trivialization R F E} {b : B} (hb : b ∈ e.base_set) :
  (e ((0 : bundle_section E) b)).snd = 0 :=
by rw [(continuous_linear_equiv_apply hb).symm, pi.zero_apply, continuous_linear_equiv.map_zero]

lemma trivialization.snd_map_smul {g : bundle_section E} {e : trivialization R F E} {r : R}
  {b : B} (hb : b ∈ e.base_set) :
  (e ((r • g) b)).snd = r • (e (g b)).snd :=
begin
  rw [(continuous_linear_equiv_apply hb).symm, pi.smul_apply, continuous_linear_equiv.map_smul],
  refl,
end

variables (R B F)

/-- Local trivialization for trivial bundle. -/
def trivial_topological_vector_bundle.trivialization : trivialization R F (bundle.trivial B F) :=
{ to_fun := λ x, (x.fst, x.snd),
  inv_fun := λ y, ⟨y.fst, y.snd⟩,
  source := univ,
  target := univ,
  map_source' := λ x h, mem_univ (x.fst, x.snd),
  map_target' :=λ y h,  mem_univ ⟨y.fst, y.snd⟩,
  left_inv' := λ x h, sigma.eq rfl rfl,
  right_inv' := λ x h, prod.ext rfl rfl,
  open_source := is_open_univ,
  open_target := is_open_univ,
  continuous_to_fun := by { rw [←continuous_iff_continuous_on_univ, continuous_iff_le_induced],
    simp only [prod.topological_space, induced_inf, induced_compose], exact le_rfl, },
  continuous_inv_fun := by { rw [←continuous_iff_continuous_on_univ, continuous_iff_le_induced],
    simp only [bundle.total_space.topological_space, induced_inf, induced_compose],
    exact le_rfl, },
  base_set := univ,
  open_base_set := is_open_univ,
  source_eq := rfl,
  target_eq := by simp only [univ_prod_univ],
  proj_to_fun := λ y hy, rfl,
  linear := λ x hx, ⟨λ y z, rfl, λ c y, rfl⟩ }

instance trivial_bundle.topological_vector_bundle :
  topological_vector_bundle R F (bundle.trivial B F) :=
{ locally_trivial := λ x, ⟨trivial_topological_vector_bundle.trivialization R B F, mem_univ x⟩,
  total_space_mk_inducing := λ b, ⟨begin
    have : (λ (x : trivial B F b), x) = @id F, by { ext x, refl },
    simp only [total_space.topological_space, induced_inf, induced_compose, function.comp, proj,
      induced_const, top_inf_eq, trivial.proj_snd, id.def, trivial.topological_space, this,
      induced_id],
  end⟩ }

variables {R B F}

/- Not registered as an instance because of a metavariable. -/
lemma is_topological_vector_bundle_is_topological_fiber_bundle :
  is_topological_fiber_bundle F (proj E) :=
λ x, ⟨(trivialization_at R F E x).to_fiber_trivialization,
  mem_base_set_trivialization_at R F E x⟩

end topological_vector_bundle

/-! ### Constructing topological vector bundles -/

variables (B)

/-- Analogous construction of `topological_fiber_bundle_core` for vector bundles. This
construction gives a way to construct vector bundles from a structure registering how
trivialization changes act on fibers.-/
@[nolint has_inhabited_instance]
structure topological_vector_bundle_core (ι : Type*) :=
(base_set          : ι → set B)
(is_open_base_set  : ∀ i, is_open (base_set i))
(index_at          : B → ι)
(mem_base_set_at   : ∀ x, x ∈ base_set (index_at x))
(coord_change      : ι → ι → B → (F →ₗ[R] F))
(coord_change_self : ∀ i, ∀ x ∈ base_set i, ∀ v, coord_change i i x v = v)
(coord_change_continuous : ∀ i j, continuous_on (λp : B × F, coord_change i j p.1 p.2)
                                               (((base_set i) ∩ (base_set j)) ×ˢ (univ : set F)))
(coord_change_comp : ∀ i j k, ∀ x ∈ (base_set i) ∩ (base_set j) ∩ (base_set k), ∀ v,
  (coord_change j k x) (coord_change i j x v) = coord_change i k x v)

attribute [simp, mfld_simps] topological_vector_bundle_core.mem_base_set_at

namespace topological_vector_bundle_core

variables {R B F} {ι : Type*} (Z : topological_vector_bundle_core R B F ι)

/-- Natural identification to a `topological_fiber_bundle_core`. -/
def to_topological_vector_bundle_core : topological_fiber_bundle_core ι B F :=
{ coord_change := λ i j b, Z.coord_change i j b, ..Z }

instance to_topological_vector_bundle_core_coe : has_coe (topological_vector_bundle_core R B F ι)
  (topological_fiber_bundle_core ι B F) := ⟨to_topological_vector_bundle_core⟩

include Z

lemma coord_change_linear_comp (i j k : ι): ∀ x ∈ (Z.base_set i) ∩ (Z.base_set j) ∩ (Z.base_set k),
  (Z.coord_change j k x).comp (Z.coord_change i j x) = Z.coord_change i k x :=
λ x hx, by { ext v, exact Z.coord_change_comp i j k x hx v }

/-- The index set of a topological vector bundle core, as a convenience function for dot notation -/
@[nolint unused_arguments has_inhabited_instance]
def index := ι

/-- The base space of a topological vector bundle core, as a convenience function for dot notation-/
@[nolint unused_arguments, reducible]
def base := B

/-- The fiber of a topological vector bundle core, as a convenience function for dot notation and
typeclass inference -/
@[nolint unused_arguments has_inhabited_instance]
def fiber (x : B) := F

section fiber_instances

local attribute [reducible] fiber --just to record instances

instance topological_space_fiber (x : B) : topological_space (Z.fiber x) := by apply_instance
instance add_comm_monoid_fiber : ∀ (x : B), add_comm_monoid (Z.fiber x) := λ x, by apply_instance
instance module_fiber : ∀ (x : B), module R (Z.fiber x) := λ x, by apply_instance

end fiber_instances

/-- The projection from the total space of a topological fiber bundle core, on its base. -/
@[reducible, simp, mfld_simps] def proj : total_space Z.fiber → B := bundle.proj Z.fiber

/-- Local homeomorphism version of the trivialization change. -/
def triv_change (i j : ι) : local_homeomorph (B × F) (B × F) :=
topological_fiber_bundle_core.triv_change ↑Z i j

@[simp, mfld_simps] lemma mem_triv_change_source (i j : ι) (p : B × F) :
  p ∈ (Z.triv_change i j).source ↔ p.1 ∈ Z.base_set i ∩ Z.base_set j :=
topological_fiber_bundle_core.mem_triv_change_source ↑Z i j p

variable (ι)

/-- Topological structure on the total space of a topological bundle created from core, designed so
that all the local trivialization are continuous. -/
instance to_topological_space : topological_space (total_space Z.fiber) :=
topological_fiber_bundle_core.to_topological_space ι ↑Z

variables {ι} (b : B) (a : F)

@[simp, mfld_simps] lemma coe_cord_change (i j : ι) :
  topological_fiber_bundle_core.coord_change ↑Z i j b = Z.coord_change i j b := rfl

/-- Extended version of the local trivialization of a fiber bundle constructed from core,
registering additionally in its type that it is a local bundle trivialization. -/
def local_triv (i : ι) : topological_vector_bundle.trivialization R F Z.fiber :=
{ linear := λ x hx,
  { map_add := λ v w, by simp only [linear_map.map_add] with mfld_simps,
    map_smul := λ r v, by simp only [linear_map.map_smul] with mfld_simps},
  ..topological_fiber_bundle_core.local_triv ↑Z i }

@[simp, mfld_simps] lemma mem_local_triv_source (i : ι) (p : total_space Z.fiber) :
  p ∈ (Z.local_triv i).source ↔ p.1 ∈ Z.base_set i :=
iff.rfl

/-- Preferred local trivialization of a vector bundle constructed from core, at a given point, as
a bundle trivialization -/
def local_triv_at (b : B) : topological_vector_bundle.trivialization R F Z.fiber :=
Z.local_triv (Z.index_at b)

lemma mem_source_at : (⟨b, a⟩ : total_space Z.fiber) ∈ (Z.local_triv_at b).source :=
by { rw [local_triv_at, mem_local_triv_source], exact Z.mem_base_set_at b }

@[simp, mfld_simps] lemma local_triv_at_apply : ((Z.local_triv_at b) ⟨b, a⟩) = ⟨b, a⟩ :=
topological_fiber_bundle_core.local_triv_at_apply Z b a

instance : topological_vector_bundle R F Z.fiber :=
{ total_space_mk_inducing := λ b, ⟨ begin refine le_antisymm _ (λ s h, _),
    { rw ←continuous_iff_le_induced,
      exact topological_fiber_bundle_core.continuous_total_space_mk ↑Z b, },
    { refine is_open_induced_iff.mpr ⟨(Z.local_triv_at b).source ∩ (Z.local_triv_at b) ⁻¹'
        ((Z.local_triv_at b).base_set ×ˢ s), (continuous_on_open_iff
        (Z.local_triv_at b).open_source).mp (Z.local_triv_at b).continuous_to_fun _
        ((Z.local_triv_at b).open_base_set.prod h), _⟩,
      rw [preimage_inter, ←preimage_comp, function.comp],
      simp only [total_space_mk],
      refine ext_iff.mpr (λ a, ⟨λ ha, _, λ ha, ⟨Z.mem_base_set_at b, _⟩⟩),
      { simp only [mem_prod, mem_preimage, mem_inter_eq, local_triv_at_apply] at ha,
        exact ha.2.2, },
      { simp only [mem_prod, mem_preimage, mem_inter_eq, local_triv_at_apply],
        exact ⟨Z.mem_base_set_at b, ha⟩, } } end⟩,
  locally_trivial := λ b, ⟨Z.local_triv_at b, Z.mem_base_set_at b⟩, }

/-- The projection on the base of a topological vector bundle created from core is continuous -/
@[continuity] lemma continuous_proj : continuous Z.proj :=
topological_fiber_bundle_core.continuous_proj Z

/-- The projection on the base of a topological vector bundle created from core is an open map -/
lemma is_open_map_proj : is_open_map Z.proj :=
topological_fiber_bundle_core.is_open_map_proj Z

end topological_vector_bundle_core

<<<<<<< HEAD
section sections

/-! ### Sections of topological vector bundles -/

open topological_vector_bundle

variables {R B E F}

lemma right_inv.image_mem_trivialization_at_source (f : right_inv (proj E)) (b : B) :
  f b ∈ (trivialization_at R F E b).source :=
f.mem_base_set_image_mem_source (mem_base_set_trivialization_at R F E b)

variables (R F E)

lemma bundle_section.continuous_at_iff_continuous_within_at_triv_at (f : bundle_section E) (b : B) :
  continuous_at f b ↔ continuous_within_at (λ x, ((trivialization_at R F E b) (f x)).snd)
  (trivialization_at R F E b).base_set b :=
(f : right_inv (proj E)).continuous_at_iff_continuous_within_at (trivialization_at R F E b)
  (mem_base_set_trivialization_at R F E b)

lemma bundle_section.continuous_within_at_iff_continuous_within_at_triv_at
  (f : bundle_section E) (U : set B) (b : B) :
  continuous_within_at f U b ↔ continuous_within_at (λ x, ((trivialization_at R F E b) (f x)).snd)
  (U ∩ (trivialization_at R F E b).base_set) b :=
(f : right_inv (proj E)).continuous_within_at_iff_continuous_within_at (trivialization_at R F E b)
  (mem_base_set_trivialization_at R F E b)

variables {E}

section

include R F

lemma continuous_within_at.add_section [has_continuous_add F] {g h : bundle_section E} {U : set B}
  {b : B} (hg : continuous_within_at g U b) (hh : continuous_within_at h U b) :
  continuous_within_at ⇑(g + h) U b :=
((g + h).continuous_within_at_iff_continuous_within_at_triv_at R F E U b).mpr
  ((continuous_add.continuous_at.comp_continuous_within_at
  (((g.continuous_within_at_iff_continuous_within_at_triv_at R F E U b).mp hg).prod
  ((h.continuous_within_at_iff_continuous_within_at_triv_at R F E U b).mp hh))).congr
  (λ y hy, trivialization.snd_map_add hy.2)
  (trivialization.snd_map_add (mem_base_set_trivialization_at R F E b)))

lemma continuous_at.add_section [has_continuous_add F] {g h : bundle_section E} {b : B}
  (hg : continuous_at g b) (hh : continuous_at h b) :
  continuous_at (↑(g + h) : B → total_space E) b :=
by { rw ←continuous_within_at_univ at hg hh ⊢, exact hg.add_section R F hh }

lemma continuous_on.add_section [has_continuous_add F] {g h : bundle_section E} {U : set B}
  (hg : continuous_on g U) (hh : continuous_on h U) :
  continuous_on (↑(g + h) : B → total_space E) U :=
λ b hb, (hg.continuous_within_at hb).add_section R F (hh.continuous_within_at hb)

lemma continuous.add_section [has_continuous_add F] {g h : bundle_section E} (hg : continuous g)
  (hh : continuous h) : continuous ⇑(g + h) :=
continuous_iff_continuous_at.mpr (λ b, hg.continuous_at.add_section R F hh.continuous_at)

lemma continuous_within_at.zero_section (U : set B) (b : B) :
  continuous_within_at ⇑(0 : bundle_section E) U b :=
((0 : bundle_section E).continuous_within_at_iff_continuous_within_at_triv_at R F E U b).mpr
  (continuous_within_at_const.congr (λ y hy, trivialization.snd_map_zero hy.2)
  (trivialization.snd_map_zero (mem_base_set_trivialization_at R F E b)))

lemma continuous_at.zero_section (b : B) : continuous_at ⇑(0 : bundle_section E) b :=
(continuous_within_at_univ _ b).mp (continuous_within_at.zero_section R F univ b)

lemma continuous_on.zero_section (U : set B) : continuous_on ⇑(0 : bundle_section E) U :=
λ b hb, continuous_within_at.zero_section R F U b

lemma continuous.zero_section : continuous ⇑(0 : bundle_section E) :=
continuous_iff_continuous_at.mpr (λ b, continuous_at.zero_section R F b)

variables {R} [topological_space R] [has_continuous_smul R F]

lemma continuous_within_at.smul_section {g : bundle_section E} {U : set B} {b : B}
  (hg : continuous_within_at g U b) (r : R) :
  continuous_within_at ⇑(r • g : bundle_section E) U b :=
((r • g).continuous_within_at_iff_continuous_within_at_triv_at R F E U b).mpr
  ((((g.continuous_within_at_iff_continuous_within_at_triv_at R F E U b).mp hg).const_smul r).congr
  (λ y hy, trivialization.snd_map_smul hy.2) (trivialization.snd_map_smul
  (mem_base_set_trivialization_at R F E b)))

lemma continuous_at.smul_section {g : bundle_section E} {b : B}
  (hg : continuous_at g b) (r : R) : continuous_at ⇑(r • g : bundle_section E) b :=
by { rw ←continuous_within_at_univ at hg ⊢, exact hg.smul_section F r }

lemma continuous_on.smul_section {g : bundle_section E} {U : set B}
  (hg : continuous_on g U) (r : R) : continuous_on ⇑(r • g : bundle_section E) U :=
λ b hb, (hg.continuous_within_at hb).smul_section F r

lemma continuous.smul_section {g : bundle_section E} (hg : continuous g) (r : R) :
  continuous ⇑(r • g : bundle_section E) :=
continuous_iff_continuous_at.mpr (λ b, hg.continuous_at.smul_section F r)

end

end sections

end monoid

section group

open topological_vector_bundle

variables {E R F} [ring R] [∀ x, add_comm_group (E x)] [∀ x, module R (E x)]
  [add_comm_group F] [module R F] [∀ x, topological_space (E x)] [topological_vector_bundle R F E]

lemma trivialization.map_neg {g : bundle_section E}
  {e : trivialization R F E} {b : B} (hb : b ∈ e.base_set) :
  (e ((- (g : bundle_section E)) b)).snd = - (e ((g : right_inv (proj E)) b)).snd :=
begin
  rw [(continuous_linear_equiv_apply hb).symm, pi.neg_apply, continuous_linear_equiv.map_neg],
  refl,
end

lemma trivialization.snd_map_sub {g h : bundle_section E} {e : trivialization R F E} {b : B}
  (hb : b ∈ e.base_set) : (e ((g - h) b)).snd = (e (g b)).snd - (e (h b)).snd :=
begin
  rw [(continuous_linear_equiv_apply hb).symm, pi.sub_apply, continuous_linear_equiv.map_sub],
  refl,
end

include R F

section neg

variables (R F) [topological_add_group F]

lemma continuous_within_at.neg_section {g : bundle_section E} {U : set B} {b : B}
  (hg : continuous_within_at g U b) : continuous_within_at ⇑(- g) U b :=
((- g).continuous_within_at_iff_continuous_within_at_triv_at R F E U b).mpr
  ((((g.continuous_within_at_iff_continuous_within_at_triv_at R F E U b).mp hg).neg).congr (λ y hy,
  trivialization.map_neg hy.2) (trivialization.map_neg (mem_base_set_trivialization_at R F E b)))

lemma continuous_at.neg_section {g : bundle_section E} {b : B}
  (hg : continuous_at g b) : continuous_at ⇑(- g) b :=
by { rw ←continuous_within_at_univ at hg ⊢, exact hg.neg_section R F }

lemma continuous_on.neg_section {g : bundle_section E} {U : set B}
  (hg : continuous_on g U) : continuous_on ⇑(- g) U :=
λ b hb, (hg.continuous_within_at hb).neg_section R F

lemma continuous.neg_section {g : bundle_section E}
  (hg : continuous g) : continuous ⇑(- g) :=
continuous_iff_continuous_at.mpr (λ b, hg.continuous_at.neg_section R F)

end neg

section sub

variables (R F) [has_continuous_sub F]

lemma continuous_within_at.sub_section {g h : bundle_section E} {U : set B} {b : B}
  (hg : continuous_within_at g U b) (hh : continuous_within_at h U b) :
  continuous_within_at ⇑(g - h) U b :=
((g - h).continuous_within_at_iff_continuous_within_at_triv_at R F E U b).mpr
  ((continuous_sub.continuous_at.comp_continuous_within_at
  (((g.continuous_within_at_iff_continuous_within_at_triv_at R F E U b).mp hg).prod
  ((h.continuous_within_at_iff_continuous_within_at_triv_at R F E U b).mp hh))).congr
  (λ y hy, trivialization.snd_map_sub hy.2) (trivialization.snd_map_sub
  (mem_base_set_trivialization_at R F E b)))

lemma continuous_at.sub_section {g h : bundle_section E} {b : B}
  (hg : continuous_at g b) (hh : continuous_at h b) :
  continuous_at (↑(g - h) : B → total_space E) b :=
by { rw ←continuous_within_at_univ at hg hh ⊢, exact hg.sub_section R F hh }

lemma continuous_on.sub_section {g h : bundle_section E} {U : set B}
  (hg : continuous_on g U) (hh : continuous_on h U) :
  continuous_on (↑(g - h) : B → total_space E) U :=
λ b hb, (hg.continuous_within_at hb).sub_section R F (hh.continuous_within_at hb)

lemma continuous.sub_section {g h : bundle_section E} (hg : continuous g)
  (hh : continuous h) : continuous ⇑(g - h) :=
continuous_iff_continuous_at.mpr (λ b, hg.continuous_at.sub_section R F hh.continuous_at)

end sub

end group
=======
end

section

/-! ### Topological vector prebundle -/

variable [∀ x, topological_space (E x)]

open topological_space

/-- This structure permits to define a vector bundle when trivializations are given as local
equivalences but there is not yet a topology on the total space. The total space is hence given a
topology in such a way that there is a fiber bundle structure for which the local equivalences
are also local homeomorphism and hence vector bundle trivializations. -/
@[nolint has_inhabited_instance]
structure topological_vector_prebundle :=
(pretrivialization_at : B → topological_vector_bundle.pretrivialization R F E)
(mem_base_pretrivialization_at : ∀ x : B, x ∈ (pretrivialization_at x).base_set)
(continuous_triv_change : ∀ x y : B, continuous_on ((pretrivialization_at x) ∘
  (pretrivialization_at y).to_local_equiv.symm) ((pretrivialization_at y).target ∩
  ((pretrivialization_at y).to_local_equiv.symm ⁻¹' (pretrivialization_at x).source)))
(total_space_mk_inducing : ∀ (b : B), inducing ((pretrivialization_at b) ∘ (total_space_mk E b)))

namespace topological_vector_prebundle

variables {R E F}

/-- Natural identification of `topological_vector_prebundle` as a `topological_fiber_prebundle`. -/
def to_topological_fiber_prebundle (a : topological_vector_prebundle R F E) :
  topological_fiber_prebundle F (proj E) :=
{ pretrivialization_at := λ x, a.pretrivialization_at x, ..a }

/-- Topology on the total space that will make the prebundle into a bundle. -/
def total_space_topology (a : topological_vector_prebundle R F E) :
  topological_space (total_space E) :=
a.to_topological_fiber_prebundle.total_space_topology

/-- Promotion from a `topologial_vector_prebundle.trivialization` to a
  `topological_vector_bundle.trivialization`. -/
def trivialization_at (a : topological_vector_prebundle R F E) (x : B) :
  @topological_vector_bundle.trivialization R _ F E _ _ _ _ _ _ _ a.total_space_topology  :=
begin
  letI := a.total_space_topology,
  exact { linear := (a.pretrivialization_at x).linear,
  ..a.to_topological_fiber_prebundle.trivialization_at x }
end

variable (a : topological_vector_prebundle R F E)

lemma mem_trivialization_at_source (b : B) (x : E b) :
  total_space_mk E b x ∈ (a.pretrivialization_at b).source :=
begin
  simp only [(a.pretrivialization_at b).source_eq, mem_preimage, proj],
  exact a.mem_base_pretrivialization_at b,
end

@[simp] lemma total_space_mk_preimage_source (b : B) :
  (total_space_mk E b) ⁻¹' (a.pretrivialization_at b).source = univ :=
begin
  apply eq_univ_of_univ_subset,
  rw [(a.pretrivialization_at b).source_eq, ←preimage_comp, function.comp],
  simp only [proj],
  rw preimage_const_of_mem _,
  exact a.mem_base_pretrivialization_at b,
end

@[continuity] lemma continuous_total_space_mk (b : B) :
  @continuous _ _ _ a.total_space_topology (total_space_mk E b) :=
begin
  letI := a.total_space_topology,
  rw (a.trivialization_at b).to_local_homeomorph.continuous_iff_continuous_comp_left
    (a.total_space_mk_preimage_source b),
  exact continuous_iff_le_induced.mpr (le_antisymm_iff.mp (a.total_space_mk_inducing b).induced).1,
end

lemma inducing_total_space_mk_of_inducing_comp (b : B)
  (h : inducing ((a.trivialization_at b) ∘ (total_space_mk E b))) :
  @inducing _ _ _ a.total_space_topology (total_space_mk E b) :=
begin
  letI := a.total_space_topology,
  rw ←restrict_comp_cod_restrict (a.mem_trivialization_at_source b) at h,
  apply inducing.of_cod_restrict (a.mem_trivialization_at_source b),
  refine inducing_of_inducing_compose _ (continuous_on_iff_continuous_restrict.mp
    (a.trivialization_at b).continuous_to_fun) h,
  exact (a.continuous_total_space_mk b).cod_restrict (a.mem_trivialization_at_source b),
end

lemma to_topological_vector_bundle :
  @topological_vector_bundle R _ F E _ _ _ _ _ _ _ a.total_space_topology _ :=
{ total_space_mk_inducing := λ b, a.inducing_total_space_mk_of_inducing_comp b
    (a.total_space_mk_inducing b),
  locally_trivial := λ b, ⟨a.trivialization_at b, a.mem_base_pretrivialization_at b⟩ }

end topological_vector_prebundle

end
>>>>>>> 79887c96
<|MERGE_RESOLUTION|>--- conflicted
+++ resolved
@@ -66,12 +66,7 @@
 open bundle set
 
 variables (R : Type*) {B : Type*} (F : Type*) (E : B → Type*)
-<<<<<<< HEAD
-  [topological_space F] [topological_space (total_space E)] [topological_space B]
-=======
-[semiring R] [∀ x, add_comm_monoid (E x)] [∀ x, module R (E x)]
-[topological_space F] [add_comm_monoid F] [module R F] [topological_space B]
->>>>>>> 79887c96
+  [topological_space F] [topological_space B] [∀ x, topological_space (E x)]
 
 section monoid
 
@@ -127,12 +122,11 @@
 
 end topological_vector_bundle
 
-<<<<<<< HEAD
 end trivialization
 
-=======
->>>>>>> 79887c96
-variables [∀ x, topological_space (E x)]
+section topological_vector_bundle
+
+variables [topological_space (total_space E)]
 
 /-- The space `total_space E` (for `E : B → Type*` such that each `E x` is a topological vector
 space) has a topological vector space structure with fiber `F` (denoted with
@@ -142,9 +136,9 @@
 (total_space_mk_inducing [] : ∀ (b : B), inducing (total_space_mk E b))
 (locally_trivial [] : ∀ b : B, ∃ e : topological_vector_bundle.trivialization R F E, b ∈ e.base_set)
 
+namespace topological_vector_bundle
+
 variable [topological_vector_bundle R F E]
-
-namespace topological_vector_bundle
 
 /-- `trivialization_at R F E b` is some choice of trivialization of a vector bundle whose base set
 contains a given point `b`. -/
@@ -305,6 +299,10 @@
 
 end topological_vector_bundle
 
+end topological_vector_bundle
+
+section topological_vector_bundle_core
+
 /-! ### Constructing topological vector bundles -/
 
 variables (B)
@@ -440,194 +438,13 @@
 
 end topological_vector_bundle_core
 
-<<<<<<< HEAD
-section sections
-
-/-! ### Sections of topological vector bundles -/
-
-open topological_vector_bundle
-
-variables {R B E F}
-
-lemma right_inv.image_mem_trivialization_at_source (f : right_inv (proj E)) (b : B) :
-  f b ∈ (trivialization_at R F E b).source :=
-f.mem_base_set_image_mem_source (mem_base_set_trivialization_at R F E b)
+end topological_vector_bundle_core
+
+section topological_vector_prebundle
+
+/-! ### Topological vector prebundle -/
 
 variables (R F E)
-
-lemma bundle_section.continuous_at_iff_continuous_within_at_triv_at (f : bundle_section E) (b : B) :
-  continuous_at f b ↔ continuous_within_at (λ x, ((trivialization_at R F E b) (f x)).snd)
-  (trivialization_at R F E b).base_set b :=
-(f : right_inv (proj E)).continuous_at_iff_continuous_within_at (trivialization_at R F E b)
-  (mem_base_set_trivialization_at R F E b)
-
-lemma bundle_section.continuous_within_at_iff_continuous_within_at_triv_at
-  (f : bundle_section E) (U : set B) (b : B) :
-  continuous_within_at f U b ↔ continuous_within_at (λ x, ((trivialization_at R F E b) (f x)).snd)
-  (U ∩ (trivialization_at R F E b).base_set) b :=
-(f : right_inv (proj E)).continuous_within_at_iff_continuous_within_at (trivialization_at R F E b)
-  (mem_base_set_trivialization_at R F E b)
-
-variables {E}
-
-section
-
-include R F
-
-lemma continuous_within_at.add_section [has_continuous_add F] {g h : bundle_section E} {U : set B}
-  {b : B} (hg : continuous_within_at g U b) (hh : continuous_within_at h U b) :
-  continuous_within_at ⇑(g + h) U b :=
-((g + h).continuous_within_at_iff_continuous_within_at_triv_at R F E U b).mpr
-  ((continuous_add.continuous_at.comp_continuous_within_at
-  (((g.continuous_within_at_iff_continuous_within_at_triv_at R F E U b).mp hg).prod
-  ((h.continuous_within_at_iff_continuous_within_at_triv_at R F E U b).mp hh))).congr
-  (λ y hy, trivialization.snd_map_add hy.2)
-  (trivialization.snd_map_add (mem_base_set_trivialization_at R F E b)))
-
-lemma continuous_at.add_section [has_continuous_add F] {g h : bundle_section E} {b : B}
-  (hg : continuous_at g b) (hh : continuous_at h b) :
-  continuous_at (↑(g + h) : B → total_space E) b :=
-by { rw ←continuous_within_at_univ at hg hh ⊢, exact hg.add_section R F hh }
-
-lemma continuous_on.add_section [has_continuous_add F] {g h : bundle_section E} {U : set B}
-  (hg : continuous_on g U) (hh : continuous_on h U) :
-  continuous_on (↑(g + h) : B → total_space E) U :=
-λ b hb, (hg.continuous_within_at hb).add_section R F (hh.continuous_within_at hb)
-
-lemma continuous.add_section [has_continuous_add F] {g h : bundle_section E} (hg : continuous g)
-  (hh : continuous h) : continuous ⇑(g + h) :=
-continuous_iff_continuous_at.mpr (λ b, hg.continuous_at.add_section R F hh.continuous_at)
-
-lemma continuous_within_at.zero_section (U : set B) (b : B) :
-  continuous_within_at ⇑(0 : bundle_section E) U b :=
-((0 : bundle_section E).continuous_within_at_iff_continuous_within_at_triv_at R F E U b).mpr
-  (continuous_within_at_const.congr (λ y hy, trivialization.snd_map_zero hy.2)
-  (trivialization.snd_map_zero (mem_base_set_trivialization_at R F E b)))
-
-lemma continuous_at.zero_section (b : B) : continuous_at ⇑(0 : bundle_section E) b :=
-(continuous_within_at_univ _ b).mp (continuous_within_at.zero_section R F univ b)
-
-lemma continuous_on.zero_section (U : set B) : continuous_on ⇑(0 : bundle_section E) U :=
-λ b hb, continuous_within_at.zero_section R F U b
-
-lemma continuous.zero_section : continuous ⇑(0 : bundle_section E) :=
-continuous_iff_continuous_at.mpr (λ b, continuous_at.zero_section R F b)
-
-variables {R} [topological_space R] [has_continuous_smul R F]
-
-lemma continuous_within_at.smul_section {g : bundle_section E} {U : set B} {b : B}
-  (hg : continuous_within_at g U b) (r : R) :
-  continuous_within_at ⇑(r • g : bundle_section E) U b :=
-((r • g).continuous_within_at_iff_continuous_within_at_triv_at R F E U b).mpr
-  ((((g.continuous_within_at_iff_continuous_within_at_triv_at R F E U b).mp hg).const_smul r).congr
-  (λ y hy, trivialization.snd_map_smul hy.2) (trivialization.snd_map_smul
-  (mem_base_set_trivialization_at R F E b)))
-
-lemma continuous_at.smul_section {g : bundle_section E} {b : B}
-  (hg : continuous_at g b) (r : R) : continuous_at ⇑(r • g : bundle_section E) b :=
-by { rw ←continuous_within_at_univ at hg ⊢, exact hg.smul_section F r }
-
-lemma continuous_on.smul_section {g : bundle_section E} {U : set B}
-  (hg : continuous_on g U) (r : R) : continuous_on ⇑(r • g : bundle_section E) U :=
-λ b hb, (hg.continuous_within_at hb).smul_section F r
-
-lemma continuous.smul_section {g : bundle_section E} (hg : continuous g) (r : R) :
-  continuous ⇑(r • g : bundle_section E) :=
-continuous_iff_continuous_at.mpr (λ b, hg.continuous_at.smul_section F r)
-
-end
-
-end sections
-
-end monoid
-
-section group
-
-open topological_vector_bundle
-
-variables {E R F} [ring R] [∀ x, add_comm_group (E x)] [∀ x, module R (E x)]
-  [add_comm_group F] [module R F] [∀ x, topological_space (E x)] [topological_vector_bundle R F E]
-
-lemma trivialization.map_neg {g : bundle_section E}
-  {e : trivialization R F E} {b : B} (hb : b ∈ e.base_set) :
-  (e ((- (g : bundle_section E)) b)).snd = - (e ((g : right_inv (proj E)) b)).snd :=
-begin
-  rw [(continuous_linear_equiv_apply hb).symm, pi.neg_apply, continuous_linear_equiv.map_neg],
-  refl,
-end
-
-lemma trivialization.snd_map_sub {g h : bundle_section E} {e : trivialization R F E} {b : B}
-  (hb : b ∈ e.base_set) : (e ((g - h) b)).snd = (e (g b)).snd - (e (h b)).snd :=
-begin
-  rw [(continuous_linear_equiv_apply hb).symm, pi.sub_apply, continuous_linear_equiv.map_sub],
-  refl,
-end
-
-include R F
-
-section neg
-
-variables (R F) [topological_add_group F]
-
-lemma continuous_within_at.neg_section {g : bundle_section E} {U : set B} {b : B}
-  (hg : continuous_within_at g U b) : continuous_within_at ⇑(- g) U b :=
-((- g).continuous_within_at_iff_continuous_within_at_triv_at R F E U b).mpr
-  ((((g.continuous_within_at_iff_continuous_within_at_triv_at R F E U b).mp hg).neg).congr (λ y hy,
-  trivialization.map_neg hy.2) (trivialization.map_neg (mem_base_set_trivialization_at R F E b)))
-
-lemma continuous_at.neg_section {g : bundle_section E} {b : B}
-  (hg : continuous_at g b) : continuous_at ⇑(- g) b :=
-by { rw ←continuous_within_at_univ at hg ⊢, exact hg.neg_section R F }
-
-lemma continuous_on.neg_section {g : bundle_section E} {U : set B}
-  (hg : continuous_on g U) : continuous_on ⇑(- g) U :=
-λ b hb, (hg.continuous_within_at hb).neg_section R F
-
-lemma continuous.neg_section {g : bundle_section E}
-  (hg : continuous g) : continuous ⇑(- g) :=
-continuous_iff_continuous_at.mpr (λ b, hg.continuous_at.neg_section R F)
-
-end neg
-
-section sub
-
-variables (R F) [has_continuous_sub F]
-
-lemma continuous_within_at.sub_section {g h : bundle_section E} {U : set B} {b : B}
-  (hg : continuous_within_at g U b) (hh : continuous_within_at h U b) :
-  continuous_within_at ⇑(g - h) U b :=
-((g - h).continuous_within_at_iff_continuous_within_at_triv_at R F E U b).mpr
-  ((continuous_sub.continuous_at.comp_continuous_within_at
-  (((g.continuous_within_at_iff_continuous_within_at_triv_at R F E U b).mp hg).prod
-  ((h.continuous_within_at_iff_continuous_within_at_triv_at R F E U b).mp hh))).congr
-  (λ y hy, trivialization.snd_map_sub hy.2) (trivialization.snd_map_sub
-  (mem_base_set_trivialization_at R F E b)))
-
-lemma continuous_at.sub_section {g h : bundle_section E} {b : B}
-  (hg : continuous_at g b) (hh : continuous_at h b) :
-  continuous_at (↑(g - h) : B → total_space E) b :=
-by { rw ←continuous_within_at_univ at hg hh ⊢, exact hg.sub_section R F hh }
-
-lemma continuous_on.sub_section {g h : bundle_section E} {U : set B}
-  (hg : continuous_on g U) (hh : continuous_on h U) :
-  continuous_on (↑(g - h) : B → total_space E) U :=
-λ b hb, (hg.continuous_within_at hb).sub_section R F (hh.continuous_within_at hb)
-
-lemma continuous.sub_section {g h : bundle_section E} (hg : continuous g)
-  (hh : continuous h) : continuous ⇑(g - h) :=
-continuous_iff_continuous_at.mpr (λ b, hg.continuous_at.sub_section R F hh.continuous_at)
-
-end sub
-
-end group
-=======
-end
-
-section
-
-/-! ### Topological vector prebundle -/
-
-variable [∀ x, topological_space (E x)]
 
 open topological_space
 
@@ -661,7 +478,7 @@
 /-- Promotion from a `topologial_vector_prebundle.trivialization` to a
   `topological_vector_bundle.trivialization`. -/
 def trivialization_at (a : topological_vector_prebundle R F E) (x : B) :
-  @topological_vector_bundle.trivialization R _ F E _ _ _ _ _ _ _ a.total_space_topology  :=
+  @topological_vector_bundle.trivialization R _ F E _ _ _ _ _ _ _ _ a.total_space_topology :=
 begin
   letI := a.total_space_topology,
   exact { linear := (a.pretrivialization_at x).linear,
@@ -709,12 +526,192 @@
 end
 
 lemma to_topological_vector_bundle :
-  @topological_vector_bundle R _ F E _ _ _ _ _ _ _ a.total_space_topology _ :=
+  @topological_vector_bundle R _ F E _ _ _ _ _ _ _ _ a.total_space_topology :=
 { total_space_mk_inducing := λ b, a.inducing_total_space_mk_of_inducing_comp b
     (a.total_space_mk_inducing b),
   locally_trivial := λ b, ⟨a.trivialization_at b, a.mem_base_pretrivialization_at b⟩ }
 
 end topological_vector_prebundle
 
-end
->>>>>>> 79887c96
+end topological_vector_prebundle
+
+section sections
+
+/-! ### Sections of topological vector bundles -/
+
+open topological_vector_bundle
+
+variables {R B E F} [topological_space (total_space E)] [topological_vector_bundle R F E]
+
+lemma right_inv.image_mem_trivialization_at_source (f : right_inv (proj E)) (b : B) :
+  f b ∈ (trivialization_at R F E b).source :=
+f.mem_base_set_image_mem_source (mem_base_set_trivialization_at R F E b)
+
+variables (R F E)
+
+lemma bundle_section.continuous_at_iff_continuous_within_at_triv_at (f : bundle_section E) (b : B) :
+  continuous_at f b ↔ continuous_within_at (λ x, ((trivialization_at R F E b) (f x)).snd)
+  (trivialization_at R F E b).base_set b :=
+(f : right_inv (proj E)).continuous_at_iff_continuous_within_at (trivialization_at R F E b)
+  (mem_base_set_trivialization_at R F E b)
+
+lemma bundle_section.continuous_within_at_iff_continuous_within_at_triv_at
+  (f : bundle_section E) (U : set B) (b : B) :
+  continuous_within_at f U b ↔ continuous_within_at (λ x, ((trivialization_at R F E b) (f x)).snd)
+  (U ∩ (trivialization_at R F E b).base_set) b :=
+(f : right_inv (proj E)).continuous_within_at_iff_continuous_within_at (trivialization_at R F E b)
+  (mem_base_set_trivialization_at R F E b)
+
+variables {E}
+
+section
+
+include R F
+
+lemma continuous_within_at.add_section [has_continuous_add F] {g h : bundle_section E} {U : set B}
+  {b : B} (hg : continuous_within_at g U b) (hh : continuous_within_at h U b) :
+  continuous_within_at ⇑(g + h) U b :=
+((g + h).continuous_within_at_iff_continuous_within_at_triv_at R F E U b).mpr
+  ((continuous_add.continuous_at.comp_continuous_within_at
+  (((g.continuous_within_at_iff_continuous_within_at_triv_at R F E U b).mp hg).prod
+  ((h.continuous_within_at_iff_continuous_within_at_triv_at R F E U b).mp hh))).congr
+  (λ y hy, trivialization.snd_map_add hy.2)
+  (trivialization.snd_map_add (mem_base_set_trivialization_at R F E b)))
+
+lemma continuous_at.add_section [has_continuous_add F] {g h : bundle_section E} {b : B}
+  (hg : continuous_at g b) (hh : continuous_at h b) :
+  continuous_at (↑(g + h) : B → total_space E) b :=
+by { rw ←continuous_within_at_univ at hg hh ⊢, exact hg.add_section R F hh }
+
+lemma continuous_on.add_section [has_continuous_add F] {g h : bundle_section E} {U : set B}
+  (hg : continuous_on g U) (hh : continuous_on h U) :
+  continuous_on (↑(g + h) : B → total_space E) U :=
+λ b hb, (hg.continuous_within_at hb).add_section R F (hh.continuous_within_at hb)
+
+lemma continuous.add_section [has_continuous_add F] {g h : bundle_section E} (hg : continuous g)
+  (hh : continuous h) : continuous ⇑(g + h) :=
+continuous_iff_continuous_at.mpr (λ b, hg.continuous_at.add_section R F hh.continuous_at)
+
+lemma continuous_within_at.zero_section (U : set B) (b : B) :
+  continuous_within_at ⇑(0 : bundle_section E) U b :=
+((0 : bundle_section E).continuous_within_at_iff_continuous_within_at_triv_at R F E U b).mpr
+  (continuous_within_at_const.congr (λ y hy, trivialization.snd_map_zero hy.2)
+  (trivialization.snd_map_zero (mem_base_set_trivialization_at R F E b)))
+
+lemma continuous_at.zero_section (b : B) : continuous_at ⇑(0 : bundle_section E) b :=
+(continuous_within_at_univ _ b).mp (continuous_within_at.zero_section R F univ b)
+
+lemma continuous_on.zero_section (U : set B) : continuous_on ⇑(0 : bundle_section E) U :=
+λ b hb, continuous_within_at.zero_section R F U b
+
+lemma continuous.zero_section : continuous ⇑(0 : bundle_section E) :=
+continuous_iff_continuous_at.mpr (λ b, continuous_at.zero_section R F b)
+
+variables {R} [topological_space R] [has_continuous_smul R F]
+
+lemma continuous_within_at.smul_section {g : bundle_section E} {U : set B} {b : B}
+  (hg : continuous_within_at g U b) (r : R) :
+  continuous_within_at ⇑(r • g : bundle_section E) U b :=
+((r • g).continuous_within_at_iff_continuous_within_at_triv_at R F E U b).mpr
+  ((((g.continuous_within_at_iff_continuous_within_at_triv_at R F E U b).mp hg).const_smul r).congr
+  (λ y hy, trivialization.snd_map_smul hy.2) (trivialization.snd_map_smul
+  (mem_base_set_trivialization_at R F E b)))
+
+lemma continuous_at.smul_section {g : bundle_section E} {b : B}
+  (hg : continuous_at g b) (r : R) : continuous_at ⇑(r • g : bundle_section E) b :=
+by { rw ←continuous_within_at_univ at hg ⊢, exact hg.smul_section F r }
+
+lemma continuous_on.smul_section {g : bundle_section E} {U : set B}
+  (hg : continuous_on g U) (r : R) : continuous_on ⇑(r • g : bundle_section E) U :=
+λ b hb, (hg.continuous_within_at hb).smul_section F r
+
+lemma continuous.smul_section {g : bundle_section E} (hg : continuous g) (r : R) :
+  continuous ⇑(r • g : bundle_section E) :=
+continuous_iff_continuous_at.mpr (λ b, hg.continuous_at.smul_section F r)
+
+end
+
+end sections
+
+end monoid
+
+section group
+
+open topological_vector_bundle
+
+variables {E R F} [ring R] [∀ x, add_comm_group (E x)] [∀ x, module R (E x)]
+  [add_comm_group F] [module R F] [topological_space (total_space E)]
+  [topological_vector_bundle R F E]
+
+lemma trivialization.map_neg {g : bundle_section E}
+  {e : trivialization R F E} {b : B} (hb : b ∈ e.base_set) :
+  (e ((- (g : bundle_section E)) b)).snd = - (e ((g : right_inv (proj E)) b)).snd :=
+begin
+  rw [(continuous_linear_equiv_apply hb).symm, pi.neg_apply, continuous_linear_equiv.map_neg],
+  refl,
+end
+
+lemma trivialization.snd_map_sub {g h : bundle_section E} {e : trivialization R F E} {b : B}
+  (hb : b ∈ e.base_set) : (e ((g - h) b)).snd = (e (g b)).snd - (e (h b)).snd :=
+begin
+  rw [(continuous_linear_equiv_apply hb).symm, pi.sub_apply, continuous_linear_equiv.map_sub],
+  refl,
+end
+
+include R F
+
+section neg
+
+variables (R F) [topological_add_group F]
+
+lemma continuous_within_at.neg_section {g : bundle_section E} {U : set B} {b : B}
+  (hg : continuous_within_at g U b) : continuous_within_at ⇑(- g) U b :=
+((- g).continuous_within_at_iff_continuous_within_at_triv_at R F E U b).mpr
+  ((((g.continuous_within_at_iff_continuous_within_at_triv_at R F E U b).mp hg).neg).congr (λ y hy,
+  trivialization.map_neg hy.2) (trivialization.map_neg (mem_base_set_trivialization_at R F E b)))
+
+lemma continuous_at.neg_section {g : bundle_section E} {b : B}
+  (hg : continuous_at g b) : continuous_at ⇑(- g) b :=
+by { rw ←continuous_within_at_univ at hg ⊢, exact hg.neg_section R F }
+
+lemma continuous_on.neg_section {g : bundle_section E} {U : set B}
+  (hg : continuous_on g U) : continuous_on ⇑(- g) U :=
+λ b hb, (hg.continuous_within_at hb).neg_section R F
+
+lemma continuous.neg_section {g : bundle_section E}
+  (hg : continuous g) : continuous ⇑(- g) :=
+continuous_iff_continuous_at.mpr (λ b, hg.continuous_at.neg_section R F)
+
+end neg
+
+section sub
+
+variables (R F) [has_continuous_sub F]
+
+lemma continuous_within_at.sub_section {g h : bundle_section E} {U : set B} {b : B}
+  (hg : continuous_within_at g U b) (hh : continuous_within_at h U b) :
+  continuous_within_at ⇑(g - h) U b :=
+((g - h).continuous_within_at_iff_continuous_within_at_triv_at R F E U b).mpr
+  ((continuous_sub.continuous_at.comp_continuous_within_at
+  (((g.continuous_within_at_iff_continuous_within_at_triv_at R F E U b).mp hg).prod
+  ((h.continuous_within_at_iff_continuous_within_at_triv_at R F E U b).mp hh))).congr
+  (λ y hy, trivialization.snd_map_sub hy.2) (trivialization.snd_map_sub
+  (mem_base_set_trivialization_at R F E b)))
+
+lemma continuous_at.sub_section {g h : bundle_section E} {b : B}
+  (hg : continuous_at g b) (hh : continuous_at h b) :
+  continuous_at (↑(g - h) : B → total_space E) b :=
+by { rw ←continuous_within_at_univ at hg hh ⊢, exact hg.sub_section R F hh }
+
+lemma continuous_on.sub_section {g h : bundle_section E} {U : set B}
+  (hg : continuous_on g U) (hh : continuous_on h U) :
+  continuous_on (↑(g - h) : B → total_space E) U :=
+λ b hb, (hg.continuous_within_at hb).sub_section R F (hh.continuous_within_at hb)
+
+lemma continuous.sub_section {g h : bundle_section E} (hg : continuous g)
+  (hh : continuous h) : continuous ⇑(g - h) :=
+continuous_iff_continuous_at.mpr (λ b, hg.continuous_at.sub_section R F hh.continuous_at)
+
+end sub
+
+end group