--- conflicted
+++ resolved
@@ -81,11 +81,7 @@
 
 @[to_additive]
 instance [group β] [topological_group β] : has_inv C(α, β) :=
-<<<<<<< HEAD
-{ inv := λ f, ⟨f⁻¹, continuous_inv.comp f.continuous⟩ }
-=======
 { inv := λ f, ⟨f⁻¹, f.continuous.inv⟩ }
->>>>>>> 84f12be1
 
 @[simp, norm_cast, to_additive]
 lemma coe_inv [group β] [topological_group β] (f : C(α, β)) :
@@ -98,11 +94,7 @@
 
 @[to_additive]
 instance [has_div β] [has_continuous_div β] : has_div C(α, β) :=
-<<<<<<< HEAD
-{ div := λ f g, ⟨f / g, continuous_div'.comp (f.continuous.prod_mk g.continuous : _)⟩ }
-=======
 { div := λ f g, ⟨f / g, f.continuous.div' g.continuous⟩ }
->>>>>>> 84f12be1
 
 @[simp, norm_cast, to_additive]
 lemma coe_div [has_div β] [has_continuous_div β] (f g : C(α, β)) : ⇑(f / g) = f / g :=
@@ -126,12 +118,8 @@
   ⇑(f ^ z) = f ^ z :=
 rfl
 
-<<<<<<< HEAD
-@[simp] lemma zpow_comp [group γ] [topological_group γ] (f : C(β, γ)) (z : ℤ) (g : C(α, β)) :
-=======
 @[simp, to_additive]
 lemma zpow_comp [group γ] [topological_group γ] (f : C(β, γ)) (z : ℤ) (g : C(α, β)) :
->>>>>>> 84f12be1
   (f^z).comp g = (f.comp g)^z :=
 rfl
 
