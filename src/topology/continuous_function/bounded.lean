/-
Copyright (c) 2018 Sébastien Gouëzel. All rights reserved.
Released under Apache 2.0 license as described in the file LICENSE.
Authors: Sébastien Gouëzel, Mario Carneiro, Yury Kudryashov, Heather Macbeth
-/
import analysis.normed_space.operator_norm
import analysis.normed_space.star.basic
import topology.continuous_function.algebra
import data.real.sqrt
import analysis.normed_space.lattice_ordered_group

/-!
# Bounded continuous functions

The type of bounded continuous functions taking values in a metric space, with
the uniform distance.

-/

open_locale topological_space classical nnreal

open set filter metric function

universes u v w
variables {α : Type u} {β : Type v} {γ : Type w}

/-- The type of bounded continuous functions from a topological space to a metric space -/
structure bounded_continuous_function
  (α : Type u) (β : Type v) [topological_space α] [metric_space β] extends continuous_map α β :
  Type (max u v) :=
(bounded' : ∃C, ∀x y:α, dist (to_fun x) (to_fun y) ≤ C)

localized "infixr ` →ᵇ `:25 := bounded_continuous_function" in bounded_continuous_function

namespace bounded_continuous_function
section basics
variables [topological_space α] [metric_space β] [metric_space γ]
variables {f g : α →ᵇ β} {x : α} {C : ℝ}

instance : has_coe_to_fun (α →ᵇ β) (λ _, α → β) :=  ⟨λ f, f.to_fun⟩

@[simp] lemma coe_to_continuous_fun (f : α →ᵇ β) : (f.to_continuous_map : α → β) = f := rfl

/-- See Note [custom simps projection]. We need to specify this projection explicitly in this case,
  because it is a composition of multiple projections. -/
def simps.apply (h : α →ᵇ β) : α → β := h

initialize_simps_projections bounded_continuous_function (to_continuous_map_to_fun → apply)

protected lemma bounded (f : α →ᵇ β) : ∃C, ∀ x y : α, dist (f x) (f y) ≤ C := f.bounded'
@[continuity]
protected lemma continuous (f : α →ᵇ β) : continuous f := f.to_continuous_map.continuous

@[ext] lemma ext (H : ∀x, f x = g x) : f = g :=
by { cases f, cases g, congr, ext, exact H x, }

lemma ext_iff : f = g ↔ ∀ x, f x = g x :=
⟨λ h, λ x, h ▸ rfl, ext⟩

lemma coe_injective : @injective (α →ᵇ β) (α → β) coe_fn := λ f g h, ext $ congr_fun h

lemma bounded_range (f : α →ᵇ β) : bounded (range f) :=
bounded_range_iff.2 f.bounded

lemma bounded_image (f : α →ᵇ β) (s : set α) : bounded (f '' s) :=
f.bounded_range.mono $ image_subset_range _ _

lemma eq_of_empty [is_empty α] (f g : α →ᵇ β) : f = g :=
ext $ is_empty.elim ‹_›

/-- A continuous function with an explicit bound is a bounded continuous function. -/
def mk_of_bound (f : C(α, β)) (C : ℝ) (h : ∀ x y : α, dist (f x) (f y) ≤ C) : α →ᵇ β :=
⟨f, ⟨C, h⟩⟩

@[simp] lemma mk_of_bound_coe {f} {C} {h} : (mk_of_bound f C h : α → β) = (f : α → β) :=
rfl

/-- A continuous function on a compact space is automatically a bounded continuous function. -/
def mk_of_compact [compact_space α] (f : C(α, β)) : α →ᵇ β :=
⟨f, bounded_range_iff.1 (is_compact_range f.continuous).bounded⟩

@[simp] lemma mk_of_compact_apply [compact_space α] (f : C(α, β)) (a : α) :
  mk_of_compact f a = f a :=
rfl

/-- If a function is bounded on a discrete space, it is automatically continuous,
and therefore gives rise to an element of the type of bounded continuous functions -/
@[simps] def mk_of_discrete [discrete_topology α] (f : α → β)
  (C : ℝ) (h : ∀ x y : α, dist (f x) (f y) ≤ C) : α →ᵇ β :=
⟨⟨f, continuous_of_discrete_topology⟩, ⟨C, h⟩⟩

/-- The uniform distance between two bounded continuous functions -/
noncomputable instance : has_dist (α →ᵇ β) :=
⟨λf g, Inf {C | 0 ≤ C ∧ ∀ x : α, dist (f x) (g x) ≤ C}⟩

lemma dist_eq : dist f g = Inf {C | 0 ≤ C ∧ ∀ x : α, dist (f x) (g x) ≤ C} := rfl

lemma dist_set_exists : ∃ C, 0 ≤ C ∧ ∀ x : α, dist (f x) (g x) ≤ C :=
begin
  rcases f.bounded_range.union g.bounded_range with ⟨C, hC⟩,
  refine ⟨max 0 C, le_max_left _ _, λ x, (hC _ _ _ _).trans (le_max_right _ _)⟩;
    [left, right]; apply mem_range_self
end

/-- The pointwise distance is controlled by the distance between functions, by definition. -/
lemma dist_coe_le_dist (x : α) : dist (f x) (g x) ≤ dist f g :=
le_cInf dist_set_exists $ λb hb, hb.2 x

/- This lemma will be needed in the proof of the metric space instance, but it will become
useless afterwards as it will be superseded by the general result that the distance is nonnegative
in metric spaces. -/
private lemma dist_nonneg' : 0 ≤ dist f g :=
le_cInf dist_set_exists (λ C, and.left)

/-- The distance between two functions is controlled by the supremum of the pointwise distances -/
lemma dist_le (C0 : (0 : ℝ) ≤ C) : dist f g ≤ C ↔ ∀x:α, dist (f x) (g x) ≤ C :=
⟨λ h x, le_trans (dist_coe_le_dist x) h, λ H, cInf_le ⟨0, λ C, and.left⟩ ⟨C0, H⟩⟩

lemma dist_le_iff_of_nonempty [nonempty α] :
  dist f g ≤ C ↔ ∀ x, dist (f x) (g x) ≤ C :=
⟨λ h x, le_trans (dist_coe_le_dist x) h,
 λ w, (dist_le (le_trans dist_nonneg (w (nonempty.some ‹_›)))).mpr w⟩

lemma dist_lt_of_nonempty_compact [nonempty α] [compact_space α]
  (w : ∀x:α, dist (f x) (g x) < C) : dist f g < C :=
begin
  have c : continuous (λ x, dist (f x) (g x)), { continuity, },
  obtain ⟨x, -, le⟩ :=
    is_compact.exists_forall_ge compact_univ set.univ_nonempty (continuous.continuous_on c),
  exact lt_of_le_of_lt (dist_le_iff_of_nonempty.mpr (λ y, le y trivial)) (w x),
end

lemma dist_lt_iff_of_compact [compact_space α] (C0 : (0 : ℝ) < C) :
  dist f g < C ↔ ∀x:α, dist (f x) (g x) < C :=
begin
  fsplit,
  { intros w x,
    exact lt_of_le_of_lt (dist_coe_le_dist x) w, },
  { by_cases h : nonempty α,
    { resetI,
      exact dist_lt_of_nonempty_compact, },
    { rintro -,
      convert C0,
      apply le_antisymm _ dist_nonneg',
      rw [dist_eq],
      exact cInf_le ⟨0, λ C, and.left⟩ ⟨le_rfl, λ x, false.elim (h (nonempty.intro x))⟩, }, },
end

lemma dist_lt_iff_of_nonempty_compact [nonempty α] [compact_space α] :
  dist f g < C ↔ ∀x:α, dist (f x) (g x) < C :=
⟨λ w x, lt_of_le_of_lt (dist_coe_le_dist x) w, dist_lt_of_nonempty_compact⟩

/-- The type of bounded continuous functions, with the uniform distance, is a metric space. -/
noncomputable instance : metric_space (α →ᵇ β) :=
{ dist_self := λ f, le_antisymm ((dist_le le_rfl).2 $ λ x, by simp) dist_nonneg',
  eq_of_dist_eq_zero := λ f g hfg, by ext x; exact
    eq_of_dist_eq_zero (le_antisymm (hfg ▸ dist_coe_le_dist _) dist_nonneg),
  dist_comm := λ f g, by simp [dist_eq, dist_comm],
  dist_triangle := λ f g h,
    (dist_le (add_nonneg dist_nonneg' dist_nonneg')).2 $ λ x,
      le_trans (dist_triangle _ _ _) (add_le_add (dist_coe_le_dist _) (dist_coe_le_dist _)) }

/-- On an empty space, bounded continuous functions are at distance 0 -/
lemma dist_zero_of_empty [is_empty α] : dist f g = 0 :=
dist_eq_zero.2 (eq_of_empty f g)

lemma dist_eq_supr : dist f g = ⨆ x : α, dist (f x) (g x) :=
begin
  casesI is_empty_or_nonempty α, { rw [supr_of_empty', real.Sup_empty, dist_zero_of_empty] },
  refine (dist_le_iff_of_nonempty.mpr $ le_csupr _).antisymm (csupr_le dist_coe_le_dist),
  exact dist_set_exists.imp (λ C hC, forall_range_iff.2 hC.2)
end

variables (α) {β}

/-- Constant as a continuous bounded function. -/
@[simps {fully_applied := ff}] def const (b : β) : α →ᵇ β :=
⟨continuous_map.const b, 0, by simp [le_refl]⟩

variable {α}

lemma const_apply' (a : α) (b : β) : (const α b : α → β) a = b := rfl

/-- If the target space is inhabited, so is the space of bounded continuous functions -/
instance [inhabited β] : inhabited (α →ᵇ β) := ⟨const α default⟩

lemma lipschitz_evalx (x : α) : lipschitz_with 1 (λ f : α →ᵇ β, f x) :=
lipschitz_with.mk_one $ λ f g, dist_coe_le_dist x

theorem uniform_continuous_coe : @uniform_continuous (α →ᵇ β) (α → β) _ _ coe_fn :=
uniform_continuous_pi.2 $ λ x, (lipschitz_evalx x).uniform_continuous

lemma continuous_coe : continuous (λ (f : α →ᵇ β) x, f x) :=
uniform_continuous.continuous uniform_continuous_coe

/-- When `x` is fixed, `(f : α →ᵇ β) ↦ f x` is continuous -/
@[continuity] theorem continuous_evalx {x : α} : continuous (λ f : α →ᵇ β, f x) :=
(continuous_apply x).comp continuous_coe

/-- The evaluation map is continuous, as a joint function of `u` and `x` -/
@[continuity] theorem continuous_eval : continuous (λ p : (α →ᵇ β) × α, p.1 p.2) :=
continuous_prod_of_continuous_lipschitz _ 1 (λ f, f.continuous) $ lipschitz_evalx

/-- Bounded continuous functions taking values in a complete space form a complete space. -/
instance [complete_space β] : complete_space (α →ᵇ β) :=
complete_of_cauchy_seq_tendsto $ λ (f : ℕ → α →ᵇ β) (hf : cauchy_seq f),
begin
  /- We have to show that `f n` converges to a bounded continuous function.
  For this, we prove pointwise convergence to define the limit, then check
  it is a continuous bounded function, and then check the norm convergence. -/
  rcases cauchy_seq_iff_le_tendsto_0.1 hf with ⟨b, b0, b_bound, b_lim⟩,
  have f_bdd := λx n m N hn hm, le_trans (dist_coe_le_dist x) (b_bound n m N hn hm),
  have fx_cau : ∀x, cauchy_seq (λn, f n x) :=
    λx, cauchy_seq_iff_le_tendsto_0.2 ⟨b, b0, f_bdd x, b_lim⟩,
  choose F hF using λx, cauchy_seq_tendsto_of_complete (fx_cau x),
  /- F : α → β,  hF : ∀ (x : α), tendsto (λ (n : ℕ), f n x) at_top (𝓝 (F x))
  `F` is the desired limit function. Check that it is uniformly approximated by `f N` -/
  have fF_bdd : ∀x N, dist (f N x) (F x) ≤ b N :=
    λ x N, le_of_tendsto (tendsto_const_nhds.dist (hF x))
      (filter.eventually_at_top.2 ⟨N, λn hn, f_bdd x N n N (le_refl N) hn⟩),
  refine ⟨⟨⟨F, _⟩, _⟩, _⟩,
  { /- Check that `F` is continuous, as a uniform limit of continuous functions -/
    have : tendsto_uniformly (λn x, f n x) F at_top,
    { refine metric.tendsto_uniformly_iff.2 (λ ε ε0, _),
      refine ((tendsto_order.1 b_lim).2 ε ε0).mono (λ n hn x, _),
      rw dist_comm,
      exact lt_of_le_of_lt (fF_bdd x n) hn },
    exact this.continuous (eventually_of_forall $ λ N, (f N).continuous) },
  { /- Check that `F` is bounded -/
    rcases (f 0).bounded with ⟨C, hC⟩,
    refine ⟨C + (b 0 + b 0), λ x y, _⟩,
    calc dist (F x) (F y) ≤ dist (f 0 x) (f 0 y) + (dist (f 0 x) (F x) + dist (f 0 y) (F y)) :
      dist_triangle4_left _ _ _ _
                      ... ≤ C + (b 0 + b 0) : by mono* },
  { /- Check that `F` is close to `f N` in distance terms -/
    refine tendsto_iff_dist_tendsto_zero.2 (squeeze_zero (λ _, dist_nonneg) _ b_lim),
    exact λ N, (dist_le (b0 _)).2 (λx, fF_bdd x N) }
end

/-- Composition of a bounded continuous function and a continuous function. -/
@[simps { fully_applied := ff }]
def comp_continuous {δ : Type*} [topological_space δ] (f : α →ᵇ β) (g : C(δ, α)) : δ →ᵇ β :=
{ to_continuous_map := f.1.comp g,
  bounded' := f.bounded'.imp (λ C hC x y, hC _ _) }

lemma lipschitz_comp_continuous {δ : Type*} [topological_space δ] (g : C(δ, α)) :
  lipschitz_with 1 (λ f : α →ᵇ β, f.comp_continuous g) :=
lipschitz_with.mk_one $ λ f₁ f₂, (dist_le dist_nonneg).2 $ λ x, dist_coe_le_dist (g x)

lemma continuous_comp_continuous {δ : Type*} [topological_space δ] (g : C(δ, α)) :
  continuous (λ f : α →ᵇ β, f.comp_continuous g) :=
(lipschitz_comp_continuous g).continuous

/-- Restrict a bounded continuous function to a set. -/
@[simps apply { fully_applied := ff }]
def restrict (f : α →ᵇ β) (s : set α) : s →ᵇ β := f.comp_continuous (continuous_map.id.restrict s)

/-- Composition (in the target) of a bounded continuous function with a Lipschitz map again
gives a bounded continuous function.

Note that we hide `C` in an existential so that it can be provided classically without making
the result unnecessarily noncomputable. -/
def comp (G : β → γ) (H : ∃ C, lipschitz_with C G)
  (f : α →ᵇ β) : α →ᵇ γ :=
⟨⟨λx, G (f x), let ⟨C, hC⟩ := H in hC.continuous.comp f.continuous⟩,
  let ⟨D, hD⟩ := f.bounded, ⟨C, hC⟩ := H in
  ⟨max C 0 * D, λ x y, calc
    dist (G (f x)) (G (f y)) ≤ C * dist (f x) (f y) : hC.dist_le_mul _ _
    ... ≤ max C 0 * dist (f x) (f y) : mul_le_mul_of_nonneg_right (le_max_left C 0) dist_nonneg
    ... ≤ max C 0 * D : mul_le_mul_of_nonneg_left (hD _ _) (le_max_right C 0)⟩⟩

/-- The composition operator (in the target) with a Lipschitz map is Lipschitz -/
lemma lipschitz_comp {G : β → γ} {C : ℝ≥0} (H : lipschitz_with C G) :
  lipschitz_with C (comp G ⟨C, H⟩ : (α →ᵇ β) → α →ᵇ γ) :=
lipschitz_with.of_dist_le_mul $ λ f g,
(dist_le (mul_nonneg C.2 dist_nonneg)).2 $ λ x,
calc dist (G (f x)) (G (g x)) ≤ C * dist (f x) (g x) : H.dist_le_mul _ _
  ... ≤ C * dist f g : mul_le_mul_of_nonneg_left (dist_coe_le_dist _) C.2

/-- The composition operator (in the target) with a Lipschitz map is uniformly continuous -/
lemma uniform_continuous_comp {G : β → γ} (H : ∃ C, lipschitz_with C G) :
  uniform_continuous (comp G H : (α →ᵇ β) → α →ᵇ γ) :=
let ⟨C, hC⟩ := H in (lipschitz_comp hC).uniform_continuous

/-- The composition operator (in the target) with a Lipschitz map is continuous -/
lemma continuous_comp {G : β → γ} (H : ∃ C, lipschitz_with C G) :
  continuous (comp G H : (α →ᵇ β) → α →ᵇ γ) :=
let ⟨C, hC⟩ := H in (lipschitz_comp hC).continuous

/-- Restriction (in the target) of a bounded continuous function taking values in a subset -/
def cod_restrict (s : set β) (f : α →ᵇ β) (H : ∀x, f x ∈ s) : α →ᵇ s :=
⟨⟨s.cod_restrict f H, continuous_subtype_mk _ f.continuous⟩, f.bounded⟩

section extend

variables {δ : Type*} [topological_space δ] [discrete_topology δ]

/-- A version of `function.extend` for bounded continuous maps. We assume that the domain has
discrete topology, so we only need to verify boundedness. -/
noncomputable def extend (f : α ↪ δ) (g : α →ᵇ β) (h : δ →ᵇ β) : δ →ᵇ β :=
{ to_fun := extend f g h,
  continuous_to_fun := continuous_of_discrete_topology,
  bounded' :=
    begin
      rw [← bounded_range_iff, range_extend f.injective, metric.bounded_union],
      exact ⟨g.bounded_range, h.bounded_image _⟩
    end }

@[simp] lemma extend_apply (f : α ↪ δ) (g : α →ᵇ β) (h : δ →ᵇ β) (x : α) :
  extend f g h (f x) = g x :=
extend_apply f.injective _ _ _

@[simp] lemma extend_comp (f : α ↪ δ) (g : α →ᵇ β) (h : δ →ᵇ β) : extend f g h ∘ f = g :=
extend_comp f.injective _ _

lemma extend_apply' {f : α ↪ δ} {x : δ} (hx : x ∉ range f) (g : α →ᵇ β) (h : δ →ᵇ β) :
  extend f g h x = h x :=
extend_apply' _ _ _ hx

lemma extend_of_empty [is_empty α] (f : α ↪ δ) (g : α →ᵇ β) (h : δ →ᵇ β) :
  extend f g h = h :=
coe_injective $ function.extend_of_empty f g h

@[simp] lemma dist_extend_extend (f : α ↪ δ) (g₁ g₂ : α →ᵇ β) (h₁ h₂ : δ →ᵇ β) :
  dist (g₁.extend f h₁) (g₂.extend f h₂) =
    max (dist g₁ g₂) (dist (h₁.restrict (range f)ᶜ) (h₂.restrict (range f)ᶜ)) :=
begin
  refine le_antisymm ((dist_le $ le_max_iff.2 $ or.inl dist_nonneg).2 $ λ x, _) (max_le _ _),
  { rcases em (∃ y, f y = x) with (⟨x, rfl⟩|hx),
    { simp only [extend_apply],
      exact (dist_coe_le_dist x).trans (le_max_left _ _) },
    { simp only [extend_apply' hx],
      lift x to ((range f)ᶜ : set δ) using hx,
      calc dist (h₁ x) (h₂ x) = dist (h₁.restrict (range f)ᶜ x) (h₂.restrict (range f)ᶜ x) : rfl
      ... ≤ dist (h₁.restrict (range f)ᶜ) (h₂.restrict (range f)ᶜ) : dist_coe_le_dist x
      ... ≤ _ : le_max_right _ _ } },
  { refine (dist_le dist_nonneg).2 (λ x, _),
    rw [← extend_apply f g₁ h₁, ← extend_apply f g₂ h₂],
    exact dist_coe_le_dist _ },
  { refine (dist_le dist_nonneg).2 (λ x, _),
    calc dist (h₁ x) (h₂ x) = dist (extend f g₁ h₁ x) (extend f g₂ h₂ x) :
      by rw [extend_apply' x.coe_prop, extend_apply' x.coe_prop]
    ... ≤ _ : dist_coe_le_dist _ }
end

lemma isometry_extend (f : α ↪ δ) (h : δ →ᵇ β) :
  isometry (λ g : α →ᵇ β, extend f g h) :=
isometry_emetric_iff_metric.2 $ λ g₁ g₂, by simp [dist_nonneg]

end extend

end basics

section arzela_ascoli
variables [topological_space α] [compact_space α] [metric_space β]
variables {f g : α →ᵇ β} {x : α} {C : ℝ}

/- Arzela-Ascoli theorem asserts that, on a compact space, a set of functions sharing
a common modulus of continuity and taking values in a compact set forms a compact
subset for the topology of uniform convergence. In this section, we prove this theorem
and several useful variations around it. -/

/-- First version, with pointwise equicontinuity and range in a compact space -/
theorem arzela_ascoli₁ [compact_space β]
  (A : set (α →ᵇ β))
  (closed : is_closed A)
  (H : ∀ (x:α) (ε > 0), ∃U ∈ 𝓝 x, ∀ (y z ∈ U) (f : α →ᵇ β),
    f ∈ A → dist (f y) (f z) < ε) :
  is_compact A :=
begin
  refine compact_of_totally_bounded_is_closed _ closed,
  refine totally_bounded_of_finite_discretization (λ ε ε0, _),
  rcases exists_between ε0 with ⟨ε₁, ε₁0, εε₁⟩,
  let ε₂ := ε₁/2/2,
  /- We have to find a finite discretization of `u`, i.e., finite information
  that is sufficient to reconstruct `u` up to ε. This information will be
  provided by the values of `u` on a sufficiently dense set tα,
  slightly translated to fit in a finite ε₂-dense set tβ in the image. Such
  sets exist by compactness of the source and range. Then, to check that these
  data determine the function up to ε, one uses the control on the modulus of
  continuity to extend the closeness on tα to closeness everywhere. -/
  have ε₂0 : ε₂ > 0 := half_pos (half_pos ε₁0),
  have : ∀x:α, ∃U, x ∈ U ∧ is_open U ∧ ∀ (y z ∈ U) {f : α →ᵇ β},
    f ∈ A → dist (f y) (f z) < ε₂ := λ x,
      let ⟨U, nhdsU, hU⟩ := H x _ ε₂0,
          ⟨V, VU, openV, xV⟩ := _root_.mem_nhds_iff.1 nhdsU in
      ⟨V, xV, openV, λy hy z hz f hf, hU y (VU hy) z (VU hz) f hf⟩,
  choose U hU using this,
  /- For all x, the set hU x is an open set containing x on which the elements of A
  fluctuate by at most ε₂.
  We extract finitely many of these sets that cover the whole space, by compactness -/
  rcases compact_univ.elim_finite_subcover_image
    (λx _, (hU x).2.1) (λx hx, mem_bUnion (mem_univ _) (hU x).1)
    with ⟨tα, _, ⟨_⟩, htα⟩,
  /- tα : set α, htα : univ ⊆ ⋃x ∈ tα, U x -/
  rcases @finite_cover_balls_of_compact β _ _ compact_univ _ ε₂0
    with ⟨tβ, _, ⟨_⟩, htβ⟩, resetI,
  /- tβ : set β, htβ : univ ⊆ ⋃y ∈ tβ, ball y ε₂ -/
  /- Associate to every point `y` in the space a nearby point `F y` in tβ -/
  choose F hF using λy, show ∃z∈tβ, dist y z < ε₂, by simpa using htβ (mem_univ y),
  /- F : β → β, hF : ∀ (y : β), F y ∈ tβ ∧ dist y (F y) < ε₂ -/

  /- Associate to every function a discrete approximation, mapping each point in `tα`
  to a point in `tβ` close to its true image by the function. -/
  refine ⟨tα → tβ, by apply_instance, λ f a, ⟨F (f a), (hF (f a)).1⟩, _⟩,
  rintro ⟨f, hf⟩ ⟨g, hg⟩ f_eq_g,
  /- If two functions have the same approximation, then they are within distance ε -/
  refine lt_of_le_of_lt ((dist_le $ le_of_lt ε₁0).2 (λ x, _)) εε₁,
  obtain ⟨x', x'tα, hx'⟩ : ∃x' ∈ tα, x ∈ U x' := mem_Union₂.1 (htα (mem_univ x)),
  calc dist (f x) (g x)
      ≤ dist (f x) (f x') + dist (g x) (g x') + dist (f x') (g x') : dist_triangle4_right _ _ _ _
  ... ≤ ε₂ + ε₂ + ε₁/2 : le_of_lt (add_lt_add (add_lt_add _ _) _)
  ... = ε₁ : by rw [add_halves, add_halves],
  { exact (hU x').2.2 _ hx' _ ((hU x').1) hf },
  { exact (hU x').2.2 _ hx' _ ((hU x').1) hg },
  { have F_f_g : F (f x') = F (g x') :=
      (congr_arg (λ f:tα → tβ, (f ⟨x', x'tα⟩ : β)) f_eq_g : _),
    calc dist (f x') (g x')
          ≤ dist (f x') (F (f x')) + dist (g x') (F (f x')) : dist_triangle_right _ _ _
      ... = dist (f x') (F (f x')) + dist (g x') (F (g x')) : by rw F_f_g
      ... < ε₂ + ε₂ : add_lt_add (hF (f x')).2 (hF (g x')).2
      ... = ε₁/2 : add_halves _ }
end

/-- Second version, with pointwise equicontinuity and range in a compact subset -/
theorem arzela_ascoli₂
  (s : set β) (hs : is_compact s)
  (A : set (α →ᵇ β))
  (closed : is_closed A)
  (in_s : ∀(f : α →ᵇ β) (x : α), f ∈ A → f x ∈ s)
  (H : ∀(x:α) (ε > 0), ∃U ∈ 𝓝 x, ∀ (y z ∈ U) (f : α →ᵇ β),
    f ∈ A → dist (f y) (f z) < ε) :
  is_compact A :=
/- This version is deduced from the previous one by restricting to the compact type in the target,
using compactness there and then lifting everything to the original space. -/
begin
  have M : lipschitz_with 1 coe := lipschitz_with.subtype_coe s,
  let F : (α →ᵇ s) → α →ᵇ β := comp coe ⟨_, M⟩,
  refine compact_of_is_closed_subset
    ((_ : is_compact (F ⁻¹' A)).image (continuous_comp ⟨_, M⟩)) closed (λ f hf, _),
  { haveI : compact_space s := is_compact_iff_compact_space.1 hs,
    refine arzela_ascoli₁ _ (continuous_iff_is_closed.1 (continuous_comp ⟨_, M⟩) _ closed)
      (λ x ε ε0, bex.imp_right (λ U U_nhds hU y hy z hz f hf, _) (H x ε ε0)),
    calc dist (f y) (f z) = dist (F f y) (F f z) : rfl
                        ... < ε : hU y hy z hz (F f) hf },
  { let g := cod_restrict s f (λx, in_s f x hf),
    rw [show f = F g, by ext; refl] at hf ⊢,
    exact ⟨g, hf, rfl⟩ }
end

/-- Third (main) version, with pointwise equicontinuity and range in a compact subset, but
without closedness. The closure is then compact -/
theorem arzela_ascoli
  (s : set β) (hs : is_compact s)
  (A : set (α →ᵇ β))
  (in_s : ∀(f : α →ᵇ β) (x : α), f ∈ A → f x ∈ s)
  (H : ∀(x:α) (ε > 0), ∃U ∈ 𝓝 x, ∀ (y z ∈ U) (f : α →ᵇ β),
    f ∈ A → dist (f y) (f z) < ε) :
  is_compact (closure A) :=
/- This version is deduced from the previous one by checking that the closure of A, in
addition to being closed, still satisfies the properties of compact range and equicontinuity -/
arzela_ascoli₂ s hs (closure A) is_closed_closure
  (λ f x hf, (mem_of_closed' hs.is_closed).2 $ λ ε ε0,
    let ⟨g, gA, dist_fg⟩ := metric.mem_closure_iff.1 hf ε ε0 in
    ⟨g x, in_s g x gA, lt_of_le_of_lt (dist_coe_le_dist _) dist_fg⟩)
  (λ x ε ε0, show ∃ U ∈ 𝓝 x,
      ∀ y z ∈ U, ∀ (f : α →ᵇ β), f ∈ closure A → dist (f y) (f z) < ε,
    begin
      refine bex.imp_right (λ U U_set hU y hy z hz f hf, _) (H x (ε/2) (half_pos ε0)),
      rcases metric.mem_closure_iff.1 hf (ε/2/2) (half_pos (half_pos ε0)) with ⟨g, gA, dist_fg⟩,
      replace dist_fg := λ x, lt_of_le_of_lt (dist_coe_le_dist x) dist_fg,
      calc dist (f y) (f z) ≤ dist (f y) (g y) + dist (f z) (g z) + dist (g y) (g z) :
        dist_triangle4_right _ _ _ _
          ... < ε/2/2 + ε/2/2 + ε/2 :
            add_lt_add (add_lt_add (dist_fg y) (dist_fg z)) (hU y hy z hz g gA)
          ... = ε : by rw [add_halves, add_halves]
    end)

/- To apply the previous theorems, one needs to check the equicontinuity. An important
instance is when the source space is a metric space, and there is a fixed modulus of continuity
for all the functions in the set A -/

lemma equicontinuous_of_continuity_modulus {α : Type u} [metric_space α]
  (b : ℝ → ℝ) (b_lim : tendsto b (𝓝 0) (𝓝 0))
  (A : set (α →ᵇ β))
  (H : ∀(x y:α) (f : α →ᵇ β), f ∈ A → dist (f x) (f y) ≤ b (dist x y))
  (x:α) (ε : ℝ) (ε0 : 0 < ε) : ∃U ∈ 𝓝 x, ∀ (y z ∈ U) (f : α →ᵇ β),
    f ∈ A → dist (f y) (f z) < ε :=
begin
  rcases tendsto_nhds_nhds.1 b_lim ε ε0 with ⟨δ, δ0, hδ⟩,
  refine ⟨ball x (δ/2), ball_mem_nhds x (half_pos δ0), λ y hy z hz f hf, _⟩,
  have : dist y z < δ := calc
    dist y z ≤ dist y x + dist z x : dist_triangle_right _ _ _
    ... < δ/2 + δ/2 : add_lt_add hy hz
    ... = δ : add_halves _,
  calc
    dist (f y) (f z) ≤ b (dist y z) : H y z f hf
    ... ≤ |b (dist y z)| : le_abs_self _
    ... = dist (b (dist y z)) 0 : by simp [real.dist_eq]
    ... < ε : hδ (by simpa [real.dist_eq] using this),
end

end arzela_ascoli

section has_one

variables [topological_space α] [metric_space β] [has_one β]

@[to_additive] instance : has_one (α →ᵇ β) := ⟨const α 1⟩

@[simp, to_additive] lemma coe_one : ((1 : α →ᵇ β) : α → β) = 1 := rfl

@[simp, to_additive]
lemma mk_of_compact_one [compact_space α] : mk_of_compact (1 : C(α, β)) = 1 := rfl

@[to_additive] lemma forall_coe_one_iff_one (f : α →ᵇ β) : (∀x, f x = 1) ↔ f = 1 :=
(@ext_iff _ _ _ _ f 1).symm

@[simp, to_additive] lemma one_comp_continuous [topological_space γ] (f : C(γ, α)) :
  (1 : α →ᵇ β).comp_continuous f = 1 := rfl

end has_one

section has_lipschitz_add
/- In this section, if `β` is an `add_monoid` whose addition operation is Lipschitz, then we show
that the space of bounded continuous functions from `α` to `β` inherits a topological `add_monoid`
structure, by using pointwise operations and checking that they are compatible with the uniform
distance.

Implementation note: The material in this section could have been written for `has_lipschitz_mul`
and transported by `@[to_additive]`.  We choose not to do this because this causes a few lemma
names (for example, `coe_mul`) to conflict with later lemma names for normed rings; this is only a
trivial inconvenience, but in any case there are no obvious applications of the multiplicative
version. -/

variables [topological_space α] [metric_space β] [add_monoid β]
variables [has_lipschitz_add β]
variables (f g : α →ᵇ β) {x : α} {C : ℝ}

/-- The pointwise sum of two bounded continuous functions is again bounded continuous. -/
instance : has_add (α →ᵇ β) :=
{ add := λ f g,
  { to_continuous_map := f.to_continuous_map + g.to_continuous_map,
    bounded' := let ⟨fb, hfb⟩ := f.bounded, ⟨gb, hgb⟩ := g.bounded in
      ⟨↑(has_lipschitz_add.C β) * max fb gb, λ x y, begin
        refine le_trans (lipschitz_with_lipschitz_const_add ⟨f x, g x⟩ ⟨f y, g y⟩) _,
        rw prod.dist_eq,
        refine mul_le_mul_of_nonneg_left _ (has_lipschitz_add.C β).coe_nonneg,
        exact max_le_max (hfb x y) (hgb x y),
      end⟩ } }

@[simp] lemma coe_add : ⇑(f + g) = f + g := rfl
lemma add_apply : (f + g) x = f x + g x := rfl

@[simp] lemma mk_of_compact_add [compact_space α] (f g : C(α, β)) :
  mk_of_compact (f + g) = mk_of_compact f + mk_of_compact g := rfl

lemma add_comp_continuous [topological_space γ] (h : C(γ, α)) :
  (g + f).comp_continuous h = g.comp_continuous h + f.comp_continuous h := rfl

instance : add_monoid (α →ᵇ β) :=
coe_injective.add_monoid _ coe_zero coe_add

instance : has_lipschitz_add (α →ᵇ β) :=
{ lipschitz_add := ⟨has_lipschitz_add.C β, begin
    have C_nonneg := (has_lipschitz_add.C β).coe_nonneg,
    rw lipschitz_with_iff_dist_le_mul,
    rintros ⟨f₁, g₁⟩ ⟨f₂, g₂⟩,
    rw dist_le (mul_nonneg C_nonneg dist_nonneg),
    intros x,
    refine le_trans (lipschitz_with_lipschitz_const_add ⟨f₁ x, g₁ x⟩ ⟨f₂ x, g₂ x⟩) _,
    refine mul_le_mul_of_nonneg_left _ C_nonneg,
    apply max_le_max; exact dist_coe_le_dist x,
  end⟩ }

/-- Coercion of a `normed_group_hom` is an `add_monoid_hom`. Similar to `add_monoid_hom.coe_fn` -/
@[simps] def coe_fn_add_hom : (α →ᵇ β) →+ (α → β) :=
{ to_fun := coe_fn, map_zero' := coe_zero, map_add' := coe_add }

variables (α β)

/-- The additive map forgetting that a bounded continuous function is bounded.
-/
@[simps] def to_continuous_map_add_hom : (α →ᵇ β) →+ C(α, β) :=
{ to_fun := to_continuous_map,
  map_zero' := by { ext, simp, },
  map_add' := by { intros, ext, simp, }, }

end has_lipschitz_add

section comm_has_lipschitz_add

variables [topological_space α] [metric_space β] [add_comm_monoid β] [has_lipschitz_add β]

@[to_additive] instance : add_comm_monoid (α →ᵇ β) :=
{ add_comm      := assume f g, by ext; simp [add_comm],
  .. bounded_continuous_function.add_monoid }

open_locale big_operators

@[simp] lemma coe_sum {ι : Type*} (s : finset ι) (f : ι → (α →ᵇ β)) :
  ⇑(∑ i in s, f i) = (∑ i in s, (f i : α → β)) :=
(@coe_fn_add_hom α β _ _ _ _).map_sum f s

lemma sum_apply {ι : Type*} (s : finset ι) (f : ι → (α →ᵇ β)) (a : α) :
  (∑ i in s, f i) a = (∑ i in s, f i a) :=
by simp

end comm_has_lipschitz_add

section normed_group
/- In this section, if β is a normed group, then we show that the space of bounded
continuous functions from α to β inherits a normed group structure, by using
pointwise operations and checking that they are compatible with the uniform distance. -/

variables [topological_space α] [normed_group β]
variables (f g : α →ᵇ β) {x : α} {C : ℝ}

noncomputable instance : has_norm (α →ᵇ β) := ⟨λu, dist u 0⟩

lemma norm_def : ∥f∥ = dist f 0 := rfl

/-- The norm of a bounded continuous function is the supremum of `∥f x∥`.
We use `Inf` to ensure that the definition works if `α` has no elements. -/
lemma norm_eq (f : α →ᵇ β) :
  ∥f∥ = Inf {C : ℝ | 0 ≤ C ∧ ∀ (x : α), ∥f x∥ ≤ C} :=
by simp [norm_def, bounded_continuous_function.dist_eq]

/-- When the domain is non-empty, we do not need the `0 ≤ C` condition in the formula for ∥f∥ as an
`Inf`. -/
lemma norm_eq_of_nonempty [h : nonempty α] : ∥f∥ = Inf {C : ℝ | ∀ (x : α), ∥f x∥ ≤ C} :=
begin
  unfreezingI { obtain ⟨a⟩ := h, },
  rw norm_eq,
  congr,
  ext,
  simp only [and_iff_right_iff_imp],
  exact λ h', le_trans (norm_nonneg (f a)) (h' a),
end

@[simp] lemma norm_eq_zero_of_empty [h : is_empty α] : ∥f∥ = 0 :=
dist_zero_of_empty

lemma norm_coe_le_norm (x : α) : ∥f x∥ ≤ ∥f∥ := calc
  ∥f x∥ = dist (f x) ((0 : α →ᵇ β) x) : by simp [dist_zero_right]
  ... ≤ ∥f∥ : dist_coe_le_dist _

lemma dist_le_two_norm' {f : γ → β} {C : ℝ} (hC : ∀ x, ∥f x∥ ≤ C) (x y : γ) :
  dist (f x) (f y) ≤ 2 * C :=
calc dist (f x) (f y) ≤ ∥f x∥ + ∥f y∥ : dist_le_norm_add_norm _ _
                  ... ≤ C + C         : add_le_add (hC x) (hC y)
                  ... = 2 * C         : (two_mul _).symm

/-- Distance between the images of any two points is at most twice the norm of the function. -/
lemma dist_le_two_norm (x y : α) : dist (f x) (f y) ≤ 2 * ∥f∥ :=
dist_le_two_norm' f.norm_coe_le_norm x y

variable {f}

/-- The norm of a function is controlled by the supremum of the pointwise norms -/
lemma norm_le (C0 : (0 : ℝ) ≤ C) : ∥f∥ ≤ C ↔ ∀x:α, ∥f x∥ ≤ C :=
by simpa using @dist_le _ _ _ _ f 0 _ C0

lemma norm_le_of_nonempty [nonempty α]
  {f : α →ᵇ β} {M : ℝ} : ∥f∥ ≤ M ↔ ∀ x, ∥f x∥ ≤ M :=
begin
  simp_rw [norm_def, ←dist_zero_right],
  exact dist_le_iff_of_nonempty,
end

lemma norm_lt_iff_of_compact [compact_space α]
  {f : α →ᵇ β} {M : ℝ} (M0 : 0 < M) : ∥f∥ < M ↔ ∀ x, ∥f x∥ < M :=
begin
  simp_rw [norm_def, ←dist_zero_right],
  exact dist_lt_iff_of_compact M0,
end

lemma norm_lt_iff_of_nonempty_compact [nonempty α] [compact_space α]
  {f : α →ᵇ β} {M : ℝ} : ∥f∥ < M ↔ ∀ x, ∥f x∥ < M :=
begin
  simp_rw [norm_def, ←dist_zero_right],
  exact dist_lt_iff_of_nonempty_compact,
end

variable (f)

/-- Norm of `const α b` is less than or equal to `∥b∥`. If `α` is nonempty,
then it is equal to `∥b∥`. -/
lemma norm_const_le (b : β) : ∥const α b∥ ≤ ∥b∥ :=
(norm_le (norm_nonneg b)).2 $ λ x, le_rfl

@[simp] lemma norm_const_eq [h : nonempty α] (b : β) : ∥const α b∥ = ∥b∥ :=
le_antisymm (norm_const_le b) $ h.elim $ λ x, (const α b).norm_coe_le_norm x

/-- Constructing a bounded continuous function from a uniformly bounded continuous
function taking values in a normed group.

Note that we hide `C` in an existential so that it can be provided classically without making
the result unnecessarily noncomputable. -/
def of_normed_group {α : Type u} {β : Type v} [topological_space α] [normed_group β]
  (f : C(α, β)) (h : ∃ C : ℝ, ∀x, ∥f x∥ ≤ C) : α →ᵇ β :=
⟨f, let ⟨C, H⟩ := h in ⟨_, dist_le_two_norm' H⟩⟩

@[simp] lemma coe_of_normed_group
  {α : Type u} {β : Type v} [topological_space α] [normed_group β]
  (f : C(α, β)) (h : ∃ C : ℝ, ∀x, ∥f x∥ ≤ C) :
  (of_normed_group f h : α → β) = f := rfl

lemma norm_of_normed_group_le (f : C(α, β)) {C : ℝ} (hC : 0 ≤ C)
  (hfC : ∀ x, ∥f x∥ ≤ C) : ∥of_normed_group f ⟨C, hfC⟩∥ ≤ C :=
(norm_le hC).2 hfC

/-- Constructing a bounded continuous function from a uniformly bounded
function on a discrete space, taking values in a normed group -/
def of_normed_group_discrete {α : Type u} {β : Type v}
  [topological_space α] [discrete_topology α] [normed_group β]
  (f : α  → β) (h : ∃ C : ℝ, ∀x, ∥f x∥ ≤ C) : α →ᵇ β :=
of_normed_group ⟨f, continuous_of_discrete_topology⟩ h

@[simp] lemma coe_of_normed_group_discrete
  {α : Type u} {β : Type v} [topological_space α] [discrete_topology α] [normed_group β]
  (f : α → β) (h : ∃ C : ℝ, ∀x, ∥f x∥ ≤ C) :
  (of_normed_group_discrete f h : α → β) = f := rfl

/-- Taking the pointwise norm of a bounded continuous function with values in a `normed_group`,
yields a bounded continuous function with values in ℝ. -/
noncomputable def norm_comp : α →ᵇ ℝ :=
f.comp norm ⟨_, lipschitz_with_one_norm⟩

@[simp] lemma coe_norm_comp : (f.norm_comp : α → ℝ) = norm ∘ f := rfl

@[simp] lemma norm_norm_comp : ∥f.norm_comp∥ = ∥f∥ :=
by simp only [norm_eq, coe_norm_comp, norm_norm]

lemma bdd_above_range_norm_comp : bdd_above $ set.range $ norm ∘ f :=
(real.bounded_iff_bdd_below_bdd_above.mp $ @bounded_range _ _ _ _ f.norm_comp).2

lemma norm_eq_supr_norm : ∥f∥ = ⨆ x : α, ∥f x∥ :=
begin
  casesI is_empty_or_nonempty α with hα _,
  { suffices : range (norm ∘ f) = ∅, { rw [f.norm_eq_zero_of_empty, supr, this, real.Sup_empty], },
    simp only [hα, range_eq_empty, not_nonempty_iff], },
  { rw [norm_eq_of_nonempty, supr,
      ← cInf_upper_bounds_eq_cSup f.bdd_above_range_norm_comp (range_nonempty _)],
    congr,
    ext,
    simp only [forall_apply_eq_imp_iff', mem_range, exists_imp_distrib], },
end

/-- The pointwise opposite of a bounded continuous function is again bounded continuous. -/
instance : has_neg (α →ᵇ β) :=
{ neg := λ f,
  { to_continuous_map := -f.to_continuous_map,
    bounded' := f.bounded.imp $ λ b hb _ _, (dist_neg_neg _ _).trans_le (hb _ _) } }

/-- The pointwise difference of two bounded continuous functions is again bounded continuous. -/
instance : has_sub (α →ᵇ β) :=
{ sub := λ f g,
  { to_continuous_map := f.to_continuous_map - g.to_continuous_map,
    bounded' := by { rw sub_eq_add_neg, exact bounded' (f + -g), }} }

@[simp] lemma coe_neg : ⇑(-f) = -f := rfl
lemma neg_apply : (-f) x = -f x := rfl

@[simp] lemma coe_sub : ⇑(f - g) = f - g := rfl
lemma sub_apply : (f - g) x = f x - g x := rfl

@[simp] lemma mk_of_compact_neg [compact_space α] (f : C(α, β)) :
  mk_of_compact (-f) = -mk_of_compact f := rfl

@[simp] lemma mk_of_compact_sub [compact_space α] (f g : C(α, β)) :
  mk_of_compact (f - g) = mk_of_compact f - mk_of_compact g := rfl

instance : add_comm_group (α →ᵇ β) :=
coe_injective.add_comm_group _ coe_zero coe_add coe_neg coe_sub

noncomputable instance : normed_group (α →ᵇ β) :=
{ dist_eq := λ f g, by simp only [norm_eq, dist_eq, dist_eq_norm, sub_apply] }

lemma abs_diff_coe_le_dist : ∥f x - g x∥ ≤ dist f g :=
by { rw dist_eq_norm, exact (f - g).norm_coe_le_norm x }

lemma coe_le_coe_add_dist {f g : α →ᵇ ℝ} : f x ≤ g x + dist f g :=
sub_le_iff_le_add'.1 $ (abs_le.1 $ @dist_coe_le_dist _ _ _ _ f g x).2

lemma norm_comp_continuous_le [topological_space γ] (f : α →ᵇ β) (g : C(γ, α)) :
  ∥f.comp_continuous g∥ ≤ ∥f∥ :=
((lipschitz_comp_continuous g).dist_le_mul f 0).trans $
  by rw [nnreal.coe_one, one_mul, dist_zero_right]

end normed_group

section has_bounded_smul
/-!
### `has_bounded_smul` (in particular, topological module) structure

In this section, if `β` is a metric space and a `𝕜`-module whose addition and scalar multiplication
are compatible with the metric structure, then we show that the space of bounded continuous
functions from `α` to `β` inherits a so-called `has_bounded_smul` structure (in particular, a
`has_continuous_mul` structure, which is the mathlib formulation of being a topological module), by
using pointwise operations and checking that they are compatible with the uniform distance. -/

variables {𝕜 : Type*} [pseudo_metric_space 𝕜] [topological_space α] [metric_space β]

section has_scalar
variables [has_zero 𝕜] [has_zero β] [has_scalar 𝕜 β] [has_bounded_smul 𝕜 β]

instance : has_scalar 𝕜 (α →ᵇ β) :=
{ smul := λ c f,
  { to_continuous_map := c • f.to_continuous_map,
    bounded' := let ⟨b, hb⟩ := f.bounded in ⟨dist c 0 * b, λ x y, begin
      refine (dist_smul_pair c (f x) (f y)).trans _,
      refine mul_le_mul_of_nonneg_left _ dist_nonneg,
      exact hb x y
    end⟩ } }

@[simp] lemma coe_smul (c : 𝕜) (f : α →ᵇ β) : ⇑(c • f) = c • f := rfl
lemma smul_apply (c : 𝕜) (f : α →ᵇ β) (x : α) : (c • f) x = c • f x := rfl

instance : has_bounded_smul 𝕜 (α →ᵇ β) :=
{ dist_smul_pair' := λ c f₁ f₂, begin
    rw dist_le (mul_nonneg dist_nonneg dist_nonneg),
    intros x,
    refine (dist_smul_pair c (f₁ x) (f₂ x)).trans _,
    exact mul_le_mul_of_nonneg_left (dist_coe_le_dist x) dist_nonneg
  end,
  dist_pair_smul' := λ c₁ c₂ f, begin
    rw dist_le (mul_nonneg dist_nonneg dist_nonneg),
    intros x,
    refine (dist_pair_smul c₁ c₂ (f x)).trans _,
    convert mul_le_mul_of_nonneg_left (dist_coe_le_dist x) dist_nonneg,
    simp
  end }

end has_scalar

section mul_action
variables [monoid_with_zero 𝕜] [has_zero β] [mul_action 𝕜 β] [has_bounded_smul 𝕜 β]

instance : mul_action 𝕜 (α →ᵇ β) :=
function.injective.mul_action _ coe_injective coe_smul

end mul_action

section distrib_mul_action
variables [monoid_with_zero 𝕜] [add_monoid β] [distrib_mul_action 𝕜 β] [has_bounded_smul 𝕜 β]
variables [has_lipschitz_add β]

instance : distrib_mul_action 𝕜 (α →ᵇ β) :=
function.injective.distrib_mul_action ⟨_, coe_zero, coe_add⟩ coe_injective coe_smul

end distrib_mul_action

section module
variables [semiring 𝕜] [add_comm_monoid β] [module 𝕜 β] [has_bounded_smul 𝕜 β]
variables {f g : α →ᵇ β} {x : α} {C : ℝ}

variables [has_lipschitz_add β]

instance : module 𝕜 (α →ᵇ β) :=
<<<<<<< HEAD
function.injective.module _ coe_fn_add_hom coe_injective coe_smul
=======
function.injective.module _ ⟨_, coe_zero, coe_add⟩ coe_injective coe_smul
>>>>>>> 8b93d3a5

variables (𝕜)
/-- The evaluation at a point, as a continuous linear map from `α →ᵇ β` to `β`. -/
noncomputable def eval_clm (x : α) : (α →ᵇ β) →L[𝕜] β :=
{ to_fun := λ f, f x,
  map_add' := λ f g, add_apply _ _,
  map_smul' := λ c f, smul_apply _ _ _ }

@[simp] lemma eval_clm_apply (x : α) (f : α →ᵇ β) :
  eval_clm 𝕜 x f = f x := rfl

variables (α β)

/-- The linear map forgetting that a bounded continuous function is bounded. -/
@[simps]
def to_continuous_map_linear_map : (α →ᵇ β) →ₗ[𝕜] C(α, β) :=
{ to_fun := to_continuous_map,
  map_smul' := λ f g, rfl,
  map_add' := λ c f, rfl }

end module

end has_bounded_smul

section normed_space
/-!
### Normed space structure

In this section, if `β` is a normed space, then we show that the space of bounded
continuous functions from `α` to `β` inherits a normed space structure, by using
pointwise operations and checking that they are compatible with the uniform distance. -/

variables {𝕜 : Type*}
variables [topological_space α] [normed_group β]
variables {f g : α →ᵇ β} {x : α} {C : ℝ}

noncomputable instance [normed_field 𝕜] [normed_space 𝕜 β] : normed_space 𝕜 (α →ᵇ β) :=
⟨λ c f, begin
  refine norm_of_normed_group_le _ (mul_nonneg (norm_nonneg _) (norm_nonneg _)) _,
  exact (λ x, trans_rel_right _ (norm_smul _ _)
    (mul_le_mul_of_nonneg_left (f.norm_coe_le_norm _) (norm_nonneg _))) end⟩

variables [nondiscrete_normed_field 𝕜] [normed_space 𝕜 β]
variables [normed_group γ] [normed_space 𝕜 γ]

variables (α)
-- TODO does this work in the `has_bounded_smul` setting, too?
/--
Postcomposition of bounded continuous functions into a normed module by a continuous linear map is
a continuous linear map.
Upgraded version of `continuous_linear_map.comp_left_continuous`, similar to
`linear_map.comp_left`. -/
protected noncomputable def _root_.continuous_linear_map.comp_left_continuous_bounded
  (g : β →L[𝕜] γ) : (α →ᵇ β) →L[𝕜] (α →ᵇ γ) :=
linear_map.mk_continuous
  { to_fun := λ f, of_normed_group
      (continuous_map.comp ⟨g, g.continuous⟩ f.to_continuous_map)
      ⟨∥g∥ * ∥f∥, λ x, g.le_op_norm_of_le (f.norm_coe_le_norm x)⟩,
    map_add' := λ f g, by ext; simp,
    map_smul' := λ c f, by ext; simp }
  ∥g∥
  (λ f, norm_of_normed_group_le _ (mul_nonneg (norm_nonneg g) (norm_nonneg f)) _)

@[simp] lemma _root_.continuous_linear_map.comp_left_continuous_bounded_apply (g : β →L[𝕜] γ)
  (f : α →ᵇ β) (x : α) :
  (g.comp_left_continuous_bounded α f) x = g (f x) :=
rfl

end normed_space

section normed_ring
/-!
### Normed ring structure

In this section, if `R` is a normed ring, then we show that the space of bounded
continuous functions from `α` to `R` inherits a normed ring structure, by using
pointwise operations and checking that they are compatible with the uniform distance. -/

variables [topological_space α] {R : Type*} [normed_ring R]

instance : has_mul (α →ᵇ R) :=
{ mul := λ f g,
  of_normed_group (f.to_continuous_map * g.to_continuous_map) ⟨∥f∥ * ∥g∥, λ x,
    (normed_ring.norm_mul (f x) (g x)).trans $
      mul_le_mul (f.norm_coe_le_norm x) (g.norm_coe_le_norm x) (norm_nonneg _) (norm_nonneg _)⟩ }

@[simp] lemma coe_mul (f g : α →ᵇ R) : ⇑(f * g) = f * g := rfl
lemma mul_apply (f g : α →ᵇ R) (x : α) : (f * g) x = f x * g x := rfl

instance : ring (α →ᵇ R) :=
coe_injective.ring _ coe_zero coe_one coe_add coe_mul coe_neg coe_sub

noncomputable instance : normed_ring (α →ᵇ R) :=
{ norm_mul := λ f g, begin
    change ∥of_normed_group _ _∥ ≤ _,
    dunfold has_mul._proof_2,
    exact norm_of_normed_group_le _ (mul_nonneg (norm_nonneg _) (norm_nonneg _)) _
  end,
  .. bounded_continuous_function.normed_group }

end normed_ring

section normed_comm_ring
/-!
### Normed commutative ring structure

In this section, if `R` is a normed commutative ring, then we show that the space of bounded
continuous functions from `α` to `R` inherits a normed commutative ring structure, by using
pointwise operations and checking that they are compatible with the uniform distance. -/

variables [topological_space α] {R : Type*} [normed_comm_ring R]

instance : comm_ring (α →ᵇ R) :=
{ mul_comm := λ f₁ f₂, ext $ λ x, mul_comm _ _,
  .. bounded_continuous_function.ring }

noncomputable instance : normed_comm_ring (α →ᵇ R) :=
{ .. bounded_continuous_function.comm_ring, .. bounded_continuous_function.normed_group }

end normed_comm_ring

section normed_algebra
/-!
### Normed algebra structure

In this section, if `γ` is a normed algebra, then we show that the space of bounded
continuous functions from `α` to `γ` inherits a normed algebra structure, by using
pointwise operations and checking that they are compatible with the uniform distance. -/

variables {𝕜 : Type*} [normed_field 𝕜]
variables [topological_space α] [normed_group β] [normed_space 𝕜 β]
variables [normed_ring γ] [normed_algebra 𝕜 γ]
variables {f g : α →ᵇ γ} {x : α} {c : 𝕜}

/-- `bounded_continuous_function.const` as a `ring_hom`. -/
def C : 𝕜 →+* (α →ᵇ γ) :=
{ to_fun    := λ (c : 𝕜), const α ((algebra_map 𝕜 γ) c),
  map_one'  := ext $ λ x, (algebra_map 𝕜 γ).map_one,
  map_mul'  := λ c₁ c₂, ext $ λ x, (algebra_map 𝕜 γ).map_mul _ _,
  map_zero' := ext $ λ x, (algebra_map 𝕜 γ).map_zero,
  map_add'  := λ c₁ c₂, ext $ λ x, (algebra_map 𝕜 γ).map_add _ _ }

instance : algebra 𝕜 (α →ᵇ γ) :=
{ to_ring_hom := C,
  commutes' := λ c f, ext $ λ x, algebra.commutes' _ _,
  smul_def' := λ c f, ext $ λ x, algebra.smul_def' _ _,
  ..bounded_continuous_function.module,
  ..bounded_continuous_function.ring }

@[simp] lemma algebra_map_apply (k : 𝕜) (a : α) :
  algebra_map 𝕜 (α →ᵇ γ) k a = k • 1 :=
by { rw algebra.algebra_map_eq_smul_one, refl, }

noncomputable instance [nonempty α] : normed_algebra 𝕜 (α →ᵇ γ) :=
{ norm_algebra_map_eq := λ c, begin
    calc ∥ (algebra_map 𝕜 (α →ᵇ γ)).to_fun c∥ = ∥(algebra_map 𝕜 γ) c∥ : _
    ... = ∥c∥ : norm_algebra_map_eq _ _,
    apply norm_const_eq ((algebra_map 𝕜 γ) c), assumption,
  end,
  ..bounded_continuous_function.algebra }

/-!
### Structure as normed module over scalar functions

If `β` is a normed `𝕜`-space, then we show that the space of bounded continuous
functions from `α` to `β` is naturally a module over the algebra of bounded continuous
functions from `α` to `𝕜`. -/

instance has_scalar' : has_scalar (α →ᵇ 𝕜) (α →ᵇ β) :=
{ smul := λ f g, of_normed_group
    (f.to_continuous_map • g.to_continuous_map)
    ⟨∥f∥ * ∥g∥, λ x, calc
      ∥f x • g x∥ ≤ ∥f x∥ * ∥g x∥ : normed_space.norm_smul_le _ _
      ... ≤ ∥f∥ * ∥g∥ : mul_le_mul (f.norm_coe_le_norm _) (g.norm_coe_le_norm _) (norm_nonneg _)
        (norm_nonneg _)⟩ }

instance module' : module (α →ᵇ 𝕜) (α →ᵇ β) :=
module.of_core $
{ smul     := (•),
  smul_add := λ c f₁ f₂, ext $ λ x, smul_add _ _ _,
  add_smul := λ c₁ c₂ f, ext $ λ x, add_smul _ _ _,
  mul_smul := λ c₁ c₂ f, ext $ λ x, mul_smul _ _ _,
  one_smul := λ f, ext $ λ x, one_smul 𝕜 (f x) }

lemma norm_smul_le (f : α →ᵇ 𝕜) (g : α →ᵇ β) : ∥f • g∥ ≤ ∥f∥ * ∥g∥ :=
begin
  change ∥of_normed_group _ _∥ ≤ _,
  dunfold has_scalar'._proof_2,
  exact norm_of_normed_group_le _ (mul_nonneg (norm_nonneg _) (norm_nonneg _)) _
end

/- TODO: When `normed_module` has been added to `normed_space.basic`, the above facts
show that the space of bounded continuous functions from `α` to `β` is naturally a normed
module over the algebra of bounded continuous functions from `α` to `𝕜`. -/

end normed_algebra

lemma nnreal.upper_bound {α : Type*} [topological_space α]
  (f : α →ᵇ ℝ≥0) (x : α) : f x ≤ nndist f 0 :=
begin
  have key : nndist (f x) ((0 : α →ᵇ ℝ≥0) x) ≤ nndist f 0,
  { exact @dist_coe_le_dist α ℝ≥0 _ _ f 0 x, },
  simp only [coe_zero, pi.zero_apply] at key,
  rwa nnreal.nndist_zero_eq_val' (f x) at key,
end

/-!
### Star structures

In this section, if `β` is a normed ⋆-group, then so is the space of bounded
continuous functions from `α` to `β`, by using the star operation pointwise.

If `𝕜` is normed field and a ⋆-ring over which `β` is a normed algebra and a
star module, then the space of bounded continuous functions from `α` to `β`
is a star module.

If `β` is a ⋆-ring in addition to being a normed ⋆-group, then `α →ᵇ β`
inherits a ⋆-ring structure.

In summary, if `β` is a C⋆-algebra over `𝕜`, then so is  `α →ᵇ β`; note that
completeness is guaranteed when `β` is complete (see
`bounded_continuous_function.complete`). -/

section normed_group

variables {𝕜 : Type*} [normed_field 𝕜] [star_ring 𝕜]
variables [topological_space α] [normed_group β] [star_add_monoid β] [normed_star_monoid β]
variables [normed_space 𝕜 β] [star_module 𝕜 β]

instance : star_add_monoid (α →ᵇ β) :=
{ star            := λ f, f.comp star ⟨_, star_normed_group_hom.lipschitz⟩,
  star_involutive := λ f, ext $ λ x, star_star (f x),
  star_add        := λ f g, ext $ λ x, star_add (f x) (g x) }

/-- The right-hand side of this equality can be parsed `star ∘ ⇑f` because of the
instance `pi.has_star`. Upon inspecting the goal, one sees `⊢ ⇑(star f) = star ⇑f`.-/
@[simp] lemma coe_star (f : α →ᵇ β) : ⇑(star f) = star f := rfl

@[simp] lemma star_apply (f : α →ᵇ β) (x : α) : star f x = star (f x) := rfl

noncomputable instance : normed_star_monoid (α →ᵇ β) :=
{ norm_star := λ f, by
  { simp only [norm_eq], congr, ext, conv_lhs { find (∥_∥) { erw (@norm_star β _ _ _ (f x)) } } } }

instance : star_module 𝕜 (α →ᵇ β) :=
{ star_smul := λ k f, ext $ λ x, star_smul k (f x) }

end normed_group

section cstar_ring

variables [topological_space α]
variables [normed_ring β] [star_ring β]

instance [normed_star_monoid β] : star_ring (α →ᵇ β) :=
{ star_mul := λ f g, ext $ λ x, star_mul (f x) (g x),
  ..bounded_continuous_function.star_add_monoid }

variable [cstar_ring β]

noncomputable instance : cstar_ring (α →ᵇ β) :=
{ norm_star_mul_self :=
  begin
    intro f,
    refine le_antisymm _ _,
    { rw [←sq, norm_le (sq_nonneg _)],
      dsimp [star_apply],
      intro x,
      rw [cstar_ring.norm_star_mul_self, ←sq],
      refine sq_le_sq' _ _,
      { linarith [norm_nonneg (f x), norm_nonneg f] },
      { exact norm_coe_le_norm f x }, },
    { rw [←sq, ←real.le_sqrt (norm_nonneg _) (norm_nonneg _), norm_le (real.sqrt_nonneg _)],
      intro x,
      rw [real.le_sqrt (norm_nonneg _) (norm_nonneg _), sq, ←cstar_ring.norm_star_mul_self],
      exact norm_coe_le_norm (star f * f) x }
  end }

end cstar_ring

section normed_lattice_ordered_group

variables [topological_space α] [normed_lattice_add_comm_group β]

instance : partial_order (α →ᵇ β) := partial_order.lift (λ f, f.to_fun) (by tidy)

/--
Continuous normed lattice group valued functions form a meet-semilattice
-/
instance : semilattice_inf (α →ᵇ β) :=
{ inf := λ f g,
  { to_fun := λ t, f t ⊓ g t,
    continuous_to_fun := f.continuous.inf g.continuous,
    bounded' := begin
      cases f.bounded' with C₁ hf,
      cases g.bounded' with C₂ hg,
      refine ⟨C₁ + C₂, λ x y, _⟩,
      simp_rw normed_group.dist_eq at hf hg ⊢,
      exact (norm_inf_sub_inf_le_add_norm _ _ _ _).trans (add_le_add (hf _ _) (hg _ _)),
    end },
  inf_le_left := λ f g, continuous_map.le_def.mpr (λ _, inf_le_left),
  inf_le_right := λ f g, continuous_map.le_def.mpr (λ _, inf_le_right),
  le_inf := λ f g₁ g₂ w₁ w₂, continuous_map.le_def.mpr (λ _, le_inf (continuous_map.le_def.mp w₁ _)
    (continuous_map.le_def.mp w₂ _)),
  ..bounded_continuous_function.partial_order }

instance : semilattice_sup (α →ᵇ β) :=
{ sup := λ f g,
  { to_fun := λ t, f t ⊔ g t,
    continuous_to_fun := f.continuous.sup g.continuous,
    bounded' := begin
      cases f.bounded' with C₁ hf,
      cases g.bounded' with C₂ hg,
      refine ⟨C₁ + C₂, λ x y, _⟩,
      simp_rw normed_group.dist_eq at hf hg ⊢,
      exact (norm_sup_sub_sup_le_add_norm _ _ _ _).trans (add_le_add (hf _ _) (hg _ _)),
    end },
  le_sup_left := λ f g, continuous_map.le_def.mpr (λ _, le_sup_left),
  le_sup_right := λ f g, continuous_map.le_def.mpr (λ _, le_sup_right),
  sup_le := λ f g₁ g₂ w₁ w₂, continuous_map.le_def.mpr (λ _, sup_le (continuous_map.le_def.mp w₁ _)
    (continuous_map.le_def.mp w₂ _)),
  ..bounded_continuous_function.partial_order }

instance  : lattice (α →ᵇ β) :=
{ .. bounded_continuous_function.semilattice_sup, .. bounded_continuous_function.semilattice_inf }

@[simp] lemma coe_fn_sup (f g : α →ᵇ β) : ⇑(f ⊔ g) = f ⊔ g := rfl

@[simp] lemma coe_fn_abs (f : α →ᵇ β) : ⇑|f| = |f| := rfl

noncomputable instance : normed_lattice_add_comm_group (α →ᵇ β) :=
{ add_le_add_left := begin
    intros f g h₁ h t,
    simp only [coe_to_continuous_fun, pi.add_apply, add_le_add_iff_left, coe_add,
      continuous_map.to_fun_eq_coe],
    exact h₁ _,
  end,
  solid :=
  begin
    intros f g h,
    have i1: ∀ t, ∥f t∥ ≤ ∥g t∥ := λ t, solid (h t),
    rw norm_le (norm_nonneg _),
    exact λ t, (i1 t).trans (norm_coe_le_norm g t),
  end,
  ..bounded_continuous_function.lattice, }

end normed_lattice_ordered_group

end bounded_continuous_function<|MERGE_RESOLUTION|>--- conflicted
+++ resolved
@@ -858,11 +858,7 @@
 variables [has_lipschitz_add β]
 
 instance : module 𝕜 (α →ᵇ β) :=
-<<<<<<< HEAD
 function.injective.module _ coe_fn_add_hom coe_injective coe_smul
-=======
-function.injective.module _ ⟨_, coe_zero, coe_add⟩ coe_injective coe_smul
->>>>>>> 8b93d3a5
 
 variables (𝕜)
 /-- The evaluation at a point, as a continuous linear map from `α →ᵇ β` to `β`. -/
