--- conflicted
+++ resolved
@@ -144,7 +144,6 @@
   [complete_lattice β] [complete_lattice_hom_class F α β] :
   bounded_lattice_hom_class F α β :=
 { ..Sup_hom_class.to_sup_bot_hom_class, ..Inf_hom_class.to_inf_top_hom_class }
-<<<<<<< HEAD
 
 @[priority 100] -- See note [lower instance priority]
 instance order_iso_class.to_Sup_hom_class [complete_lattice α] [complete_lattice β]
@@ -159,22 +158,6 @@
 ⟨λ f s, eq_of_forall_le_iff $ λ c, by simp only [←map_inv_le_iff, le_Inf_iff, set.ball_image_iff]⟩
 
 @[priority 100] -- See note [lower instance priority]
-=======
-
-@[priority 100] -- See note [lower instance priority]
-instance order_iso_class.to_Sup_hom_class [complete_lattice α] [complete_lattice β]
-  [order_iso_class F α β] :
-  Sup_hom_class F α β :=
-⟨λ f s, eq_of_forall_ge_iff $ λ c, by simp only [←le_map_inv_iff, Sup_le_iff, set.ball_image_iff]⟩
-
-@[priority 100] -- See note [lower instance priority]
-instance order_iso_class.to_Inf_hom_class [complete_lattice α] [complete_lattice β]
-  [order_iso_class F α β] :
-  Inf_hom_class F α β :=
-⟨λ f s, eq_of_forall_le_iff $ λ c, by simp only [←map_inv_le_iff, le_Inf_iff, set.ball_image_iff]⟩
-
-@[priority 100] -- See note [lower instance priority]
->>>>>>> 29475c16
 instance order_iso_class.to_complete_lattice_hom_class [complete_lattice α] [complete_lattice β]
   [order_iso_class F α β] :
   complete_lattice_hom_class F α β :=
