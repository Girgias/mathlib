/-
Copyright (c) 2017 Johannes Hölzl. All rights reserved.
Released under Apache 2.0 license as described in the file LICENSE.
Authors: Johannes Hölzl, Jeremy Avigad
-/
import order.zorn
import order.copy
import data.set.finite
import tactic.monotonicity

/-!
# Theory of filters on sets

## Main definitions

* `filter` : filters on a set;
* `at_top`, `at_bot`, `cofinite`, `principal` : specific filters;
* `map`, `comap`, `prod` : operations on filters;
* `tendsto` : limit with respect to filters;
* `eventually` : `f.eventually p` means `{x | p x} ∈ f`;
* `frequently` : `f.frequently p` means `{x | ¬p x} ∉ f`;
* `filter_upwards [h₁, ..., hₙ]` : takes a list of proofs `hᵢ : sᵢ ∈ f`, and replaces a goal `s ∈ f`
  with `∀ x, x ∈ s₁ → ... → x ∈ sₙ → x ∈ s`;
* `ne_bot f` : an utility class stating that `f` is a non-trivial filter.

Filters on a type `X` are sets of sets of `X` satisfying three conditions. They are mostly used to
abstract two related kinds of ideas:
* *limits*, including finite or infinite limits of sequences, finite or infinite limits of functions
  at a point or at infinity, etc...
* *things happening eventually*, including things happening for large enough `n : ℕ`, or near enough
  a point `x`, or for close enough pairs of points, or things happening almost everywhere in the
  sense of measure theory. Dually, filters can also express the idea of *things happening often*:
  for arbitrarily large `n`, or at a point in any neighborhood of given a point etc...

In this file, we define the type `filter X` of filters on `X`, and endow it with a complete lattice
structure. This structure is lifted from the lattice structure on `set (set X)` using the Galois
insertion which maps a filter to its elements in one direction, and an arbitrary set of sets to
the smallest filter containing it in the other direction.
We also prove `filter` is a monadic functor, with a push-forward operation
`filter.map` and a pull-back operation `filter.comap` that form a Galois connections for the
order on filters.
Finally we describe a product operation `filter X → filter Y → filter (X × Y)`.

The examples of filters appearing in the description of the two motivating ideas are:
* `(at_top : filter ℕ)` : made of sets of `ℕ` containing `{n | n ≥ N}` for some `N`
* `𝓝 x` : made of neighborhoods of `x` in a topological space (defined in topology.basic)
* `𝓤 X` : made of entourages of a uniform space (those space are generalizations of metric spaces
  defined in topology.uniform_space.basic)
* `μ.ae` : made of sets whose complement has zero measure with respect to `μ` (defined in
  `measure_theory.measure_space`)

The general notion of limit of a map with respect to filters on the source and target types
is `filter.tendsto`. It is defined in terms of the order and the push-forward operation.
The predicate "happening eventually" is `filter.eventually`, and "happening often" is
`filter.frequently`, whose definitions are immediate after `filter` is defined (but they come
rather late in this file in order to immediately relate them to the lattice structure).

For instance, anticipating on topology.basic, the statement: "if a sequence `u` converges to
some `x` and `u n` belongs to a set `M` for `n` large enough then `x` is in the closure of
`M`" is formalized as: `tendsto u at_top (𝓝 x) → (∀ᶠ n in at_top, u n ∈ M) → x ∈ closure M`,
which is a special case of `mem_closure_of_tendsto` from topology.basic.

## Notations

* `∀ᶠ x in f, p x` : `f.eventually p`;
* `∃ᶠ x in f, p x` : `f.frequently p`;
* `f =ᶠ[l] g` : `∀ᶠ x in l, f x = g x`;
* `f ≤ᶠ[l] g` : `∀ᶠ x in l, f x ≤ g x`;
* `f ×ᶠ g` : `filter.prod f g`, localized in `filter`;
* `𝓟 s` : `principal s`, localized in `filter`.

## References

*  [N. Bourbaki, *General Topology*][bourbaki1966]

Important note: Bourbaki requires that a filter on `X` cannot contain all sets of `X`, which
we do *not* require. This gives `filter X` better formal properties, in particular a bottom element
`⊥` for its lattice structure, at the cost of including the assumption
`[ne_bot f]` in a number of lemmas and definitions.
-/

open set

universes u v w x y

open_locale classical

/-- A filter `F` on a type `α` is a collection of sets of `α` which contains the whole `α`,
is upwards-closed, and is stable under intersection. We do not forbid this collection to be
all sets of `α`. -/
structure filter (α : Type*) :=
(sets                   : set (set α))
(univ_sets              : set.univ ∈ sets)
(sets_of_superset {x y} : x ∈ sets → x ⊆ y → y ∈ sets)
(inter_sets {x y}       : x ∈ sets → y ∈ sets → x ∩ y ∈ sets)

/-- If `F` is a filter on `α`, and `U` a subset of `α` then we can write `U ∈ F` as on paper. -/
instance {α : Type*}: has_mem (set α) (filter α) := ⟨λ U F, U ∈ F.sets⟩

namespace filter
variables {α : Type u} {f g : filter α} {s t : set α}

@[simp] protected lemma mem_mk {t : set (set α)} {h₁ h₂ h₃} : s ∈ mk t h₁ h₂ h₃ ↔ s ∈ t := iff.rfl

@[simp] protected lemma mem_sets : s ∈ f.sets ↔ s ∈ f := iff.rfl

instance inhabited_mem : inhabited {s : set α // s ∈ f} := ⟨⟨univ, f.univ_sets⟩⟩

lemma filter_eq : ∀{f g : filter α}, f.sets = g.sets → f = g
| ⟨a, _, _, _⟩ ⟨._, _, _, _⟩ rfl := rfl

lemma filter_eq_iff : f = g ↔ f.sets = g.sets :=
⟨congr_arg _, filter_eq⟩

protected lemma ext_iff : f = g ↔ ∀ s, s ∈ f ↔ s ∈ g :=
by simp only [filter_eq_iff, ext_iff, filter.mem_sets]

@[ext]
protected lemma ext : (∀ s, s ∈ f ↔ s ∈ g) → f = g :=
filter.ext_iff.2

@[simp] lemma univ_mem_sets : univ ∈ f :=
f.univ_sets

lemma mem_sets_of_superset : ∀{x y : set α}, x ∈ f → x ⊆ y → y ∈ f :=
f.sets_of_superset

lemma inter_mem_sets : ∀{s t}, s ∈ f → t ∈ f → s ∩ t ∈ f :=
f.inter_sets

@[simp] lemma inter_mem_sets_iff {s t} : s ∩ t ∈ f ↔ s ∈ f ∧ t ∈ f :=
⟨λ h, ⟨mem_sets_of_superset h (inter_subset_left s t),
  mem_sets_of_superset h (inter_subset_right s t)⟩, and_imp.2 inter_mem_sets⟩

lemma univ_mem_sets' (h : ∀ a, a ∈ s) : s ∈ f :=
mem_sets_of_superset univ_mem_sets (assume x _, h x)

lemma mp_sets (hs : s ∈ f) (h : {x | x ∈ s → x ∈ t} ∈ f) : t ∈ f :=
mem_sets_of_superset (inter_mem_sets hs h) $ assume x ⟨h₁, h₂⟩, h₂ h₁

lemma congr_sets (h : {x | x ∈ s ↔ x ∈ t} ∈ f) : s ∈ f ↔ t ∈ f :=
⟨λ hs, mp_sets hs (mem_sets_of_superset h (λ x, iff.mp)),
 λ hs, mp_sets hs (mem_sets_of_superset h (λ x, iff.mpr))⟩

@[simp] lemma bInter_mem_sets {β : Type v} {s : β → set α} {is : set β} (hf : finite is) :
  (⋂ i ∈ is, s i) ∈ f ↔ ∀ i ∈ is, s i ∈ f :=
finite.induction_on hf (by simp) (λ i s hi _ hs, by simp [hs])

@[simp] lemma bInter_finset_mem_sets {β : Type v} {s : β → set α} (is : finset β) :
  (⋂ i ∈ is, s i) ∈ f ↔ ∀ i ∈ is, s i ∈ f :=
bInter_mem_sets is.finite_to_set

alias bInter_finset_mem_sets ← finset.Inter_mem_sets
attribute [protected] finset.Inter_mem_sets

@[simp] lemma sInter_mem_sets {s : set (set α)} (hfin : finite s) :
  ⋂₀ s ∈ f ↔ ∀ U ∈ s, U ∈ f :=
by rw [sInter_eq_bInter, bInter_mem_sets hfin]

@[simp] lemma Inter_mem_sets {β : Type v} {s : β → set α} [fintype β] :
  (⋂ i, s i) ∈ f ↔ ∀ i, s i ∈ f :=
by simpa using bInter_mem_sets finite_univ

lemma exists_sets_subset_iff : (∃t ∈ f, t ⊆ s) ↔ s ∈ f :=
⟨assume ⟨t, ht, ts⟩, mem_sets_of_superset ht ts, assume hs, ⟨s, hs, subset.refl _⟩⟩

lemma monotone_mem_sets {f : filter α} : monotone (λs, s ∈ f) :=
assume s t hst h, mem_sets_of_superset h hst

end filter

namespace tactic.interactive
open tactic interactive

/-- `filter_upwards [h1, ⋯, hn]` replaces a goal of the form `s ∈ f`
and terms `h1 : t1 ∈ f, ⋯, hn : tn ∈ f` with `∀x, x ∈ t1 → ⋯ → x ∈ tn → x ∈ s`.

`filter_upwards [h1, ⋯, hn] e` is a short form for `{ filter_upwards [h1, ⋯, hn], exact e }`.
-/
meta def filter_upwards
  (s : parse types.pexpr_list)
  (e' : parse $ optional types.texpr) : tactic unit :=
do
  s.reverse.mmap (λ e, eapplyc `filter.mp_sets >> eapply e),
  eapplyc `filter.univ_mem_sets',
  `[dsimp only [set.mem_set_of_eq]],
  match e' with
  | some e := interactive.exact e
  | none := skip
  end

add_tactic_doc
{ name := "filter_upwards",
  category := doc_category.tactic,
  decl_names := [`tactic.interactive.filter_upwards],
  tags := ["goal management", "lemma application"] }

end tactic.interactive

namespace filter
variables {α : Type u} {β : Type v} {γ : Type w} {ι : Sort x}

section principal

/-- The principal filter of `s` is the collection of all supersets of `s`. -/
def principal (s : set α) : filter α :=
{ sets             := {t | s ⊆ t},
  univ_sets        := subset_univ s,
  sets_of_superset := assume x y hx hy, subset.trans hx hy,
  inter_sets       := assume x y, subset_inter }

localized "notation `𝓟` := filter.principal" in filter

instance : inhabited (filter α) :=
⟨𝓟 ∅⟩

@[simp] lemma mem_principal_sets {s t : set α} : s ∈ 𝓟 t ↔ t ⊆ s := iff.rfl

lemma mem_principal_self (s : set α) : s ∈ 𝓟 s := subset.refl _

end principal

open_locale filter

section join

/-- The join of a filter of filters is defined by the relation `s ∈ join f ↔ {t | s ∈ t} ∈ f`. -/
def join (f : filter (filter α)) : filter α :=
{ sets             := {s | {t : filter α | s ∈ t} ∈ f},
  univ_sets        := by simp only [mem_set_of_eq, univ_sets, ← filter.mem_sets, set_of_true],
  sets_of_superset := assume x y hx xy,
    mem_sets_of_superset hx $ assume f h, mem_sets_of_superset h xy,
  inter_sets       := assume x y hx hy,
    mem_sets_of_superset (inter_mem_sets hx hy) $ assume f ⟨h₁, h₂⟩, inter_mem_sets h₁ h₂ }

@[simp] lemma mem_join_sets {s : set α} {f : filter (filter α)} :
  s ∈ join f ↔ {t | s ∈ t} ∈ f := iff.rfl

end join

section lattice

instance : partial_order (filter α) :=
{ le            := λf g, ∀ ⦃U : set α⦄, U ∈ g → U ∈ f,
  le_antisymm   := assume a b h₁ h₂, filter_eq $ subset.antisymm h₂ h₁,
  le_refl       := assume a, subset.refl _,
  le_trans      := assume a b c h₁ h₂, subset.trans h₂ h₁ }

theorem le_def {f g : filter α} : f ≤ g ↔ ∀ x ∈ g, x ∈ f := iff.rfl

/-- `generate_sets g s`: `s` is in the filter closure of `g`. -/
inductive generate_sets (g : set (set α)) : set α → Prop
| basic {s : set α}      : s ∈ g → generate_sets s
| univ                   : generate_sets univ
| superset {s t : set α} : generate_sets s → s ⊆ t → generate_sets t
| inter {s t : set α}    : generate_sets s → generate_sets t → generate_sets (s ∩ t)

/-- `generate g` is the smallest filter containing the sets `g`. -/
def generate (g : set (set α)) : filter α :=
{ sets             := generate_sets g,
  univ_sets        := generate_sets.univ,
  sets_of_superset := assume x y, generate_sets.superset,
  inter_sets       := assume s t, generate_sets.inter }

lemma sets_iff_generate {s : set (set α)} {f : filter α} : f ≤ filter.generate s ↔ s ⊆ f.sets :=
iff.intro
  (assume h u hu, h $ generate_sets.basic $ hu)
  (assume h u hu, hu.rec_on h univ_mem_sets
    (assume x y _ hxy hx, mem_sets_of_superset hx hxy)
    (assume x y _ _ hx hy, inter_mem_sets hx hy))

lemma mem_generate_iff {s : set $ set α} {U : set α} :
  U ∈ generate s ↔ ∃ t ⊆ s, finite t ∧ ⋂₀ t ⊆ U :=
begin
  split ; intro h,
  { induction h with V V_in V W V_in hVW hV V W V_in W_in hV hW,
    { use {V},
      simp [V_in] },
    { use ∅,
      simp [subset.refl, univ] },
    { rcases hV with ⟨t, hts, htfin, hinter⟩,
      exact ⟨t, hts, htfin, subset.trans hinter hVW⟩ },
    { rcases hV with ⟨t, hts, htfin, htinter⟩,
      rcases hW with ⟨z, hzs, hzfin, hzinter⟩,
      refine ⟨t ∪ z, union_subset hts hzs, htfin.union hzfin, _⟩,
      rw sInter_union,
      exact inter_subset_inter htinter hzinter } },
  { rcases h with ⟨t, ts, tfin, h⟩,
    apply generate_sets.superset _ h,
    revert ts,
    apply finite.induction_on tfin,
    { intro h,
      rw sInter_empty,
      exact generate_sets.univ },
    { intros V r hV rfin hinter h,
      cases insert_subset.mp h with V_in r_sub,
      rw [insert_eq V r, sInter_union],
      apply generate_sets.inter _ (hinter r_sub),
      rw sInter_singleton,
      exact generate_sets.basic V_in } },
end

/-- `mk_of_closure s hs` constructs a filter on `α` whose elements set is exactly
`s : set (set α)`, provided one gives the assumption `hs : (generate s).sets = s`. -/
protected def mk_of_closure (s : set (set α)) (hs : (generate s).sets = s) : filter α :=
{ sets             := s,
  univ_sets        := hs ▸ (univ_mem_sets : univ ∈ generate s),
  sets_of_superset := λ x y, hs ▸ (mem_sets_of_superset : x ∈ generate s → x ⊆ y → y ∈ generate s),
  inter_sets       := λ x y, hs ▸ (inter_mem_sets : x ∈ generate s → y ∈ generate s →
                        x ∩ y ∈ generate s) }

lemma mk_of_closure_sets {s : set (set α)} {hs : (generate s).sets = s} :
  filter.mk_of_closure s hs = generate s :=
filter.ext $ assume u,
show u ∈ (filter.mk_of_closure s hs).sets ↔ u ∈ (generate s).sets, from hs.symm ▸ iff.rfl

/-- Galois insertion from sets of sets into filters. -/
def gi_generate (α : Type*) :
  @galois_insertion (set (set α)) (order_dual (filter α)) _ _ filter.generate filter.sets :=
{ gc        := assume s f, sets_iff_generate,
  le_l_u    := assume f u h, generate_sets.basic h,
  choice    := λs hs, filter.mk_of_closure s (le_antisymm hs $ sets_iff_generate.1 $ le_refl _),
  choice_eq := assume s hs, mk_of_closure_sets }

/-- The infimum of filters is the filter generated by intersections
  of elements of the two filters. -/
instance : has_inf (filter α) := ⟨λf g : filter α,
{ sets             := {s | ∃ (a ∈ f) (b ∈ g), a ∩ b ⊆ s },
  univ_sets        := ⟨_, univ_mem_sets, _, univ_mem_sets, inter_subset_left _ _⟩,
  sets_of_superset := assume x y ⟨a, ha, b, hb, h⟩ xy, ⟨a, ha, b, hb, subset.trans h xy⟩,
  inter_sets       := assume x y ⟨a, ha, b, hb, hx⟩ ⟨c, hc, d, hd, hy⟩,
    ⟨_, inter_mem_sets ha hc, _, inter_mem_sets hb hd,
      calc a ∩ c ∩ (b ∩ d) = (a ∩ b) ∩ (c ∩ d) : by ac_refl
        ... ⊆ x ∩ y : inter_subset_inter hx hy⟩ }⟩

@[simp] lemma mem_inf_sets {f g : filter α} {s : set α} :
  s ∈ f ⊓ g ↔ ∃t₁∈f, ∃t₂∈g, t₁ ∩ t₂ ⊆ s := iff.rfl

lemma mem_inf_sets_of_left {f g : filter α} {s : set α} (h : s ∈ f) : s ∈ f ⊓ g :=
⟨s, h, univ, univ_mem_sets, inter_subset_left _ _⟩

lemma mem_inf_sets_of_right {f g : filter α} {s : set α} (h : s ∈ g) : s ∈ f ⊓ g :=
⟨univ, univ_mem_sets, s, h, inter_subset_right _ _⟩

lemma inter_mem_inf_sets {α : Type u} {f g : filter α} {s t : set α}
  (hs : s ∈ f) (ht : t ∈ g) : s ∩ t ∈ f ⊓ g :=
inter_mem_sets (mem_inf_sets_of_left hs) (mem_inf_sets_of_right ht)

instance : has_top (filter α) :=
⟨{ sets            := {s | ∀x, x ∈ s},
  univ_sets        := assume x, mem_univ x,
  sets_of_superset := assume x y hx hxy a, hxy (hx a),
  inter_sets       := assume x y hx hy a, mem_inter (hx _) (hy _) }⟩

lemma mem_top_sets_iff_forall {s : set α} : s ∈ (⊤ : filter α) ↔ (∀x, x ∈ s) :=
iff.rfl

@[simp] lemma mem_top_sets {s : set α} : s ∈ (⊤ : filter α) ↔ s = univ :=
by rw [mem_top_sets_iff_forall, eq_univ_iff_forall]

section complete_lattice

/- We lift the complete lattice along the Galois connection `generate` / `sets`. Unfortunately,
  we want to have different definitional equalities for the lattice operations. So we define them
  upfront and change the lattice operations for the complete lattice instance. -/

private def original_complete_lattice : complete_lattice (filter α) :=
@order_dual.complete_lattice _ (gi_generate α).lift_complete_lattice

local attribute [instance] original_complete_lattice

instance : complete_lattice (filter α) := original_complete_lattice.copy
  /- le  -/ filter.partial_order.le rfl
  /- top -/ (filter.has_top).1
  (top_unique $ assume s hs, by simp [mem_top_sets.1 hs])
  /- bot -/ _ rfl
  /- sup -/ _ rfl
  /- inf -/ (filter.has_inf).1
  begin
    ext f g : 2,
    exact le_antisymm
      (le_inf (assume s, mem_inf_sets_of_left) (assume s, mem_inf_sets_of_right))
      (assume s ⟨a, ha, b, hb, hs⟩, show s ∈ complete_lattice.inf f g, from
      mem_sets_of_superset (inter_mem_sets
        (@inf_le_left (filter α) _ _ _ _ ha)
        (@inf_le_right (filter α) _ _ _ _ hb)) hs)
  end
  /- Sup -/ (join ∘ 𝓟) (by ext s x; exact (@mem_bInter_iff _ _ s filter.sets x).symm)
  /- Inf -/ _ rfl

end complete_lattice

/-- A filter is `ne_bot` if it is not equal to `⊥`, or equivalently the empty set
does not belong to the filter. Bourbaki include this assumption in the definition
of a filter but we prefer to have a `complete_lattice` structure on filter, so
we use a typeclass argument in lemmas instead. -/
class ne_bot (f : filter α) : Prop := (ne' : f ≠ ⊥)

lemma ne_bot_iff {f : filter α} : ne_bot f ↔ f ≠ ⊥ := ⟨λ h, h.1, λ h, ⟨h⟩⟩

lemma ne_bot.ne {f : filter α} (hf : ne_bot f) : f ≠ ⊥ := ne_bot.ne'

@[simp] lemma not_ne_bot {α : Type*} {f : filter α} : ¬ f.ne_bot ↔ f = ⊥ :=
not_iff_comm.1 ne_bot_iff.symm

lemma ne_bot.mono {f g : filter α} (hf : ne_bot f) (hg : f ≤ g) : ne_bot g :=
⟨ne_bot_of_le_ne_bot hf.1 hg⟩

lemma ne_bot_of_le {f g : filter α} [hf : ne_bot f] (hg : f ≤ g) : ne_bot g :=
hf.mono hg

lemma bot_sets_eq : (⊥ : filter α).sets = univ := rfl

lemma sup_sets_eq {f g : filter α} : (f ⊔ g).sets = f.sets ∩ g.sets :=
(gi_generate α).gc.u_inf

lemma Sup_sets_eq {s : set (filter α)} : (Sup s).sets = (⋂f∈s, (f:filter α).sets) :=
(gi_generate α).gc.u_Inf

lemma supr_sets_eq {f : ι → filter α} : (supr f).sets = (⋂i, (f i).sets) :=
(gi_generate α).gc.u_infi

lemma generate_empty : filter.generate ∅ = (⊤ : filter α) :=
(gi_generate α).gc.l_bot

lemma generate_univ : filter.generate univ = (⊥ : filter α) :=
mk_of_closure_sets.symm

lemma generate_union {s t : set (set α)} :
  filter.generate (s ∪ t) = filter.generate s ⊓ filter.generate t :=
(gi_generate α).gc.l_sup

lemma generate_Union {s : ι → set (set α)} :
  filter.generate (⋃ i, s i) = (⨅ i, filter.generate (s i)) :=
(gi_generate α).gc.l_supr

@[simp] lemma mem_bot_sets {s : set α} : s ∈ (⊥ : filter α) :=
trivial

@[simp] lemma mem_sup_sets {f g : filter α} {s : set α} :
  s ∈ f ⊔ g ↔ s ∈ f ∧ s ∈ g :=
iff.rfl

lemma union_mem_sup {f g : filter α} {s t : set α} (hs : s ∈ f) (ht : t ∈ g) :
  s ∪ t ∈ f ⊔ g :=
⟨mem_sets_of_superset hs (subset_union_left s t), mem_sets_of_superset ht (subset_union_right s t)⟩

@[simp] lemma mem_Sup_sets {x : set α} {s : set (filter α)} :
  x ∈ Sup s ↔ (∀f∈s, x ∈ (f:filter α)) :=
iff.rfl

@[simp] lemma mem_supr_sets {x : set α} {f : ι → filter α} :
  x ∈ supr f ↔ (∀i, x ∈ f i) :=
by simp only [← filter.mem_sets, supr_sets_eq, iff_self, mem_Inter]

lemma infi_eq_generate (s : ι → filter α) : infi s = generate (⋃ i, (s i).sets) :=
show generate _ = generate _, from congr_arg _ supr_range

lemma mem_infi_iff {ι} {s : ι → filter α} {U : set α} : (U ∈ ⨅ i, s i) ↔
  ∃ I : set ι, finite I ∧ ∃ V : I → set α, (∀ i, V i ∈ s i) ∧ (⋂ i, V i) ⊆ U :=
begin
  rw [infi_eq_generate, mem_generate_iff],
  split,
  { rintro ⟨t, tsub, tfin, tinter⟩,
    rcases eq_finite_Union_of_finite_subset_Union tfin tsub with ⟨I, Ifin, σ, σfin, σsub, rfl⟩,
    rw sInter_Union at tinter,
    let V := λ i, ⋂₀ σ i,
    have V_in : ∀ i, V i ∈ s i,
    { rintro ⟨i, i_in⟩,
      rw sInter_mem_sets (σfin _),
      apply σsub },
    exact ⟨I, Ifin, V, V_in, tinter⟩ },
  { rintro ⟨I, Ifin, V, V_in, h⟩,
    refine ⟨range V, _, _, h⟩,
    { rintro _ ⟨i, rfl⟩,
      rw mem_Union,
      use [i, V_in i] },
    { haveI : fintype I := finite.fintype Ifin,
      exact finite_range _ } },
end

lemma mem_infi_iff' {ι} {s : ι → filter α} {U : set α} : (U ∈ ⨅ i, s i) ↔
  ∃ I : set ι, finite I ∧ ∃ V : ι → set α, (∀ i ∈ I, V i ∈ s i) ∧ (⋂ i ∈ I, V i) ⊆ U :=
begin
  simp only [mem_infi_iff, set_coe.forall', bInter_eq_Inter],
  refine ⟨_, λ ⟨I, If, V, hV⟩, ⟨I, If, λ i, V i, hV⟩⟩,
  rintro ⟨I, If, V, hV⟩,
  lift V to ι → set α using trivial,
  exact ⟨I, If, V, hV⟩
end

@[simp] lemma le_principal_iff {s : set α} {f : filter α} : f ≤ 𝓟 s ↔ s ∈ f :=
show (∀{t}, s ⊆ t → t ∈ f) ↔ s ∈ f,
  from ⟨assume h, h (subset.refl s), assume hs t ht, mem_sets_of_superset hs ht⟩

lemma principal_mono {s t : set α} : 𝓟 s ≤ 𝓟 t ↔ s ⊆ t :=
by simp only [le_principal_iff, iff_self, mem_principal_sets]

@[mono] lemma monotone_principal : monotone (𝓟 : set α → filter α) :=
λ _ _, principal_mono.2

@[simp] lemma principal_eq_iff_eq {s t : set α} : 𝓟 s = 𝓟 t ↔ s = t :=
by simp only [le_antisymm_iff, le_principal_iff, mem_principal_sets]; refl

@[simp] lemma join_principal_eq_Sup {s : set (filter α)} : join (𝓟 s) = Sup s := rfl

@[simp] lemma principal_univ : 𝓟 (univ : set α) = ⊤ :=
top_unique $ by simp only [le_principal_iff, mem_top_sets, eq_self_iff_true]

@[simp] lemma principal_empty : 𝓟 (∅ : set α) = ⊥ :=
bot_unique $ assume s _, empty_subset _

/-! ### Lattice equations -/

lemma empty_in_sets_eq_bot {f : filter α} : ∅ ∈ f ↔ f = ⊥ :=
⟨assume h, bot_unique $ assume s _, mem_sets_of_superset h (empty_subset s),
  assume : f = ⊥, this.symm ▸ mem_bot_sets⟩

lemma nonempty_of_mem_sets {f : filter α} [hf : ne_bot f] {s : set α} (hs : s ∈ f) :
  s.nonempty :=
s.eq_empty_or_nonempty.elim (λ h, absurd hs (h.symm ▸ mt empty_in_sets_eq_bot.mp hf.1)) id

lemma ne_bot.nonempty_of_mem {f : filter α} (hf : ne_bot f) {s : set α} (hs : s ∈ f) :
  s.nonempty :=
@nonempty_of_mem_sets α f hf s hs

@[simp] lemma empty_nmem_sets (f : filter α) [ne_bot f] : ¬(∅ ∈ f) :=
λ h, (nonempty_of_mem_sets h).ne_empty rfl

lemma nonempty_of_ne_bot (f : filter α) [ne_bot f] : nonempty α :=
nonempty_of_exists $ nonempty_of_mem_sets (univ_mem_sets : univ ∈ f)

lemma compl_not_mem_sets {f : filter α} {s : set α} [ne_bot f] (h : s ∈ f) : sᶜ ∉ f :=
λ hsc, (nonempty_of_mem_sets (inter_mem_sets h hsc)).ne_empty $ inter_compl_self s

lemma filter_eq_bot_of_not_nonempty (f : filter α) (ne : ¬ nonempty α) : f = ⊥ :=
empty_in_sets_eq_bot.mp $ univ_mem_sets' $ assume x, false.elim (ne ⟨x⟩)

lemma forall_sets_nonempty_iff_ne_bot {f : filter α} :
  (∀ (s : set α), s ∈ f → s.nonempty) ↔ ne_bot f :=
⟨λ h, ⟨λ hf, empty_not_nonempty (h ∅ $ hf.symm ▸ mem_bot_sets)⟩, @nonempty_of_mem_sets _ _⟩

lemma nontrivial_iff_nonempty : nontrivial (filter α) ↔ nonempty α :=
⟨λ ⟨⟨f, g, hfg⟩⟩, by_contra $
  λ h, hfg $ (filter_eq_bot_of_not_nonempty f h).trans (filter_eq_bot_of_not_nonempty g h).symm,
  λ ⟨x⟩, ⟨⟨⊤, ⊥, ne_bot.ne $ forall_sets_nonempty_iff_ne_bot.1 $ λ s hs,
    by rwa [mem_top_sets.1 hs, ← nonempty_iff_univ_nonempty]⟩⟩⟩

lemma mem_sets_of_eq_bot {f : filter α} {s : set α} (h : f ⊓ 𝓟 sᶜ = ⊥) : s ∈ f :=
have ∅ ∈ f ⊓ 𝓟 sᶜ, from h.symm ▸ mem_bot_sets,
let ⟨s₁, hs₁, s₂, (hs₂ : sᶜ ⊆ s₂), (hs : s₁ ∩ s₂ ⊆ ∅)⟩ := this in
by filter_upwards [hs₁] assume a ha, classical.by_contradiction $ assume ha', hs ⟨ha, hs₂ ha'⟩

lemma eq_Inf_of_mem_sets_iff_exists_mem {S : set (filter α)} {l : filter α}
  (h : ∀ {s}, s ∈ l ↔ ∃ f ∈ S, s ∈ f) : l = Inf S :=
le_antisymm (le_Inf $ λ f hf s hs, h.2 ⟨f, hf, hs⟩)
  (λ s hs, let ⟨f, hf, hs⟩ := h.1 hs in (Inf_le hf : Inf S ≤ f) hs)

lemma eq_infi_of_mem_sets_iff_exists_mem {f : ι → filter α} {l : filter α}
  (h : ∀ {s}, s ∈ l ↔ ∃ i, s ∈ f i) :
  l = infi f :=
eq_Inf_of_mem_sets_iff_exists_mem $ λ s, h.trans exists_range_iff.symm

lemma eq_binfi_of_mem_sets_iff_exists_mem {f : ι → filter α} {p : ι  → Prop} {l : filter α}
  (h : ∀ {s}, s ∈ l ↔ ∃ i (_ : p i), s ∈ f i) :
  l = ⨅ i (_ : p i), f i :=
begin
  rw [infi_subtype'],
  apply eq_infi_of_mem_sets_iff_exists_mem,
  intro s,
  exact h.trans ⟨λ ⟨i, pi, si⟩, ⟨⟨i, pi⟩, si⟩, λ ⟨⟨i, pi⟩, si⟩, ⟨i, pi, si⟩⟩
end

lemma infi_sets_eq {f : ι → filter α} (h : directed (≥) f) [ne : nonempty ι] :
  (infi f).sets = (⋃ i, (f i).sets) :=
let ⟨i⟩ := ne, u := { filter .
    sets             := (⋃ i, (f i).sets),
    univ_sets        := by simp only [mem_Union]; exact ⟨i, univ_mem_sets⟩,
    sets_of_superset := by simp only [mem_Union, exists_imp_distrib];
                        intros x y i hx hxy; exact ⟨i, mem_sets_of_superset hx hxy⟩,
    inter_sets       :=
    begin
      simp only [mem_Union, exists_imp_distrib],
      assume x y a hx b hy,
      rcases h a b with ⟨c, ha, hb⟩,
      exact ⟨c, inter_mem_sets (ha hx) (hb hy)⟩
    end } in
have u = infi f, from eq_infi_of_mem_sets_iff_exists_mem
  (λ s, by simp only [filter.mem_mk, mem_Union, filter.mem_sets]),
congr_arg filter.sets this.symm

lemma mem_infi {f : ι → filter α} (h : directed (≥) f) [nonempty ι] (s) :
  s ∈ infi f ↔ ∃ i, s ∈ f i :=
by simp only [← filter.mem_sets, infi_sets_eq h, mem_Union]

lemma mem_binfi {f : β → filter α} {s : set β}
  (h : directed_on (f ⁻¹'o (≥)) s) (ne : s.nonempty) {t : set α} :
  t ∈ (⨅ i∈s, f i) ↔ ∃ i ∈ s, t ∈ f i :=
by haveI : nonempty {x // x  ∈ s} := ne.to_subtype;
  erw [infi_subtype', mem_infi h.directed_coe, subtype.exists]; refl

lemma binfi_sets_eq {f : β → filter α} {s : set β}
  (h : directed_on (f ⁻¹'o (≥)) s) (ne : s.nonempty) :
  (⨅ i∈s, f i).sets = (⋃ i ∈ s, (f i).sets) :=
ext $ λ t, by simp [mem_binfi h ne]

lemma infi_sets_eq_finite {ι : Type*} (f : ι → filter α) :
  (⨅i, f i).sets = (⋃t:finset ι, (⨅i∈t, f i).sets) :=
begin
  rw [infi_eq_infi_finset, infi_sets_eq],
  exact (directed_of_sup $ λs₁ s₂ hs, infi_le_infi $ λi, infi_le_infi_const $ λh, hs h),
end

lemma infi_sets_eq_finite' (f : ι → filter α) :
  (⨅i, f i).sets = (⋃t:finset (plift ι), (⨅i∈t, f (plift.down i)).sets) :=
by rw [← infi_sets_eq_finite, ← equiv.plift.surjective.infi_comp]; refl

lemma mem_infi_finite {ι : Type*} {f : ι → filter α} (s) :
  s ∈ infi f ↔ ∃ t:finset ι, s ∈ ⨅i∈t, f i :=
(set.ext_iff.1 (infi_sets_eq_finite f) s).trans mem_Union

lemma mem_infi_finite' {f : ι → filter α} (s) :
  s ∈ infi f ↔ ∃ t:finset (plift ι), s ∈ ⨅i∈t, f (plift.down i) :=
(set.ext_iff.1 (infi_sets_eq_finite' f) s).trans mem_Union

@[simp] lemma sup_join {f₁ f₂ : filter (filter α)} : (join f₁ ⊔ join f₂) = join (f₁ ⊔ f₂) :=
filter.ext $ λ x, by simp only [mem_sup_sets, mem_join_sets]

@[simp] lemma supr_join {ι : Sort w} {f : ι → filter (filter α)} :
  (⨆x, join (f x)) = join (⨆x, f x) :=
filter.ext $ assume x, by simp only [mem_supr_sets, mem_join_sets]

instance : bounded_distrib_lattice (filter α) :=
{ le_sup_inf :=
  begin
    assume x y z s,
    simp only [and_assoc, mem_inf_sets, mem_sup_sets, exists_prop, exists_imp_distrib, and_imp],
    intros hs t₁ ht₁ t₂ ht₂ hts,
    exact ⟨s ∪ t₁,
      x.sets_of_superset hs $ subset_union_left _ _,
      y.sets_of_superset ht₁ $ subset_union_right _ _,
      s ∪ t₂,
      x.sets_of_superset hs $ subset_union_left _ _,
      z.sets_of_superset ht₂ $ subset_union_right _ _,
      subset.trans (@le_sup_inf (set α) _ _ _ _) (union_subset (subset.refl _) hts)⟩
  end,
  ..filter.complete_lattice }

/- the complementary version with ⨆i, f ⊓ g i does not hold! -/
lemma infi_sup_left {f : filter α} {g : ι → filter α} : (⨅ x, f ⊔ g x) = f ⊔ infi g :=
begin
  refine le_antisymm _ (le_infi $ assume i, sup_le_sup_left (infi_le _ _) _),
  rintros t ⟨h₁, h₂⟩,
  rw [infi_sets_eq_finite'] at h₂,
  simp only [mem_Union, (finset.inf_eq_infi _ _).symm] at h₂,
  rcases h₂ with ⟨s, hs⟩,
  suffices : (⨅i, f ⊔ g i) ≤ f ⊔ s.inf (λi, g i.down), { exact this ⟨h₁, hs⟩ },
  refine finset.induction_on s _ _,
  { exact le_sup_right_of_le le_top },
  { rintros ⟨i⟩ s his ih,
    rw [finset.inf_insert, sup_inf_left],
    exact le_inf (infi_le _ _) ih }
end

lemma infi_sup_right {f : filter α} {g : ι → filter α} : (⨅ x, g x ⊔ f) = infi g ⊔ f :=
by simp [sup_comm, ← infi_sup_left]

lemma binfi_sup_right (p : ι → Prop) (f : ι → filter α) (g : filter α) :
  (⨅ i (h : p i), (f i ⊔ g)) = (⨅ i (h : p i), f i) ⊔ g :=
by rw [infi_subtype', infi_sup_right, infi_subtype']

lemma binfi_sup_left (p : ι → Prop) (f : ι → filter α) (g : filter α) :
  (⨅ i (h : p i), (g ⊔ f i)) = g ⊔ (⨅ i (h : p i), f i) :=
by rw [infi_subtype', infi_sup_left, infi_subtype']

lemma mem_infi_sets_finset {s : finset α} {f : α → filter β} :
  ∀t, t ∈ (⨅a∈s, f a) ↔ (∃p:α → set β, (∀a∈s, p a ∈ f a) ∧ (⋂a∈s, p a) ⊆ t) :=
show ∀t, t ∈ (⨅a∈s, f a) ↔ (∃p:α → set β, (∀a∈s, p a ∈ f a) ∧ (⨅a∈s, p a) ≤ t),
begin
  simp only [(finset.inf_eq_infi _ _).symm],
  refine finset.induction_on s _ _,
  { simp only [finset.not_mem_empty, false_implies_iff, finset.inf_empty, top_le_iff,
      imp_true_iff, mem_top_sets, true_and, exists_const],
    intros; refl },
  { intros a s has ih t,
    simp only [ih, finset.forall_mem_insert, finset.inf_insert, mem_inf_sets, exists_prop,
      iff_iff_implies_and_implies, exists_imp_distrib, and_imp, and_assoc] {contextual := tt},
    split,
    { intros t₁ ht₁ t₂ p hp ht₂ ht,
      existsi function.update p a t₁,
      have : ∀a'∈s, function.update p a t₁ a' = p a',
        from assume a' ha',
        have a' ≠ a, from assume h, has $ h ▸ ha',
        function.update_noteq this _ _,
      have eq : s.inf (λj, function.update p a t₁ j) = s.inf (λj, p j) :=
        finset.inf_congr rfl this,
      simp only [this, ht₁, hp, function.update_same, true_and, imp_true_iff, eq]
        {contextual := tt},
      exact subset.trans (inter_subset_inter (subset.refl _) ht₂) ht },
    assume p hpa hp ht,
    exact ⟨p a, hpa, (s.inf p), ⟨⟨p, hp, le_refl _⟩, ht⟩⟩ }
end

/-- If `f : ι → filter α` is directed, `ι` is not empty, and `∀ i, f i ≠ ⊥`, then `infi f ≠ ⊥`.
See also `infi_ne_bot_of_directed` for a version assuming `nonempty α` instead of `nonempty ι`. -/
lemma infi_ne_bot_of_directed' {f : ι → filter α} [nonempty ι]
  (hd : directed (≥) f) (hb : ∀i, ne_bot (f i)) : ne_bot (infi f) :=
⟨begin
  intro h,
  have he: ∅  ∈ (infi f), from h.symm ▸ (mem_bot_sets : ∅ ∈ (⊥ : filter α)),
  obtain ⟨i, hi⟩ : ∃i, ∅ ∈ f i,
    from (mem_infi hd ∅).1 he,
  exact (hb i).ne (empty_in_sets_eq_bot.1 hi)
end⟩

/-- If `f : ι → filter α` is directed, `α` is not empty, and `∀ i, f i ≠ ⊥`, then `infi f ≠ ⊥`.
See also `infi_ne_bot_of_directed'` for a version assuming `nonempty ι` instead of `nonempty α`. -/
lemma infi_ne_bot_of_directed {f : ι → filter α}
  [hn : nonempty α] (hd : directed (≥) f) (hb : ∀i, ne_bot (f i)) : ne_bot (infi f) :=
if hι : nonempty ι then @infi_ne_bot_of_directed' _ _ _ hι hd hb else
⟨λ h : infi f = ⊥,
  have univ ⊆ (∅ : set α),
  begin
    rw [←principal_mono, principal_univ, principal_empty, ←h],
    exact (le_infi $ assume i, false.elim $ hι ⟨i⟩)
  end,
  let ⟨x⟩ := hn in this (mem_univ x)⟩

lemma infi_ne_bot_iff_of_directed' {f : ι → filter α} [nonempty ι] (hd : directed (≥) f) :
  ne_bot (infi f) ↔ ∀i, ne_bot (f i) :=
⟨assume H i, H.mono (infi_le _ i), infi_ne_bot_of_directed' hd⟩

lemma infi_ne_bot_iff_of_directed {f : ι → filter α} [nonempty α] (hd : directed (≥) f) :
  ne_bot (infi f) ↔ (∀i, ne_bot (f i)) :=
⟨assume H i, H.mono (infi_le _ i), infi_ne_bot_of_directed hd⟩

lemma mem_infi_sets {f : ι → filter α} (i : ι) : ∀{s}, s ∈ f i → s ∈ ⨅i, f i :=
show (⨅i, f i) ≤ f i, from infi_le _ _

@[elab_as_eliminator]
lemma infi_sets_induct {f : ι → filter α} {s : set α} (hs : s ∈ infi f) {p : set α → Prop}
  (uni : p univ)
  (ins : ∀{i s₁ s₂}, s₁ ∈ f i → p s₂ → p (s₁ ∩ s₂))
  (upw : ∀{s₁ s₂}, s₁ ⊆ s₂ → p s₁ → p s₂) : p s :=
begin
  rw [mem_infi_finite'] at hs,
  simp only [← finset.inf_eq_infi] at hs,
  rcases hs with ⟨is, his⟩,
  revert s,
  refine finset.induction_on is _ _,
  { assume s hs, rwa [mem_top_sets.1 hs] },
  { rintros ⟨i⟩ js his ih s hs,
    rw [finset.inf_insert, mem_inf_sets] at hs,
    rcases hs with ⟨s₁, hs₁, s₂, hs₂, hs⟩,
    exact upw hs (ins hs₁ (ih hs₂)) }
end

/- principal equations -/

@[simp] lemma inf_principal {s t : set α} : 𝓟 s ⊓ 𝓟 t = 𝓟 (s ∩ t) :=
le_antisymm
  (by simp; exact ⟨s, subset.refl s, t, subset.refl t, by simp⟩)
  (by simp [le_inf_iff, inter_subset_left, inter_subset_right])

@[simp] lemma sup_principal {s t : set α} : 𝓟 s ⊔ 𝓟 t = 𝓟 (s ∪ t) :=
filter.ext $ λ u, by simp only [union_subset_iff, mem_sup_sets, mem_principal_sets]

@[simp] lemma supr_principal {ι : Sort w} {s : ι → set α} : (⨆x, 𝓟 (s x)) = 𝓟 (⋃i, s i) :=
filter.ext $ assume x, by simp only [mem_supr_sets, mem_principal_sets, Union_subset_iff]

@[simp] lemma principal_eq_bot_iff {s : set α} : 𝓟 s = ⊥ ↔ s = ∅ :=
empty_in_sets_eq_bot.symm.trans $ mem_principal_sets.trans subset_empty_iff

@[simp] lemma principal_ne_bot_iff {s : set α} : ne_bot (𝓟 s) ↔ s.nonempty :=
ne_bot_iff.trans $ (not_congr principal_eq_bot_iff).trans ne_empty_iff_nonempty

lemma is_compl_principal (s : set α) : is_compl (𝓟 s) (𝓟 sᶜ) :=
⟨by simp only [inf_principal, inter_compl_self, principal_empty, le_refl],
  by simp only [sup_principal, union_compl_self, principal_univ, le_refl]⟩

theorem mem_inf_principal {f : filter α} {s t : set α} :
  s ∈ f ⊓ 𝓟 t ↔ {x | x ∈ t → x ∈ s} ∈ f :=
begin
  simp only [← le_principal_iff, (is_compl_principal s).le_left_iff, disjoint, inf_assoc,
    inf_principal, imp_iff_not_or],
  rw [← disjoint, ← (is_compl_principal (t ∩ sᶜ)).le_right_iff, compl_inter, compl_compl],
  refl
end

lemma inf_principal_eq_bot {f : filter α} {s : set α} : f ⊓ 𝓟 s = ⊥ ↔ sᶜ ∈ f :=
by { rw [← empty_in_sets_eq_bot, mem_inf_principal], refl }

lemma diff_mem_inf_principal_compl {f : filter α} {s : set α} (hs : s ∈ f) (t : set α) :
  s \ t ∈ f ⊓ 𝓟 tᶜ :=
begin
  rw mem_inf_principal,
  filter_upwards [hs],
  intros a has hat,
  exact ⟨has, hat⟩
end

lemma principal_le_iff {s : set α} {f : filter α} :
  𝓟 s ≤ f ↔ ∀ V ∈ f, s ⊆ V :=
begin
  change (∀ V, V ∈ f → V ∈ _) ↔ _,
  simp_rw mem_principal_sets,
end

@[simp] lemma infi_principal_finset {ι : Type w} (s : finset ι) (f : ι → set α) :
  (⨅i∈s, 𝓟 (f i)) = 𝓟 (⋂i∈s, f i) :=
begin
  ext t,
  simp [mem_infi_sets_finset],
  split,
  { rintros ⟨p, hp, ht⟩,
    calc (⋂ (i : ι) (H : i ∈ s), f i) ≤ (⋂ (i : ι) (H : i ∈ s), p i) :
      infi_le_infi (λi, infi_le_infi (λhi, mem_principal_sets.1 (hp i hi)))
    ... ≤ t : ht },
  { assume h,
    exact ⟨f, λi hi, subset.refl _, h⟩ }
end

@[simp] lemma infi_principal_fintype {ι : Type w} [fintype ι] (f : ι → set α) :
  (⨅i, 𝓟 (f i)) = 𝓟 (⋂i, f i) :=
by simpa using infi_principal_finset finset.univ f

lemma infi_principal_finite {ι : Type w} {s : set ι} (hs : finite s) (f : ι → set α) :
  (⨅i∈s, 𝓟 (f i)) = 𝓟 (⋂i∈s, f i) :=
begin
  unfreezingI { lift s to finset ι using hs }, -- TODO: why `unfreezingI` is needed?
  exact_mod_cast infi_principal_finset s f
end

end lattice

@[mono] lemma join_mono {f₁ f₂ : filter (filter α)} (h : f₁ ≤ f₂) :
  join f₁ ≤ join f₂ :=
λ s hs, h hs

/-! ### Eventually -/

/-- `f.eventually p` or `∀ᶠ x in f, p x` mean that `{x | p x} ∈ f`. E.g., `∀ᶠ x in at_top, p x`
means that `p` holds true for sufficiently large `x`. -/
protected def eventually (p : α → Prop) (f : filter α) : Prop := {x | p x} ∈ f

notation `∀ᶠ` binders ` in ` f `, ` r:(scoped p, filter.eventually p f) := r

lemma eventually_iff {f : filter α} {P : α → Prop} : (∀ᶠ x in f, P x) ↔ {x | P x} ∈ f :=
iff.rfl

protected lemma ext' {f₁ f₂ : filter α}
  (h : ∀ p : α → Prop, (∀ᶠ x in f₁, p x) ↔ (∀ᶠ x in f₂, p x)) :
  f₁ = f₂ :=
filter.ext h

lemma eventually.filter_mono {f₁ f₂ : filter α} (h : f₁ ≤ f₂) {p : α → Prop}
  (hp : ∀ᶠ x in f₂, p x) :
  ∀ᶠ x in f₁, p x :=
h hp

lemma eventually_of_mem {f : filter α} {P : α → Prop} {U : set α} (hU : U ∈ f) (h : ∀ x ∈ U, P x) :
  ∀ᶠ x in f, P x :=
mem_sets_of_superset hU h

protected lemma eventually.and {p q : α → Prop} {f : filter α} :
  f.eventually p → f.eventually q → ∀ᶠ x in f, p x ∧ q x :=
inter_mem_sets

@[simp]
lemma eventually_true (f : filter α) : ∀ᶠ x in f, true := univ_mem_sets

lemma eventually_of_forall {p : α → Prop} {f : filter α} (hp : ∀ x, p x) :
  ∀ᶠ x in f, p x :=
univ_mem_sets' hp

@[simp] lemma eventually_false_iff_eq_bot {f : filter α} :
  (∀ᶠ x in f, false) ↔ f = ⊥ :=
empty_in_sets_eq_bot

@[simp] lemma eventually_const {f : filter α} [t : ne_bot f] {p : Prop} :
  (∀ᶠ x in f, p) ↔ p :=
classical.by_cases (λ h : p, by simp [h]) (λ h, by simpa [h] using t.ne)

lemma eventually_iff_exists_mem {p : α → Prop} {f : filter α} :
  (∀ᶠ x in f, p x) ↔ ∃ v ∈ f, ∀ y ∈ v, p y :=
exists_sets_subset_iff.symm

lemma eventually.exists_mem {p : α → Prop} {f : filter α} (hp : ∀ᶠ x in f, p x) :
  ∃ v ∈ f, ∀ y ∈ v, p y :=
eventually_iff_exists_mem.1 hp

lemma eventually.mp {p q : α → Prop} {f : filter α} (hp : ∀ᶠ x in f, p x)
  (hq : ∀ᶠ x in f, p x → q x) :
  ∀ᶠ x in f, q x :=
mp_sets hp hq

lemma eventually.mono {p q : α → Prop} {f : filter α} (hp : ∀ᶠ x in f, p x)
  (hq : ∀ x, p x → q x) :
  ∀ᶠ x in f, q x :=
hp.mp (eventually_of_forall hq)

@[simp] lemma eventually_and {p q : α → Prop} {f : filter α} :
  (∀ᶠ x in f, p x ∧ q x) ↔ (∀ᶠ x in f, p x) ∧ (∀ᶠ x in f, q x) :=
inter_mem_sets_iff

lemma eventually.congr {f : filter α} {p q : α → Prop} (h' : ∀ᶠ x in f, p x)
  (h : ∀ᶠ x in f, p x ↔ q x) : ∀ᶠ x in f, q x :=
h'.mp (h.mono $ λ x hx, hx.mp)

lemma eventually_congr {f : filter α} {p q : α → Prop} (h : ∀ᶠ x in f, p x ↔ q x) :
  (∀ᶠ x in f, p x) ↔ (∀ᶠ x in f, q x) :=
⟨λ hp, hp.congr h, λ hq, hq.congr $ by simpa only [iff.comm] using h⟩

@[simp] lemma eventually_all {ι} [fintype ι] {l} {p : ι → α → Prop} :
  (∀ᶠ x in l, ∀ i, p i x) ↔ ∀ i, ∀ᶠ x in l, p i x :=
by simpa only [filter.eventually, set_of_forall] using Inter_mem_sets

@[simp] lemma eventually_all_finite {ι} {I : set ι} (hI : I.finite) {l} {p : ι → α → Prop} :
  (∀ᶠ x in l, ∀ i ∈ I, p i x) ↔ (∀ i ∈ I, ∀ᶠ x in l, p i x) :=
by simpa only [filter.eventually, set_of_forall] using bInter_mem_sets hI

alias eventually_all_finite ← set.finite.eventually_all
attribute [protected] set.finite.eventually_all

@[simp] lemma eventually_all_finset {ι} (I : finset ι) {l} {p : ι → α → Prop} :
  (∀ᶠ x in l, ∀ i ∈ I, p i x) ↔ ∀ i ∈ I, ∀ᶠ x in l, p i x :=
I.finite_to_set.eventually_all

alias eventually_all_finset ← finset.eventually_all
attribute [protected] finset.eventually_all

@[simp] lemma eventually_or_distrib_left {f : filter α} {p : Prop} {q : α → Prop} :
  (∀ᶠ x in f, p ∨ q x) ↔ (p ∨ ∀ᶠ x in f, q x) :=
classical.by_cases (λ h : p, by simp [h]) (λ h, by simp [h])

@[simp] lemma eventually_or_distrib_right {f : filter α} {p : α → Prop} {q : Prop} :
  (∀ᶠ x in f, p x ∨ q) ↔ ((∀ᶠ x in f, p x) ∨ q) :=
by simp only [or_comm _ q, eventually_or_distrib_left]

@[simp] lemma eventually_imp_distrib_left {f : filter α} {p : Prop} {q : α → Prop} :
  (∀ᶠ x in f, p → q x) ↔ (p → ∀ᶠ x in f, q x) :=
by simp only [imp_iff_not_or, eventually_or_distrib_left]

@[simp]
lemma eventually_bot {p : α → Prop} : ∀ᶠ x in ⊥, p x := ⟨⟩

@[simp]
lemma eventually_top {p : α → Prop} : (∀ᶠ x in ⊤, p x) ↔ (∀ x, p x) :=
iff.rfl

@[simp] lemma eventually_sup {p : α → Prop} {f g : filter α} :
  (∀ᶠ x in f ⊔ g, p x) ↔ (∀ᶠ x in f, p x) ∧ (∀ᶠ x in g, p x) :=
iff.rfl

@[simp]
lemma eventually_Sup {p : α → Prop} {fs : set (filter α)} :
  (∀ᶠ x in Sup fs, p x) ↔ (∀ f ∈ fs, ∀ᶠ x in f, p x) :=
iff.rfl

@[simp]
lemma eventually_supr {p : α → Prop} {fs : β → filter α} :
  (∀ᶠ x in (⨆ b, fs b), p x) ↔ (∀ b, ∀ᶠ x in fs b, p x) :=
mem_supr_sets

@[simp]
lemma eventually_principal {a : set α} {p : α → Prop} :
  (∀ᶠ x in 𝓟 a, p x) ↔ (∀ x ∈ a, p x) :=
iff.rfl

theorem eventually_inf_principal {f : filter α} {p : α → Prop} {s : set α} :
  (∀ᶠ x in f ⊓ 𝓟 s, p x) ↔ ∀ᶠ x in f, x ∈ s → p x :=
mem_inf_principal

/-! ### Frequently -/

/-- `f.frequently p` or `∃ᶠ x in f, p x` mean that `{x | ¬p x} ∉ f`. E.g., `∃ᶠ x in at_top, p x`
means that there exist arbitrarily large `x` for which `p` holds true. -/
protected def frequently (p : α → Prop) (f : filter α) : Prop := ¬∀ᶠ x in f, ¬p x

notation `∃ᶠ` binders ` in ` f `, ` r:(scoped p, filter.frequently p f) := r

lemma eventually.frequently {f : filter α} [ne_bot f] {p : α → Prop} (h : ∀ᶠ x in f, p x) :
  ∃ᶠ x in f, p x :=
compl_not_mem_sets h

lemma frequently_of_forall {f : filter α} [ne_bot f] {p : α → Prop} (h : ∀ x, p x) :
  ∃ᶠ x in f, p x :=
eventually.frequently (eventually_of_forall h)

lemma frequently.mp {p q : α → Prop} {f : filter α} (h : ∃ᶠ x in f, p x)
  (hpq : ∀ᶠ x in f, p x → q x) :
  ∃ᶠ x in f, q x :=
mt (λ hq, hq.mp $ hpq.mono $ λ x, mt) h

lemma frequently.filter_mono {p : α → Prop} {f g : filter α} (h : ∃ᶠ x in f, p x) (hle : f ≤ g) :
  ∃ᶠ x in g, p x :=
mt (λ h', h'.filter_mono hle) h

lemma frequently.mono {p q : α → Prop} {f : filter α} (h : ∃ᶠ x in f, p x)
  (hpq : ∀ x, p x → q x) :
  ∃ᶠ x in f, q x :=
h.mp (eventually_of_forall hpq)

lemma frequently.and_eventually {p q : α → Prop} {f : filter α}
  (hp : ∃ᶠ x in f, p x) (hq : ∀ᶠ x in f, q x) :
  ∃ᶠ x in f, p x ∧ q x :=
begin
  refine mt (λ h, hq.mp $ h.mono _) hp,
  assume x hpq hq hp,
  exact hpq ⟨hp, hq⟩
end

lemma frequently.exists {p : α → Prop} {f : filter α} (hp : ∃ᶠ x in f, p x) : ∃ x, p x :=
begin
  by_contradiction H,
  replace H : ∀ᶠ x in f, ¬ p x, from eventually_of_forall (not_exists.1 H),
  exact hp H
end

lemma eventually.exists {p : α → Prop} {f : filter α} [ne_bot f] (hp : ∀ᶠ x in f, p x) :
  ∃ x, p x :=
hp.frequently.exists

lemma frequently_iff_forall_eventually_exists_and {p : α → Prop} {f : filter α} :
  (∃ᶠ x in f, p x) ↔ ∀ {q : α → Prop}, (∀ᶠ x in f, q x) → ∃ x, p x ∧ q x :=
⟨assume hp q hq, (hp.and_eventually hq).exists,
  assume H hp, by simpa only [and_not_self, exists_false] using H hp⟩

lemma frequently_iff {f : filter α} {P : α → Prop} :
  (∃ᶠ x in f, P x) ↔ ∀ {U}, U ∈ f → ∃ x ∈ U, P x :=
begin
  rw frequently_iff_forall_eventually_exists_and,
  split ; intro h,
  { intros U U_in,
    simpa [exists_prop, and_comm] using h U_in },
  { intros H H',
    simpa [and_comm] using h H' },
end

@[simp] lemma not_eventually {p : α → Prop} {f : filter α} :
  (¬ ∀ᶠ x in f, p x) ↔ (∃ᶠ x in f, ¬ p x) :=
by simp [filter.frequently]

@[simp] lemma not_frequently {p : α → Prop} {f : filter α} :
  (¬ ∃ᶠ x in f, p x) ↔ (∀ᶠ x in f, ¬ p x) :=
by simp only [filter.frequently, not_not]

@[simp] lemma frequently_true_iff_ne_bot (f : filter α) : (∃ᶠ x in f, true) ↔ ne_bot f :=
by simp [filter.frequently, -not_eventually, eventually_false_iff_eq_bot, ne_bot_iff]

@[simp] lemma frequently_false (f : filter α) : ¬ ∃ᶠ x in f, false := by simp

@[simp] lemma frequently_const {f : filter α} [ne_bot f] {p : Prop} :
  (∃ᶠ x in f, p) ↔ p :=
classical.by_cases (λ h : p, by simpa [h]) (λ h, by simp [h])

@[simp] lemma frequently_or_distrib {f : filter α} {p q : α → Prop} :
  (∃ᶠ x in f, p x ∨ q x) ↔ (∃ᶠ x in f, p x) ∨ (∃ᶠ x in f, q x) :=
by simp only [filter.frequently, ← not_and_distrib, not_or_distrib, eventually_and]

lemma frequently_or_distrib_left {f : filter α} [ne_bot f] {p : Prop} {q : α → Prop} :
  (∃ᶠ x in f, p ∨ q x) ↔ (p ∨ ∃ᶠ x in f, q x) :=
by simp

lemma frequently_or_distrib_right {f : filter α} [ne_bot f] {p : α → Prop} {q : Prop} :
  (∃ᶠ x in f, p x ∨ q) ↔ (∃ᶠ x in f, p x) ∨ q :=
by simp

@[simp] lemma frequently_imp_distrib {f : filter α} {p q : α → Prop} :
  (∃ᶠ x in f, p x → q x) ↔ ((∀ᶠ x in f, p x) → ∃ᶠ x in f, q x) :=
by simp [imp_iff_not_or, not_eventually, frequently_or_distrib]

lemma frequently_imp_distrib_left {f : filter α} [ne_bot f] {p : Prop} {q : α → Prop} :
  (∃ᶠ x in f, p → q x) ↔ (p → ∃ᶠ x in f, q x) :=
by simp

lemma frequently_imp_distrib_right {f : filter α} [ne_bot f] {p : α → Prop} {q : Prop} :
  (∃ᶠ x in f, p x → q) ↔ ((∀ᶠ x in f, p x) → q) :=
by simp

@[simp] lemma eventually_imp_distrib_right {f : filter α} {p : α → Prop} {q : Prop} :
  (∀ᶠ x in f, p x → q) ↔ ((∃ᶠ x in f, p x) → q) :=
by simp only [imp_iff_not_or, eventually_or_distrib_right, not_frequently]

@[simp] lemma frequently_bot {p : α → Prop} : ¬ ∃ᶠ x in ⊥, p x := by simp

@[simp]
lemma frequently_top {p : α → Prop} : (∃ᶠ x in ⊤, p x) ↔ (∃ x, p x) :=
by simp [filter.frequently]

@[simp]
lemma frequently_principal {a : set α} {p : α → Prop} :
  (∃ᶠ x in 𝓟 a, p x) ↔ (∃ x ∈ a, p x) :=
by simp [filter.frequently, not_forall]

lemma frequently_sup {p : α → Prop} {f g : filter α} :
  (∃ᶠ x in f ⊔ g, p x) ↔ (∃ᶠ x in f, p x) ∨ (∃ᶠ x in g, p x) :=
by simp only [filter.frequently, eventually_sup, not_and_distrib]

@[simp]
lemma frequently_Sup {p : α → Prop} {fs : set (filter α)} :
  (∃ᶠ x in Sup fs, p x) ↔ (∃ f ∈ fs, ∃ᶠ x in f, p x) :=
by simp [filter.frequently, -not_eventually, not_forall]

@[simp]
lemma frequently_supr {p : α → Prop} {fs : β → filter α} :
  (∃ᶠ x in (⨆ b, fs b), p x) ↔ (∃ b, ∃ᶠ x in fs b, p x) :=
by simp [filter.frequently, -not_eventually, not_forall]

/-!
### Relation “eventually equal”
-/

/-- Two functions `f` and `g` are *eventually equal* along a filter `l` if the set of `x` such that
`f x = g x` belongs to `l`. -/
def eventually_eq (l : filter α) (f g : α → β) : Prop := ∀ᶠ x in l, f x = g x

notation f ` =ᶠ[`:50 l:50 `] `:0 g:50 := eventually_eq l f g

lemma eventually_eq.eventually {l : filter α} {f g : α → β} (h : f =ᶠ[l] g) :
  ∀ᶠ x in l, f x = g x :=
h

lemma eventually_eq.rw {l : filter α} {f g : α → β} (h : f =ᶠ[l] g) (p : α → β → Prop)
  (hf : ∀ᶠ x in l, p x (f x)) :
  ∀ᶠ x in l, p x (g x) :=
hf.congr $ h.mono $ λ x hx, hx ▸ iff.rfl

lemma eventually_eq_set {s t : set α} {l : filter α} :
   s =ᶠ[l] t ↔ ∀ᶠ x in l, x ∈ s ↔ x ∈ t :=
eventually_congr $ eventually_of_forall $ λ x, ⟨eq.to_iff, iff.to_eq⟩

alias eventually_eq_set ↔ filter.eventually_eq.mem_iff filter.eventually.set_eq

lemma eventually_eq.exists_mem {l : filter α} {f g : α → β} (h : f =ᶠ[l] g) :
  ∃ s ∈ l, eq_on f g s :=
h.exists_mem

lemma eventually_eq_of_mem {l : filter α} {f g : α → β} {s : set α}
  (hs : s ∈ l) (h : eq_on f g s) : f =ᶠ[l] g :=
eventually_of_mem hs h

lemma eventually_eq_iff_exists_mem {l : filter α} {f g : α → β} :
  (f =ᶠ[l] g) ↔ ∃ s ∈ l, eq_on f g s :=
eventually_iff_exists_mem

lemma eventually_eq.filter_mono {l l' : filter α} {f g : α → β} (h₁ : f =ᶠ[l] g) (h₂ : l' ≤ l) :
  f =ᶠ[l'] g :=
h₂ h₁

@[refl] lemma eventually_eq.refl (l : filter α) (f : α → β) :
  f =ᶠ[l] f :=
eventually_of_forall $ λ x, rfl

lemma eventually_eq.rfl {l : filter α} {f : α → β} : f =ᶠ[l] f := eventually_eq.refl l f

@[symm] lemma eventually_eq.symm {f g : α → β} {l : filter α} (H : f =ᶠ[l] g) :
  g =ᶠ[l] f :=
H.mono $ λ _, eq.symm

@[trans] lemma eventually_eq.trans {f g h : α → β} {l : filter α}
  (H₁ : f =ᶠ[l] g) (H₂ : g =ᶠ[l] h) :
  f =ᶠ[l] h :=
H₂.rw (λ x y, f x = y) H₁

lemma eventually_eq.prod_mk {l} {f f' : α → β} (hf : f =ᶠ[l] f') {g g' : α → γ} (hg : g =ᶠ[l] g') :
  (λ x, (f x, g x)) =ᶠ[l] (λ x, (f' x, g' x)) :=
hf.mp $ hg.mono $ by { intros, simp only * }

lemma eventually_eq.fun_comp {f g : α → β} {l : filter α} (H : f =ᶠ[l] g) (h : β → γ) :
  (h ∘ f) =ᶠ[l] (h ∘ g) :=
H.mono $ λ x hx, congr_arg h hx

lemma eventually_eq.comp₂ {δ} {f f' : α → β} {g g' : α → γ} {l} (Hf : f =ᶠ[l] f') (h : β → γ → δ)
  (Hg : g =ᶠ[l] g') :
  (λ x, h (f x) (g x)) =ᶠ[l] (λ x, h (f' x) (g' x)) :=
(Hf.prod_mk Hg).fun_comp (function.uncurry h)

@[to_additive]
lemma eventually_eq.mul [has_mul β] {f f' g g' : α → β} {l : filter α} (h : f =ᶠ[l] g)
  (h' : f' =ᶠ[l] g') :
  ((λ x, f x * f' x) =ᶠ[l] (λ x, g x * g' x)) :=
h.comp₂ (*) h'

@[to_additive]
lemma eventually_eq.inv [has_inv β] {f g : α → β} {l : filter α} (h : f =ᶠ[l] g) :
  ((λ x, (f x)⁻¹) =ᶠ[l] (λ x, (g x)⁻¹)) :=
h.fun_comp has_inv.inv

lemma eventually_eq.div [group_with_zero β] {f f' g g' : α → β} {l : filter α} (h : f =ᶠ[l] g)
  (h' : f' =ᶠ[l] g') :
  ((λ x, f x / f' x) =ᶠ[l] (λ x, g x / g' x)) :=
by simpa only [div_eq_mul_inv] using h.mul h'.inv

lemma eventually_eq.div' [group β] {f f' g g' : α → β} {l : filter α} (h : f =ᶠ[l] g)
  (h' : f' =ᶠ[l] g') :
  ((λ x, f x / f' x) =ᶠ[l] (λ x, g x / g' x)) :=
by simpa only [div_eq_mul_inv] using h.mul h'.inv

lemma eventually_eq.sub [add_group β] {f f' g g' : α → β} {l : filter α} (h : f =ᶠ[l] g)
  (h' : f' =ᶠ[l] g') :
  ((λ x, f x - f' x) =ᶠ[l] (λ x, g x - g' x)) :=
by simpa only [sub_eq_add_neg] using h.add h'.neg

lemma eventually_eq.inter {s t s' t' : set α} {l : filter α} (h : s =ᶠ[l] t) (h' : s' =ᶠ[l] t') :
  (s ∩ s' : set α) =ᶠ[l] (t ∩ t' : set α) :=
h.comp₂ (∧) h'

lemma eventually_eq.union {s t s' t' : set α} {l : filter α} (h : s =ᶠ[l] t) (h' : s' =ᶠ[l] t') :
  (s ∪ s' : set α) =ᶠ[l] (t ∪ t' : set α) :=
h.comp₂ (∨) h'

lemma eventually_eq.compl {s t : set α} {l : filter α} (h : s =ᶠ[l] t) :
  (sᶜ : set α) =ᶠ[l] (tᶜ : set α) :=
h.fun_comp not

lemma eventually_eq.diff {s t s' t' : set α} {l : filter α} (h : s =ᶠ[l] t) (h' : s' =ᶠ[l] t') :
  (s \ s' : set α) =ᶠ[l] (t \ t' : set α) :=
h.inter h'.compl

lemma eventually_eq_empty {s : set α} {l : filter α} :
  s =ᶠ[l] (∅ : set α) ↔ ∀ᶠ x in l, x ∉ s :=
eventually_eq_set.trans $ by simp

lemma inter_eventually_eq_left {s t : set α} {l : filter α} :
  (s ∩ t : set α) =ᶠ[l] s ↔ ∀ᶠ x in l, x ∈ s → x ∈ t :=
by simp only [eventually_eq_set, mem_inter_eq, and_iff_left_iff_imp]

lemma inter_eventually_eq_right {s t : set α} {l : filter α} :
  (s ∩ t : set α) =ᶠ[l] t ↔ ∀ᶠ x in l, x ∈ t → x ∈ s :=
by rw [inter_comm, inter_eventually_eq_left]

@[simp] lemma eventually_eq_principal {s : set α} {f g : α → β} :
  f =ᶠ[𝓟 s] g ↔ eq_on f g s :=
iff.rfl

lemma eventually_eq_inf_principal_iff {F : filter α} {s : set α} {f g : α → β} :
  (f =ᶠ[F ⊓ 𝓟 s] g) ↔ ∀ᶠ x in F, x ∈ s → f x = g x :=
eventually_inf_principal

lemma eventually_eq.sub_eq [add_group β] {f g : α → β} {l : filter α} (h : f =ᶠ[l] g) :
  f - g =ᶠ[l] 0 :=
by simpa using (eventually_eq.sub (eventually_eq.refl l f) h).symm

lemma eventually_eq_iff_sub [add_group β] {f g : α → β} {l : filter α} :
  f =ᶠ[l] g ↔ f - g =ᶠ[l] 0 :=
⟨λ h, h.sub_eq, λ h, by simpa using h.add (eventually_eq.refl l g)⟩

section has_le

variables [has_le β] {l : filter α}

/-- A function `f` is eventually less than or equal to a function `g` at a filter `l`. -/
def eventually_le (l : filter α) (f g : α → β) : Prop := ∀ᶠ x in l, f x ≤ g x

notation f ` ≤ᶠ[`:50 l:50 `] `:0 g:50 := eventually_le l f g

lemma eventually_le.congr {f f' g g' : α → β} (H : f ≤ᶠ[l] g) (hf : f =ᶠ[l] f') (hg : g =ᶠ[l] g') :
  f' ≤ᶠ[l] g' :=
H.mp $ hg.mp $ hf.mono $ λ x hf hg H, by rwa [hf, hg] at H

lemma eventually_le_congr {f f' g g' : α → β} (hf : f =ᶠ[l] f') (hg : g =ᶠ[l] g') :
  f ≤ᶠ[l] g ↔ f' ≤ᶠ[l] g' :=
⟨λ H, H.congr hf hg, λ H, H.congr hf.symm hg.symm⟩

end has_le

section preorder

variables [preorder β] {l : filter α} {f g h : α → β}

lemma eventually_eq.le (h : f =ᶠ[l] g) : f ≤ᶠ[l] g := h.mono $ λ x, le_of_eq

@[refl] lemma eventually_le.refl (l : filter α) (f : α → β) :
  f ≤ᶠ[l] f :=
eventually_eq.rfl.le

lemma eventually_le.rfl : f ≤ᶠ[l] f := eventually_le.refl l f

@[trans] lemma eventually_le.trans (H₁ : f ≤ᶠ[l] g) (H₂ : g ≤ᶠ[l] h) : f ≤ᶠ[l] h :=
H₂.mp $ H₁.mono $ λ x, le_trans

@[trans] lemma eventually_eq.trans_le (H₁ : f =ᶠ[l] g) (H₂ : g ≤ᶠ[l] h) : f ≤ᶠ[l] h :=
H₁.le.trans H₂

@[trans] lemma eventually_le.trans_eq (H₁ : f ≤ᶠ[l] g) (H₂ : g =ᶠ[l] h) : f ≤ᶠ[l] h :=
H₁.trans H₂.le

end preorder

lemma eventually_le.antisymm [partial_order β] {l : filter α} {f g : α → β}
  (h₁ : f ≤ᶠ[l] g) (h₂ : g ≤ᶠ[l] f) :
  f =ᶠ[l] g :=
h₂.mp $ h₁.mono $ λ x, le_antisymm

lemma eventually_le_antisymm_iff [partial_order β] {l : filter α} {f g : α → β} :
  f =ᶠ[l] g ↔ f ≤ᶠ[l] g ∧ g ≤ᶠ[l] f :=
by simp only [eventually_eq, eventually_le, le_antisymm_iff, eventually_and]

lemma eventually_le.le_iff_eq [partial_order β] {l : filter α} {f g : α → β} (h : f ≤ᶠ[l] g) :
  g ≤ᶠ[l] f ↔ g =ᶠ[l] f :=
⟨λ h', h'.antisymm h, eventually_eq.le⟩

@[mono] lemma eventually_le.inter {s t s' t' : set α} {l : filter α} (h : s ≤ᶠ[l] t)
  (h' : s' ≤ᶠ[l] t') :
  (s ∩ s' : set α) ≤ᶠ[l] (t ∩ t' : set α) :=
h'.mp $ h.mono $ λ x, and.imp

@[mono] lemma eventually_le.union {s t s' t' : set α} {l : filter α} (h : s ≤ᶠ[l] t)
  (h' : s' ≤ᶠ[l] t') :
  (s ∪ s' : set α) ≤ᶠ[l] (t ∪ t' : set α) :=
h'.mp $ h.mono $ λ x, or.imp

@[mono] lemma eventually_le.compl {s t : set α} {l : filter α} (h : s ≤ᶠ[l] t) :
  (tᶜ : set α) ≤ᶠ[l] (sᶜ : set α) :=
h.mono $ λ x, mt

@[mono] lemma eventually_le.diff {s t s' t' : set α} {l : filter α} (h : s ≤ᶠ[l] t)
  (h' : t' ≤ᶠ[l] s') :
  (s \ s' : set α) ≤ᶠ[l] (t \ t' : set α) :=
h.inter h'.compl

lemma join_le {f : filter (filter α)} {l : filter α} (h : ∀ᶠ m in f, m ≤ l) : join f ≤ l :=
λ s hs, h.mono $ λ m hm, hm hs

/-! ### Push-forwards, pull-backs, and the monad structure -/

section map

/-- The forward map of a filter -/
def map (m : α → β) (f : filter α) : filter β :=
{ sets             := preimage m ⁻¹' f.sets,
  univ_sets        := univ_mem_sets,
  sets_of_superset := assume s t hs st, mem_sets_of_superset hs $ preimage_mono st,
  inter_sets       := assume s t hs ht, inter_mem_sets hs ht }

@[simp] lemma map_principal {s : set α} {f : α → β} :
  map f (𝓟 s) = 𝓟 (set.image f s) :=
filter_eq $ set.ext $ assume a, image_subset_iff.symm

variables {f : filter α} {m : α → β} {m' : β → γ} {s : set α} {t : set β}

@[simp] lemma eventually_map {P : β → Prop} :
  (∀ᶠ b in map m f, P b) ↔ ∀ᶠ a in f, P (m a) :=
iff.rfl

@[simp] lemma frequently_map {P : β → Prop} :
  (∃ᶠ b in map m f, P b) ↔ ∃ᶠ a in f, P (m a) :=
iff.rfl

@[simp] lemma mem_map : t ∈ map m f ↔ {x | m x ∈ t} ∈ f := iff.rfl

lemma image_mem_map (hs : s ∈ f) : m '' s ∈ map m f :=
f.sets_of_superset hs $ subset_preimage_image m s

lemma image_mem_map_iff (hf : function.injective m) : m '' s ∈ map m f ↔ s ∈ f :=
⟨λ h, by rwa [← preimage_image_eq s hf], image_mem_map⟩

lemma range_mem_map : range m ∈ map m f :=
by rw ←image_univ; exact image_mem_map univ_mem_sets

lemma mem_map_sets_iff : t ∈ map m f ↔ (∃s∈f, m '' s ⊆ t) :=
iff.intro
  (assume ht, ⟨m ⁻¹' t, ht, image_preimage_subset _ _⟩)
  (assume ⟨s, hs, ht⟩, mem_sets_of_superset (image_mem_map hs) ht)

@[simp] lemma map_id : filter.map id f = f :=
filter_eq $ rfl

@[simp] lemma map_id' : filter.map (λ x, x) f = f := map_id

@[simp] lemma map_compose : filter.map m' ∘ filter.map m = filter.map (m' ∘ m) :=
funext $ assume _, filter_eq $ rfl

@[simp] lemma map_map : filter.map m' (filter.map m f) = filter.map (m' ∘ m) f :=
congr_fun (@@filter.map_compose m m') f

/-- If functions `m₁` and `m₂` are eventually equal at a filter `f`, then
they map this filter to the same filter. -/
lemma map_congr {m₁ m₂ : α → β} {f : filter α} (h : m₁ =ᶠ[f] m₂) :
  map m₁ f = map m₂ f :=
filter.ext' $ λ p,
by { simp only [eventually_map], exact eventually_congr (h.mono $ λ x hx, hx ▸ iff.rfl) }

end map

section comap

/-- The inverse map of a filter -/
def comap (m : α → β) (f : filter β) : filter α :=
{ sets             := { s | ∃t∈ f, m ⁻¹' t ⊆ s },
  univ_sets        := ⟨univ, univ_mem_sets, by simp only [subset_univ, preimage_univ]⟩,
  sets_of_superset := assume a b ⟨a', ha', ma'a⟩ ab,
    ⟨a', ha', subset.trans ma'a ab⟩,
  inter_sets       := assume a b ⟨a', ha₁, ha₂⟩ ⟨b', hb₁, hb₂⟩,
    ⟨a' ∩ b', inter_mem_sets ha₁ hb₁, inter_subset_inter ha₂ hb₂⟩ }

@[simp] lemma eventually_comap {f : filter β} {φ : α → β} {P : α → Prop} :
  (∀ᶠ a in comap φ f, P a) ↔ ∀ᶠ b in f, ∀ a, φ a = b → P a :=
begin
  split ; intro h,
  { rcases h with ⟨t, t_in, ht⟩,
    apply mem_sets_of_superset t_in,
    rintros y y_in _ rfl,
    apply ht y_in },
  { exact ⟨_, h, λ _ x_in, x_in _ rfl⟩ }
end

@[simp] lemma frequently_comap {f : filter β} {φ : α → β} {P : α → Prop} :
  (∃ᶠ a in comap φ f, P a) ↔ ∃ᶠ b in f, ∃ a, φ a = b ∧ P a :=
begin
  classical,
  erw [← not_iff_not, not_not, not_not, filter.eventually_comap],
  simp only [not_exists, not_and],
end

end comap

/-- The monadic bind operation on filter is defined the usual way in terms of `map` and `join`.

Unfortunately, this `bind` does not result in the expected applicative. See `filter.seq` for the
applicative instance. -/
def bind (f : filter α) (m : α → filter β) : filter β := join (map m f)

/-- The applicative sequentiation operation. This is not induced by the bind operation. -/
def seq (f : filter (α → β)) (g : filter α) : filter β :=
⟨{ s | ∃u∈ f, ∃t∈ g, (∀m∈u, ∀x∈t, (m : α → β) x ∈ s) },
  ⟨univ, univ_mem_sets, univ, univ_mem_sets,
    by simp only [forall_prop_of_true, mem_univ, forall_true_iff]⟩,
  assume s₀ s₁ ⟨t₀, t₁, h₀, h₁, h⟩ hst, ⟨t₀, t₁, h₀, h₁, assume x hx y hy, hst $ h _ hx _ hy⟩,
  assume s₀ s₁ ⟨t₀, ht₀, t₁, ht₁, ht⟩ ⟨u₀, hu₀, u₁, hu₁, hu⟩,
    ⟨t₀ ∩ u₀, inter_mem_sets ht₀ hu₀, t₁ ∩ u₁, inter_mem_sets ht₁ hu₁,
      assume x ⟨hx₀, hx₁⟩ x ⟨hy₀, hy₁⟩, ⟨ht _ hx₀ _ hy₀, hu _ hx₁ _ hy₁⟩⟩⟩

/-- `pure x` is the set of sets that contain `x`. It is equal to `𝓟 {x}` but
with this definition we have `s ∈ pure a` defeq `a ∈ s`. -/
instance : has_pure filter :=
⟨λ (α : Type u) x,
  { sets := {s | x ∈ s},
    inter_sets := λ s t, and.intro,
    sets_of_superset := λ s t hs hst, hst hs,
    univ_sets := trivial }⟩

instance : has_bind filter := ⟨@filter.bind⟩

instance : has_seq filter := ⟨@filter.seq⟩

instance : functor filter := { map := @filter.map }

lemma pure_sets (a : α) : (pure a : filter α).sets = {s | a ∈ s} := rfl

@[simp] lemma mem_pure_sets {a : α} {s : set α} : s ∈ (pure a : filter α) ↔ a ∈ s := iff.rfl

@[simp] lemma eventually_pure {a : α} {p : α → Prop} :
  (∀ᶠ x in pure a, p x) ↔ p a :=
iff.rfl

@[simp] lemma principal_singleton (a : α) : 𝓟 {a} = pure a :=
filter.ext $ λ s, by simp only [mem_pure_sets, mem_principal_sets, singleton_subset_iff]

@[simp] lemma map_pure (f : α → β) (a : α) : map f (pure a) = pure (f a) :=
rfl

@[simp] lemma join_pure (f : filter α) : join (pure f) = f := filter.ext $ λ s, iff.rfl

@[simp] lemma pure_bind (a : α) (m : α → filter β) :
  bind (pure a) m = m a :=
by simp only [has_bind.bind, bind, map_pure, join_pure]

section
-- this section needs to be before applicative, otherwise the wrong instance will be chosen
/-- The monad structure on filters. -/
protected def monad : monad filter := { map := @filter.map }

local attribute [instance] filter.monad
protected lemma is_lawful_monad : is_lawful_monad filter :=
{ id_map     := assume α f, filter_eq rfl,
  pure_bind  := assume α β, pure_bind,
  bind_assoc := assume α β γ f m₁ m₂, filter_eq rfl,
  bind_pure_comp_eq_map := assume α β f x, filter.ext $ λ s,
    by simp only [has_bind.bind, bind, functor.map, mem_map, mem_join_sets, mem_set_of_eq,
      function.comp, mem_pure_sets] }
end

instance : applicative filter := { map := @filter.map, seq := @filter.seq }

instance : alternative filter :=
{ failure := λα, ⊥,
  orelse  := λα x y, x ⊔ y }

@[simp] lemma map_def {α β} (m : α → β) (f : filter α) : m <$> f = map m f := rfl

@[simp] lemma bind_def {α β} (f : filter α) (m : α → filter β) : f >>= m = bind f m := rfl

/- map and comap equations -/
section map
variables {f f₁ f₂ : filter α} {g g₁ g₂ : filter β} {m : α → β} {m' : β → γ} {s : set α} {t : set β}

@[simp] theorem mem_comap_sets : s ∈ comap m g ↔ ∃t∈ g, m ⁻¹' t ⊆ s := iff.rfl

theorem preimage_mem_comap (ht : t ∈ g) : m ⁻¹' t ∈ comap m g :=
⟨t, ht, subset.refl _⟩

lemma comap_id : comap id f = f :=
le_antisymm (assume s, preimage_mem_comap) (assume s ⟨t, ht, hst⟩, mem_sets_of_superset ht hst)

lemma comap_const_of_not_mem {x : α} {f : filter α} {V : set α} (hV : V ∈ f) (hx : x ∉ V) :
  comap (λ y : α, x) f = ⊥ :=
begin
  ext W,
  suffices : ∃ t ∈ f, (λ (y : α), x) ⁻¹' t ⊆ W, by simpa,
  use [V, hV],
  simp [preimage_const_of_not_mem hx],
end

lemma comap_const_of_mem {x : α} {f : filter α} (h : ∀ V ∈ f, x ∈ V) : comap (λ y : α, x) f = ⊤ :=
begin
  ext W,
  suffices : (∃ (t : set α), t ∈ f.sets ∧ (λ (y : α), x) ⁻¹' t ⊆ W) ↔ W = univ,
  by simpa,
  split,
  { rintros ⟨V, V_in, hW⟩,
    simpa [preimage_const_of_mem (h V V_in),  univ_subset_iff] using hW },
  { rintro rfl,
    use univ,
    simp [univ_mem_sets] },
end

lemma comap_comap {m : γ → β} {n : β → α} : comap m (comap n f) = comap (n ∘ m) f :=
le_antisymm
  (assume c ⟨b, hb, (h : preimage (n ∘ m) b ⊆ c)⟩, ⟨preimage n b, preimage_mem_comap hb, h⟩)
  (assume c ⟨b, ⟨a, ha, (h₁ : preimage n a ⊆ b)⟩, (h₂ : preimage m b ⊆ c)⟩,
    ⟨a, ha, show preimage m (preimage n a) ⊆ c, from subset.trans (preimage_mono h₁) h₂⟩)

@[simp] theorem comap_principal {t : set β} : comap m (𝓟 t) = 𝓟 (m ⁻¹' t) :=
filter_eq $ set.ext $ assume s,
  ⟨assume ⟨u, (hu : t ⊆ u), (b : preimage m u ⊆ s)⟩, subset.trans (preimage_mono hu) b,
    assume : preimage m t ⊆ s, ⟨t, subset.refl t, this⟩⟩

@[simp] theorem comap_pure {b : β} : comap m (pure b) = 𝓟 (m ⁻¹' {b}) :=
by rw [← principal_singleton, comap_principal]

lemma map_le_iff_le_comap : map m f ≤ g ↔ f ≤ comap m g :=
⟨assume h s ⟨t, ht, hts⟩, mem_sets_of_superset (h ht) hts, assume h s ht, h ⟨_, ht, subset.refl _⟩⟩

lemma gc_map_comap (m : α → β) : galois_connection (map m) (comap m) :=
assume f g, map_le_iff_le_comap

@[mono] lemma map_mono : monotone (map m) := (gc_map_comap m).monotone_l
@[mono] lemma comap_mono : monotone (comap m) := (gc_map_comap m).monotone_u

@[simp] lemma map_bot : map m ⊥ = ⊥ := (gc_map_comap m).l_bot
@[simp] lemma map_sup : map m (f₁ ⊔ f₂) = map m f₁ ⊔ map m f₂ := (gc_map_comap m).l_sup
@[simp] lemma map_supr {f : ι → filter α} : map m (⨆i, f i) = (⨆i, map m (f i)) :=
(gc_map_comap m).l_supr

@[simp] lemma comap_top : comap m ⊤ = ⊤ := (gc_map_comap m).u_top
@[simp] lemma comap_inf : comap m (g₁ ⊓ g₂) = comap m g₁ ⊓ comap m g₂ := (gc_map_comap m).u_inf
@[simp] lemma comap_infi {f : ι → filter β} : comap m (⨅i, f i) = (⨅i, comap m (f i)) :=
(gc_map_comap m).u_infi

lemma le_comap_top (f : α → β) (l : filter α) : l ≤ comap f ⊤ :=
by rw [comap_top]; exact le_top

lemma map_comap_le : map m (comap m g) ≤ g := (gc_map_comap m).l_u_le _
lemma le_comap_map : f ≤ comap m (map m f) := (gc_map_comap m).le_u_l _

@[simp] lemma comap_bot : comap m ⊥ = ⊥ :=
bot_unique $ λ s _, ⟨∅, by simp only [mem_bot_sets], by simp only [empty_subset, preimage_empty]⟩

lemma comap_supr {ι} {f : ι → filter β} {m : α → β} :
  comap m (supr f) = (⨆i, comap m (f i)) :=
le_antisymm
  (assume s hs,
    have ∀i, ∃t, t ∈ f i ∧ m ⁻¹' t ⊆ s,
      by simpa only [mem_comap_sets, exists_prop, mem_supr_sets] using mem_supr_sets.1 hs,
    let ⟨t, ht⟩ := classical.axiom_of_choice this in
    ⟨⋃i, t i, mem_supr_sets.2 $ assume i, (f i).sets_of_superset (ht i).1 (subset_Union _ _),
      begin
        rw [preimage_Union, Union_subset_iff],
        assume i,
        exact (ht i).2
      end⟩)
  (supr_le $ assume i, comap_mono $ le_supr _ _)

lemma comap_Sup {s : set (filter β)} {m : α → β} : comap m (Sup s) = (⨆f∈s, comap m f) :=
by simp only [Sup_eq_supr, comap_supr, eq_self_iff_true]

lemma comap_sup : comap m (g₁ ⊔ g₂) = comap m g₁ ⊔ comap m g₂ :=
le_antisymm
  (assume s ⟨⟨t₁, ht₁, hs₁⟩, ⟨t₂, ht₂, hs₂⟩⟩,
    ⟨t₁ ∪ t₂,
      ⟨mem_sets_of_superset ht₁ (subset_union_left _ _),
        mem_sets_of_superset ht₂ (subset_union_right _ _)⟩,
      union_subset hs₁ hs₂⟩)
  ((@comap_mono _ _ m).le_map_sup _ _)

lemma map_comap (f : filter β) (m : α → β) : (f.comap m).map m = f ⊓ 𝓟 (range m) :=
begin
  refine le_antisymm (le_inf map_comap_le $ le_principal_iff.2 range_mem_map) _,
  rintro t' ⟨t, ht, sub⟩,
  refine mem_inf_principal.2 (mem_sets_of_superset ht _),
  rintro _ hxt ⟨x, rfl⟩,
  exact sub hxt
end

lemma map_comap_of_mem {f : filter β} {m : α → β} (hf : range m ∈ f) : (f.comap m).map m = f :=
by rw [map_comap, inf_eq_left.2 (le_principal_iff.2 hf)]

lemma comap_le_comap_iff {f g : filter β} {m : α → β} (hf : range m ∈ f) :
  comap m f ≤ comap m g ↔ f ≤ g :=
⟨λ h, map_comap_of_mem hf ▸ (map_mono h).trans map_comap_le, λ h, comap_mono h⟩

theorem map_comap_of_surjective {f : α → β} (hf : function.surjective f) (l : filter β) :
  map f (comap f l) = l :=
map_comap_of_mem $ by simp only [hf.range_eq, univ_mem_sets]

lemma subtype_coe_map_comap (s : set α) (f : filter α) :
  map (coe : s → α) (comap (coe : s → α) f) = f ⊓ 𝓟 s :=
by rw [map_comap, subtype.range_coe]

lemma subtype_coe_map_comap_prod (s : set α) (f : filter (α × α)) :
  map (coe : s × s → α × α) (comap (coe : s × s → α × α) f) = f ⊓ 𝓟 (s.prod s) :=
have (coe : s × s → α × α) = (λ x, (x.1, x.2)), by ext ⟨x, y⟩; refl,
by simp [this, map_comap, ← prod_range_range_eq]

lemma image_mem_sets {f : filter α} {c : β → α} (h : range c ∈ f) {W : set β}
  (W_in : W ∈ comap c f) : c '' W ∈ f :=
begin
  rw ← map_comap_of_mem h,
  exact image_mem_map W_in
end

lemma image_coe_mem_sets {f : filter α} {U : set α} (h : U ∈ f) {W : set U}
  (W_in : W ∈ comap (coe : U → α) f) : coe '' W ∈ f :=
image_mem_sets (by simp [h]) W_in

lemma comap_map {f : filter α} {m : α → β} (h : function.injective m) :
  comap m (map m f) = f :=
le_antisymm
  (assume s hs, mem_sets_of_superset (preimage_mem_comap $ image_mem_map hs) $
    by simp only [preimage_image_eq s h])
  le_comap_map

lemma mem_comap_iff {f : filter β} {m : α → β} (inj : function.injective m)
  (large : set.range m ∈ f) {S : set α} : S ∈ comap m f ↔ m '' S ∈ f :=
by rw [← image_mem_map_iff inj, map_comap_of_mem large]

lemma le_of_map_le_map_inj' {f g : filter α} {m : α → β} {s : set α}
  (hsf : s ∈ f) (hsg : s ∈ g) (hm : ∀x∈s, ∀y∈s, m x = m y → x = y)
  (h : map m f ≤ map m g) : f ≤ g :=
assume t ht, by filter_upwards [hsf, h $ image_mem_map (inter_mem_sets hsg ht)]
assume a has ⟨b, ⟨hbs, hb⟩, h⟩,
have b = a, from hm _ hbs _ has h,
this ▸ hb

lemma le_of_map_le_map_inj_iff {f g : filter α} {m : α → β} {s : set α}
  (hsf : s ∈ f) (hsg : s ∈ g) (hm : ∀x∈s, ∀y∈s, m x = m y → x = y) :
  map m f ≤ map m g ↔ f ≤ g :=
iff.intro (le_of_map_le_map_inj' hsf hsg hm) (λ h, map_mono h)

lemma eq_of_map_eq_map_inj' {f g : filter α} {m : α → β} {s : set α}
  (hsf : s ∈ f) (hsg : s ∈ g) (hm : ∀x∈s, ∀y∈s, m x = m y → x = y)
  (h : map m f = map m g) : f = g :=
le_antisymm
  (le_of_map_le_map_inj' hsf hsg hm $ le_of_eq h)
  (le_of_map_le_map_inj' hsg hsf hm $ le_of_eq h.symm)

lemma map_inj {f g : filter α} {m : α → β} (hm : function.injective m) (h : map m f = map m g) :
  f = g :=
have comap m (map m f) = comap m (map m g), by rw h,
by rwa [comap_map hm, comap_map hm] at this

lemma comap_ne_bot_iff {f : filter β} {m : α → β} : ne_bot (comap m f) ↔ ∀ t ∈ f, ∃ a, m a ∈ t :=
begin
  rw ← forall_sets_nonempty_iff_ne_bot,
  exact ⟨λ h t t_in, h (m ⁻¹' t) ⟨t, t_in, subset.refl _⟩,
         λ h s ⟨u, u_in, hu⟩, let ⟨x, hx⟩ := h u u_in in ⟨x, hu hx⟩⟩,
end

lemma comap_ne_bot {f : filter β} {m : α → β} (hm : ∀t∈ f, ∃a, m a ∈ t) : ne_bot (comap m f) :=
comap_ne_bot_iff.mpr hm

lemma comap_ne_bot_iff_frequently {f : filter β} {m : α → β} :
  ne_bot (comap m f) ↔ ∃ᶠ y in f, y ∈ range m :=
by simp [comap_ne_bot_iff, frequently_iff, ← exists_and_distrib_left, and.comm]

lemma comap_ne_bot_iff_compl_range {f : filter β} {m : α → β} :
  ne_bot (comap m f) ↔ (range m)ᶜ ∉ f :=
comap_ne_bot_iff_frequently

lemma ne_bot.comap_of_range_mem {f : filter β} {m : α → β}
  (hf : ne_bot f) (hm : range m ∈ f) : ne_bot (comap m f) :=
comap_ne_bot_iff_frequently.2 $ eventually.frequently hm

lemma comap_inf_principal_ne_bot_of_image_mem {f : filter β} {m : α → β}
  (hf : ne_bot f) {s : set α} (hs : m '' s ∈ f) :
  ne_bot (comap m f ⊓ 𝓟 s) :=
begin
  refine ⟨compl_compl s ▸ mt mem_sets_of_eq_bot _⟩,
  rintros ⟨t, ht, hts⟩,
  rcases hf.nonempty_of_mem (inter_mem_sets hs ht) with ⟨_, ⟨x, hxs, rfl⟩, hxt⟩,
  exact absurd hxs (hts hxt)
end

lemma ne_bot.comap_of_surj {f : filter β} {m : α → β}
  (hf : ne_bot f) (hm : function.surjective m) :
  ne_bot (comap m f) :=
hf.comap_of_range_mem $ univ_mem_sets' hm

lemma ne_bot.comap_of_image_mem {f : filter β} {m : α → β} (hf : ne_bot f)
  {s : set α} (hs : m '' s ∈ f) :
  ne_bot (comap m f) :=
hf.comap_of_range_mem $ mem_sets_of_superset hs (image_subset_range _ _)

@[simp] lemma map_eq_bot_iff : map m f = ⊥ ↔ f = ⊥ :=
⟨by rw [←empty_in_sets_eq_bot, ←empty_in_sets_eq_bot]; exact id,
  assume h, by simp only [h, eq_self_iff_true, map_bot]⟩

lemma map_ne_bot_iff (f : α → β) {F : filter α} : ne_bot (map f F) ↔ ne_bot F :=
by simp only [ne_bot_iff, ne, map_eq_bot_iff]

lemma ne_bot.map (hf : ne_bot f) (m : α → β) : ne_bot (map m f) :=
(map_ne_bot_iff m).2 hf

instance map_ne_bot [hf : ne_bot f] : ne_bot (f.map m) := hf.map m

lemma sInter_comap_sets (f : α → β) (F : filter β) :
  ⋂₀ (comap f F).sets = ⋂ U ∈ F, f ⁻¹' U :=
begin
  ext x,
  suffices : (∀ (A : set α) (B : set β), B ∈ F → f ⁻¹' B ⊆ A → x ∈ A) ↔
    ∀ (B : set β), B ∈ F → f x ∈ B,
  by simp only [mem_sInter, mem_Inter, filter.mem_sets, mem_comap_sets, this, and_imp,
    mem_comap_sets, exists_prop, mem_sInter, mem_Inter, mem_preimage, exists_imp_distrib],
  split,
  { intros h U U_in,
    simpa only [set.subset.refl, forall_prop_of_true, mem_preimage] using h (f ⁻¹' U) U U_in },
  { intros h V U U_in f_U_V,
    exact f_U_V (h U U_in) },
end
end map

-- this is a generic rule for monotone functions:
lemma map_infi_le {f : ι → filter α} {m : α → β} :
  map m (infi f) ≤ (⨅ i, map m (f i)) :=
le_infi $ assume i, map_mono $ infi_le _ _

lemma map_infi_eq {f : ι → filter α} {m : α → β} (hf : directed (≥) f) [nonempty ι] :
  map m (infi f) = (⨅ i, map m (f i)) :=
le_antisymm
  map_infi_le
  (assume s (hs : preimage m s ∈ infi f),
    have ∃i, preimage m s ∈ f i,
      by simp only [mem_infi hf, mem_Union] at hs; assumption,
    let ⟨i, hi⟩ := this in
    have (⨅ i, map m (f i)) ≤ 𝓟 s, from
      infi_le_of_le i $ by simp only [le_principal_iff, mem_map]; assumption,
    by simp only [filter.le_principal_iff] at this; assumption)

lemma map_binfi_eq {ι : Type w} {f : ι → filter α} {m : α → β} {p : ι → Prop}
  (h : directed_on (f ⁻¹'o (≥)) {x | p x}) (ne : ∃i, p i) :
  map m (⨅i (h : p i), f i) = (⨅i (h: p i), map m (f i)) :=
begin
  haveI := nonempty_subtype.2 ne,
  simp only [infi_subtype'],
  exact map_infi_eq h.directed_coe
end

lemma map_inf_le {f g : filter α} {m : α → β} : map m (f ⊓ g) ≤ map m f ⊓ map m g :=
(@map_mono _ _ m).map_inf_le f g

lemma map_inf' {f g : filter α} {m : α → β} {t : set α} (htf : t ∈ f) (htg : t ∈ g)
  (h : ∀x∈t, ∀y∈t, m x = m y → x = y) : map m (f ⊓ g) = map m f ⊓ map m g :=
begin
  refine le_antisymm map_inf_le (assume s hs, _),
  simp only [mem_inf_sets, exists_prop, mem_map, mem_preimage, mem_inf_sets] at hs ⊢,
  rcases hs with ⟨t₁, h₁, t₂, h₂, hs⟩,
  refine ⟨m '' (t₁ ∩ t), _, m '' (t₂ ∩ t), _, _⟩,
  { filter_upwards [h₁, htf] assume a h₁ h₂, mem_image_of_mem _ ⟨h₁, h₂⟩ },
  { filter_upwards [h₂, htg] assume a h₁ h₂, mem_image_of_mem _ ⟨h₁, h₂⟩ },
  { rw [image_inter_on],
    { refine image_subset_iff.2 _,
      exact λ x ⟨⟨h₁, _⟩, h₂, _⟩, hs ⟨h₁, h₂⟩ },
    { exact λ x ⟨_, hx⟩ y ⟨_, hy⟩, h x hx y hy } }
end

lemma map_inf {f g : filter α} {m : α → β} (h : function.injective m) :
  map m (f ⊓ g) = map m f ⊓ map m g :=
map_inf' univ_mem_sets univ_mem_sets (assume x _ y _ hxy, h hxy)

lemma map_eq_comap_of_inverse {f : filter α} {m : α → β} {n : β → α}
  (h₁ : m ∘ n = id) (h₂ : n ∘ m = id) : map m f = comap n f :=
le_antisymm
  (assume b ⟨a, ha, (h : preimage n a ⊆ b)⟩, f.sets_of_superset ha $
    calc a = preimage (n ∘ m) a : by simp only [h₂, preimage_id, eq_self_iff_true]
      ... ⊆ preimage m b : preimage_mono h)
  (assume b (hb : preimage m b ∈ f),
    ⟨preimage m b, hb, show preimage (m ∘ n) b ⊆ b, by simp only [h₁]; apply subset.refl⟩)

lemma map_swap_eq_comap_swap {f : filter (α × β)} : prod.swap <$> f = comap prod.swap f :=
map_eq_comap_of_inverse prod.swap_swap_eq prod.swap_swap_eq

lemma le_map {f : filter α} {m : α → β} {g : filter β} (h : ∀ s ∈ f, m '' s ∈ g) :
  g ≤ f.map m :=
assume s hs, mem_sets_of_superset (h _ hs) $ image_preimage_subset _ _

protected lemma push_pull (f : α → β) (F : filter α) (G : filter β) :
  map f (F ⊓ comap f G) = map f F ⊓ G :=
begin
  apply le_antisymm,
  { calc map f (F ⊓ comap f G) ≤ map f F ⊓ (map f $ comap f G) : map_inf_le
      ... ≤ map f F ⊓ G : inf_le_inf_left (map f F) map_comap_le },
  { rintros U ⟨V, V_in, W, ⟨Z, Z_in, hZ⟩, h⟩,
    rw ← image_subset_iff at h,
    use [f '' V, image_mem_map V_in, Z, Z_in],
    refine subset.trans _ h,
    have : f '' (V ∩ f ⁻¹' Z) ⊆ f '' (V ∩ W),
      from  image_subset _ (inter_subset_inter_right _ ‹_›),
    rwa image_inter_preimage at this }
end

protected lemma push_pull' (f : α → β) (F : filter α) (G : filter β) :
  map f (comap f G ⊓ F) = G ⊓ map f F :=
by simp only [filter.push_pull, inf_comm]

section applicative

lemma singleton_mem_pure_sets {a : α} : {a} ∈ (pure a : filter α) :=
mem_singleton a

lemma pure_injective : function.injective (pure : α → filter α) :=
assume a b hab, (filter.ext_iff.1 hab {x | a = x}).1 rfl

instance pure_ne_bot {α : Type u} {a : α} : ne_bot (pure a) :=
⟨mt empty_in_sets_eq_bot.2 $ not_mem_empty a⟩

@[simp] lemma le_pure_iff {f : filter α} {a : α} : f ≤ pure a ↔ {a} ∈ f :=
⟨λ h, h singleton_mem_pure_sets,
  λ h s hs, mem_sets_of_superset h $ singleton_subset_iff.2 hs⟩

lemma mem_seq_sets_def {f : filter (α → β)} {g : filter α} {s : set β} :
  s ∈ f.seq g ↔ (∃u ∈ f, ∃t ∈ g, ∀x∈u, ∀y∈t, (x : α → β) y ∈ s) :=
iff.rfl

lemma mem_seq_sets_iff {f : filter (α → β)} {g : filter α} {s : set β} :
  s ∈ f.seq g ↔ (∃u ∈ f, ∃t ∈ g, set.seq u t ⊆ s) :=
by simp only [mem_seq_sets_def, seq_subset, exists_prop, iff_self]

lemma mem_map_seq_iff {f : filter α} {g : filter β} {m : α → β → γ} {s : set γ} :
  s ∈ (f.map m).seq g ↔ (∃t u, t ∈ g ∧ u ∈ f ∧ ∀x∈u, ∀y∈t, m x y ∈ s) :=
iff.intro
  (λ ⟨t, ht, s, hs, hts⟩, ⟨s, m ⁻¹' t, hs, ht, λ a, hts _⟩)
  (λ ⟨t, s, ht, hs, hts⟩, ⟨m '' s, image_mem_map hs, t, ht, λ f ⟨a, has, eq⟩, eq ▸ hts _ has⟩)

lemma seq_mem_seq_sets {f : filter (α → β)} {g : filter α} {s : set (α → β)} {t : set α}
  (hs : s ∈ f) (ht : t ∈ g) : s.seq t ∈ f.seq g :=
⟨s, hs, t, ht, assume f hf a ha, ⟨f, hf, a, ha, rfl⟩⟩

lemma le_seq {f : filter (α → β)} {g : filter α} {h : filter β}
  (hh : ∀t ∈ f, ∀u ∈ g, set.seq t u ∈ h) : h ≤ seq f g :=
assume s ⟨t, ht, u, hu, hs⟩, mem_sets_of_superset (hh _ ht _ hu) $
  assume b ⟨m, hm, a, ha, eq⟩, eq ▸ hs _ hm _ ha

@[mono] lemma seq_mono {f₁ f₂ : filter (α → β)} {g₁ g₂ : filter α}
  (hf : f₁ ≤ f₂) (hg : g₁ ≤ g₂) : f₁.seq g₁ ≤ f₂.seq g₂ :=
le_seq $ assume s hs t ht, seq_mem_seq_sets (hf hs) (hg ht)

@[simp] lemma pure_seq_eq_map (g : α → β) (f : filter α) : seq (pure g) f = f.map g :=
begin
  refine le_antisymm  (le_map $ assume s hs, _) (le_seq $ assume s hs t ht, _),
  { rw ← singleton_seq, apply seq_mem_seq_sets _ hs,
    exact singleton_mem_pure_sets },
  { refine sets_of_superset (map g f) (image_mem_map ht) _,
    rintros b ⟨a, ha, rfl⟩, exact ⟨g, hs, a, ha, rfl⟩ }
end

@[simp] lemma seq_pure (f : filter (α → β)) (a : α) : seq f (pure a) = map (λg:α → β, g a) f :=
begin
  refine le_antisymm (le_map $ assume s hs, _) (le_seq $ assume s hs t ht, _),
  { rw ← seq_singleton,
    exact seq_mem_seq_sets hs singleton_mem_pure_sets },
  { refine sets_of_superset (map (λg:α→β, g a) f) (image_mem_map hs) _,
    rintros b ⟨g, hg, rfl⟩, exact ⟨g, hg, a, ht, rfl⟩ }
end

@[simp] lemma seq_assoc (x : filter α) (g : filter (α → β)) (h : filter (β → γ)) :
  seq h (seq g x) = seq (seq (map (∘) h) g) x :=
begin
  refine le_antisymm (le_seq $ assume s hs t ht, _) (le_seq $ assume s hs t ht, _),
  { rcases mem_seq_sets_iff.1 hs with ⟨u, hu, v, hv, hs⟩,
    rcases mem_map_sets_iff.1 hu with ⟨w, hw, hu⟩,
    refine mem_sets_of_superset _
      (set.seq_mono (subset.trans (set.seq_mono hu (subset.refl _)) hs) (subset.refl _)),
    rw ← set.seq_seq,
    exact seq_mem_seq_sets hw (seq_mem_seq_sets hv ht) },
  { rcases mem_seq_sets_iff.1 ht with ⟨u, hu, v, hv, ht⟩,
    refine mem_sets_of_superset _ (set.seq_mono (subset.refl _) ht),
    rw set.seq_seq,
    exact seq_mem_seq_sets (seq_mem_seq_sets (image_mem_map hs) hu) hv }
end

lemma prod_map_seq_comm (f : filter α) (g : filter β) :
  (map prod.mk f).seq g = seq (map (λb a, (a, b)) g) f :=
begin
  refine le_antisymm (le_seq $ assume s hs t ht, _) (le_seq $ assume s hs t ht, _),
  { rcases mem_map_sets_iff.1 hs with ⟨u, hu, hs⟩,
    refine mem_sets_of_superset _ (set.seq_mono hs (subset.refl _)),
    rw ← set.prod_image_seq_comm,
    exact seq_mem_seq_sets (image_mem_map ht) hu },
  { rcases mem_map_sets_iff.1 hs with ⟨u, hu, hs⟩,
    refine mem_sets_of_superset _ (set.seq_mono hs (subset.refl _)),
    rw set.prod_image_seq_comm,
    exact seq_mem_seq_sets (image_mem_map ht) hu }
end

instance : is_lawful_functor (filter : Type u → Type u) :=
{ id_map   := assume α f, map_id,
  comp_map := assume α β γ f g a, map_map.symm }

instance : is_lawful_applicative (filter : Type u → Type u) :=
{ pure_seq_eq_map := assume α β, pure_seq_eq_map,
  map_pure        := assume α β, map_pure,
  seq_pure        := assume α β, seq_pure,
  seq_assoc       := assume α β γ, seq_assoc }

instance : is_comm_applicative (filter : Type u → Type u) :=
⟨assume α β f g, prod_map_seq_comm f g⟩

lemma {l} seq_eq_filter_seq {α β : Type l} (f : filter (α → β)) (g : filter α) :
  f <*> g = seq f g := rfl

end applicative

/- bind equations -/
section bind

@[simp] lemma eventually_bind {f : filter α} {m : α → filter β} {p : β → Prop} :
  (∀ᶠ y in bind f m, p y) ↔ ∀ᶠ x in f, ∀ᶠ y in m x, p y :=
iff.rfl

@[simp] lemma eventually_eq_bind {f : filter α} {m : α → filter β} {g₁ g₂ : β → γ} :
  (g₁ =ᶠ[bind f m] g₂) ↔ ∀ᶠ x in f, g₁ =ᶠ[m x] g₂ :=
iff.rfl

@[simp] lemma eventually_le_bind [has_le γ] {f : filter α} {m : α → filter β} {g₁ g₂ : β → γ} :
  (g₁ ≤ᶠ[bind f m] g₂) ↔ ∀ᶠ x in f, g₁ ≤ᶠ[m x] g₂ :=
iff.rfl

lemma mem_bind_sets' {s : set β} {f : filter α} {m : α → filter β} :
  s ∈ bind f m ↔ {a | s ∈ m a} ∈ f :=
iff.rfl

@[simp] lemma mem_bind_sets {s : set β} {f : filter α} {m : α → filter β} :
  s ∈ bind f m ↔ ∃t ∈ f, ∀x ∈ t, s ∈ m x :=
calc s ∈ bind f m ↔ {a | s ∈ m a} ∈ f           : iff.rfl
              ... ↔ (∃t ∈ f, t ⊆ {a | s ∈ m a}) : exists_sets_subset_iff.symm
              ... ↔ (∃t ∈ f, ∀x ∈ t, s ∈ m x)   : iff.rfl

lemma bind_le {f : filter α} {g : α → filter β} {l : filter β} (h : ∀ᶠ x in f, g x ≤ l) :
  f.bind g ≤ l :=
join_le $ eventually_map.2 h

@[mono] lemma bind_mono {f₁ f₂ : filter α} {g₁ g₂ : α → filter β} (hf : f₁ ≤ f₂)
  (hg : g₁ ≤ᶠ[f₁] g₂) :
  bind f₁ g₁ ≤ bind f₂ g₂ :=
begin
  refine le_trans (λ s hs, _) (join_mono $ map_mono hf),
  simp only [mem_join_sets, mem_bind_sets', mem_map] at hs ⊢,
  filter_upwards [hg, hs],
  exact λ x hx hs, hx hs
end

lemma bind_inf_principal {f : filter α} {g : α → filter β} {s : set β} :
  f.bind (λ x, g x ⊓ 𝓟 s) = (f.bind g) ⊓ 𝓟 s :=
filter.ext $ λ s, by simp only [mem_bind_sets, mem_inf_principal]

lemma sup_bind {f g : filter α} {h : α → filter β} :
  bind (f ⊔ g) h = bind f h ⊔ bind g h :=
by simp only [bind, sup_join, map_sup, eq_self_iff_true]

lemma principal_bind {s : set α} {f : α → filter β} :
  (bind (𝓟 s) f) = (⨆x ∈ s, f x) :=
show join (map f (𝓟 s)) = (⨆x ∈ s, f x),
  by simp only [Sup_image, join_principal_eq_Sup, map_principal, eq_self_iff_true]

end bind

section list_traverse
/- This is a separate section in order to open `list`, but mostly because of universe
   equality requirements in `traverse` -/

open list

lemma sequence_mono :
  ∀(as bs : list (filter α)), forall₂ (≤) as bs → sequence as ≤ sequence bs
| []      []      forall₂.nil         := le_refl _
| (a::as) (b::bs) (forall₂.cons h hs) := seq_mono (map_mono h) (sequence_mono as bs hs)

variables {α' β' γ' : Type u} {f : β' → filter α'} {s : γ' → set α'}

lemma mem_traverse_sets :
  ∀(fs : list β') (us : list γ'),
    forall₂ (λb c, s c ∈ f b) fs us → traverse s us ∈ traverse f fs
| []      []      forall₂.nil         := mem_pure_sets.2 $ mem_singleton _
| (f::fs) (u::us) (forall₂.cons h hs) :=
  seq_mem_seq_sets (image_mem_map h) (mem_traverse_sets fs us hs)

lemma mem_traverse_sets_iff (fs : list β') (t : set (list α')) :
  t ∈ traverse f fs ↔
    (∃us:list (set α'), forall₂ (λb (s : set α'), s ∈ f b) fs us ∧ sequence us ⊆ t) :=
begin
  split,
  { induction fs generalizing t,
    case nil { simp only [sequence, mem_pure_sets, imp_self, forall₂_nil_left_iff,
      exists_eq_left, set.pure_def, singleton_subset_iff, traverse_nil] },
    case cons : b fs ih t {
      assume ht,
      rcases mem_seq_sets_iff.1 ht with ⟨u, hu, v, hv, ht⟩,
      rcases mem_map_sets_iff.1 hu with ⟨w, hw, hwu⟩,
      rcases ih v hv with ⟨us, hus, hu⟩,
      exact ⟨w :: us, forall₂.cons hw hus, subset.trans (set.seq_mono hwu hu) ht⟩ } },
  { rintros ⟨us, hus, hs⟩,
    exact mem_sets_of_superset (mem_traverse_sets _ _ hus) hs }
end

end list_traverse

/-! ### Limits -/

/-- `tendsto` is the generic "limit of a function" predicate.
  `tendsto f l₁ l₂` asserts that for every `l₂` neighborhood `a`,
  the `f`-preimage of `a` is an `l₁` neighborhood. -/
def tendsto (f : α → β) (l₁ : filter α) (l₂ : filter β) := l₁.map f ≤ l₂

lemma tendsto_def {f : α → β} {l₁ : filter α} {l₂ : filter β} :
  tendsto f l₁ l₂ ↔ ∀ s ∈ l₂, f ⁻¹' s ∈ l₁ := iff.rfl

lemma tendsto_iff_eventually {f : α → β} {l₁ : filter α} {l₂ : filter β} :
  tendsto f l₁ l₂ ↔ ∀ ⦃p : β → Prop⦄, (∀ᶠ y in l₂, p y) → ∀ᶠ x in l₁, p (f x) :=
iff.rfl

lemma tendsto.eventually {f : α → β} {l₁ : filter α} {l₂ : filter β} {p : β → Prop}
  (hf : tendsto f l₁ l₂) (h : ∀ᶠ y in l₂, p y) :
  ∀ᶠ x in l₁, p (f x) :=
hf h

lemma tendsto.frequently {f : α → β} {l₁ : filter α} {l₂ : filter β} {p : β → Prop}
  (hf : tendsto f l₁ l₂) (h : ∃ᶠ x in l₁, p (f x)) :
  ∃ᶠ y in l₂, p y :=
mt hf.eventually h

@[simp] lemma tendsto_bot {f : α → β} {l : filter β} : tendsto f ⊥ l := by simp [tendsto]
@[simp] lemma tendsto_top {f : α → β} {l : filter α} : tendsto f l ⊤ := le_top

lemma le_map_of_right_inverse {mab : α → β} {mba : β → α} {f : filter α} {g : filter β}
  (h₁ : mab ∘ mba =ᶠ[g] id) (h₂ : tendsto mba g f) :
  g ≤ map mab f :=
by { rw [← @map_id _ g, ← map_congr h₁, ← map_map], exact map_mono h₂ }

lemma tendsto_of_not_nonempty {f : α → β} {la : filter α} {lb : filter β} (h : ¬nonempty α) :
  tendsto f la lb :=
by simp only [filter_eq_bot_of_not_nonempty la h, tendsto_bot]

lemma eventually_eq_of_left_inv_of_right_inv {f : α → β} {g₁ g₂ : β → α} {fa : filter α}
  {fb : filter β} (hleft : ∀ᶠ x in fa, g₁ (f x) = x) (hright : ∀ᶠ y in fb, f (g₂ y) = y)
  (htendsto : tendsto g₂ fb fa) :
  g₁ =ᶠ[fb] g₂ :=
(htendsto.eventually hleft).mp $ hright.mono $ λ y hr hl, (congr_arg g₁ hr.symm).trans hl

lemma tendsto_iff_comap {f : α → β} {l₁ : filter α} {l₂ : filter β} :
  tendsto f l₁ l₂ ↔ l₁ ≤ l₂.comap f :=
map_le_iff_le_comap

alias tendsto_iff_comap ↔ filter.tendsto.le_comap _

lemma tendsto_congr' {f₁ f₂ : α → β} {l₁ : filter α} {l₂ : filter β} (hl : f₁ =ᶠ[l₁] f₂) :
  tendsto f₁ l₁ l₂ ↔ tendsto f₂ l₁ l₂ :=
by rw [tendsto, tendsto, map_congr hl]

lemma tendsto.congr' {f₁ f₂ : α → β} {l₁ : filter α} {l₂ : filter β}
  (hl : f₁ =ᶠ[l₁] f₂) (h : tendsto f₁ l₁ l₂) : tendsto f₂ l₁ l₂ :=
(tendsto_congr' hl).1 h

theorem tendsto_congr {f₁ f₂ : α → β} {l₁ : filter α} {l₂ : filter β}
  (h : ∀ x, f₁ x = f₂ x) : tendsto f₁ l₁ l₂ ↔ tendsto f₂ l₁ l₂ :=
tendsto_congr' (univ_mem_sets' h)

theorem tendsto.congr {f₁ f₂ : α → β} {l₁ : filter α} {l₂ : filter β}
  (h : ∀ x, f₁ x = f₂ x) : tendsto f₁ l₁ l₂ → tendsto f₂ l₁ l₂ :=
(tendsto_congr h).1

lemma tendsto_id' {x y : filter α} : x ≤ y → tendsto id x y :=
by simp only [tendsto, map_id, forall_true_iff] {contextual := tt}

lemma tendsto_id {x : filter α} : tendsto id x x := tendsto_id' $ le_refl x

lemma tendsto.comp {f : α → β} {g : β → γ} {x : filter α} {y : filter β} {z : filter γ}
  (hg : tendsto g y z) (hf : tendsto f x y) : tendsto (g ∘ f) x z :=
calc map (g ∘ f) x = map g (map f x) : by rw [map_map]
  ... ≤ map g y : map_mono hf
  ... ≤ z : hg

lemma tendsto.mono_left {f : α → β} {x y : filter α} {z : filter β}
  (hx : tendsto f x z) (h : y ≤ x) : tendsto f y z :=
le_trans (map_mono h) hx

lemma tendsto.mono_right {f : α → β} {x : filter α} {y z : filter β}
  (hy : tendsto f x y) (hz : y ≤ z) : tendsto f x z :=
le_trans hy hz

lemma tendsto.ne_bot {f : α → β} {x : filter α} {y : filter β} (h : tendsto f x y) [hx : ne_bot x] :
  ne_bot y :=
(hx.map _).mono h

lemma tendsto_map {f : α → β} {x : filter α} : tendsto f x (map f x) := le_refl (map f x)

lemma tendsto_map' {f : β → γ} {g : α → β} {x : filter α} {y : filter γ}
  (h : tendsto (f ∘ g) x y) : tendsto f (map g x) y :=
by rwa [tendsto, map_map]

lemma tendsto_map'_iff {f : β → γ} {g : α → β} {x : filter α} {y : filter γ} :
  tendsto f (map g x) y ↔ tendsto (f ∘ g) x y :=
by rw [tendsto, map_map]; refl

lemma tendsto_comap {f : α → β} {x : filter β} : tendsto f (comap f x) x :=
map_comap_le

lemma tendsto_comap_iff {f : α → β} {g : β → γ} {a : filter α} {c : filter γ} :
  tendsto f a (c.comap g) ↔ tendsto (g ∘ f) a c :=
⟨assume h, tendsto_comap.comp h, assume h, map_le_iff_le_comap.mp $ by rwa [map_map]⟩

lemma tendsto_comap'_iff {m : α → β} {f : filter α} {g : filter β} {i : γ → α}
  (h : range i ∈ f) : tendsto (m ∘ i) (comap i f) g ↔ tendsto m f g :=
by rw [tendsto, ← map_compose]; simp only [(∘), map_comap_of_mem h, tendsto]

lemma comap_eq_of_inverse {f : filter α} {g : filter β} {φ : α → β} (ψ : β → α)
  (eq : ψ ∘ φ = id) (hφ : tendsto φ f g) (hψ : tendsto ψ g f) : comap φ g = f :=
begin
  refine le_antisymm (le_trans (comap_mono $ map_le_iff_le_comap.1 hψ) _)
    (map_le_iff_le_comap.1 hφ),
  rw [comap_comap, eq, comap_id],
  exact le_refl _
end

lemma map_eq_of_inverse {f : filter α} {g : filter β} {φ : α → β} (ψ : β → α)
  (eq : φ ∘ ψ = id) (hφ : tendsto φ f g) (hψ : tendsto ψ g f) : map φ f = g :=
begin
  refine le_antisymm hφ (le_trans _ (map_mono hψ)),
  rw [map_map, eq, map_id],
  exact le_refl _
end

lemma tendsto_inf {f : α → β} {x : filter α} {y₁ y₂ : filter β} :
  tendsto f x (y₁ ⊓ y₂) ↔ tendsto f x y₁ ∧ tendsto f x y₂ :=
by simp only [tendsto, le_inf_iff, iff_self]

lemma tendsto_inf_left {f : α → β} {x₁ x₂ : filter α} {y : filter β}
  (h : tendsto f x₁ y) : tendsto f (x₁ ⊓ x₂) y  :=
le_trans (map_mono inf_le_left) h

lemma tendsto_inf_right {f : α → β} {x₁ x₂ : filter α} {y : filter β}
  (h : tendsto f x₂ y) : tendsto f (x₁ ⊓ x₂) y  :=
le_trans (map_mono inf_le_right) h

lemma tendsto.inf {f : α → β} {x₁ x₂ : filter α} {y₁ y₂ : filter β}
  (h₁ : tendsto f x₁ y₁) (h₂ : tendsto f x₂ y₂) : tendsto f (x₁ ⊓ x₂) (y₁ ⊓ y₂) :=
tendsto_inf.2 ⟨tendsto_inf_left h₁, tendsto_inf_right h₂⟩

@[simp] lemma tendsto_infi {f : α → β} {x : filter α} {y : ι → filter β} :
  tendsto f x (⨅i, y i) ↔ ∀i, tendsto f x (y i) :=
by simp only [tendsto, iff_self, le_infi_iff]

lemma tendsto_infi' {f : α → β} {x : ι → filter α} {y : filter β} (i : ι) (hi : tendsto f (x i) y) :
  tendsto f (⨅i, x i) y :=
hi.mono_left $ infi_le _ _

lemma tendsto_sup {f : α → β} {x₁ x₂ : filter α} {y : filter β} :
  tendsto f (x₁ ⊔ x₂) y ↔ tendsto f x₁ y ∧ tendsto f x₂ y :=
by simp only [tendsto, map_sup, sup_le_iff]

lemma tendsto.sup {f : α → β} {x₁ x₂ : filter α} {y : filter β} :
  tendsto f x₁ y → tendsto f x₂ y → tendsto f (x₁ ⊔ x₂) y :=
λ h₁ h₂, tendsto_sup.mpr ⟨ h₁, h₂ ⟩

@[simp] lemma tendsto_principal {f : α → β} {l : filter α} {s : set β} :
  tendsto f l (𝓟 s) ↔ ∀ᶠ a in l, f a ∈ s :=
by simp only [tendsto, le_principal_iff, mem_map, filter.eventually]

@[simp] lemma tendsto_principal_principal {f : α → β} {s : set α} {t : set β} :
  tendsto f (𝓟 s) (𝓟 t) ↔ ∀a∈s, f a ∈ t :=
by simp only [tendsto_principal, eventually_principal]

@[simp] lemma tendsto_pure {f : α → β} {a : filter α} {b : β} :
  tendsto f a (pure b) ↔ ∀ᶠ x in a, f x = b :=
by simp only [tendsto, le_pure_iff, mem_map, mem_singleton_iff, filter.eventually]

lemma tendsto_pure_pure (f : α → β) (a : α) :
  tendsto f (pure a) (pure (f a)) :=
tendsto_pure.2 rfl

lemma tendsto_const_pure {a : filter α} {b : β} : tendsto (λx, b) a (pure b) :=
tendsto_pure.2 $ univ_mem_sets' $ λ _, rfl

lemma pure_le_iff {a : α} {l : filter α} : pure a ≤ l ↔ ∀ s ∈ l, a ∈ s :=
iff.rfl

lemma tendsto_pure_left {f : α → β} {a : α} {l : filter β} :
  tendsto f (pure a) l ↔ ∀ s ∈ l, f a ∈ s :=
iff.rfl

@[simp] lemma map_inf_principal_preimage {f : α → β} {s : set β} {l : filter α} :
  map f (l ⊓ 𝓟 (f ⁻¹' s)) = map f l ⊓ 𝓟 s :=
filter.ext $ λ t, by simp only [mem_map, mem_inf_principal, mem_set_of_eq, mem_preimage]

/-- If two filters are disjoint, then a function cannot tend to both of them along a non-trivial
filter. -/
lemma tendsto.not_tendsto {f : α → β} {a : filter α} {b₁ b₂ : filter β} (hf : tendsto f a b₁)
  [ne_bot a] (hb : disjoint b₁ b₂) :
  ¬ tendsto f a b₂ :=
λ hf', (tendsto_inf.2 ⟨hf, hf'⟩).ne_bot.ne hb.eq_bot

lemma tendsto.if {l₁ : filter α} {l₂ : filter β} {f g : α → β} {p : α → Prop} [∀ x, decidable (p x)]
  (h₀ : tendsto f (l₁ ⊓ 𝓟 {x | p x}) l₂) (h₁ : tendsto g (l₁ ⊓ 𝓟 { x | ¬ p x }) l₂) :
  tendsto (λ x, if p x then f x else g x) l₁ l₂ :=
begin
  simp only [tendsto_def, mem_inf_principal] at *,
  intros s hs,
  filter_upwards [h₀ s hs, h₁ s hs],
  simp only [mem_preimage], intros x hp₀ hp₁,
  split_ifs,
  exacts [hp₀ h, hp₁ h]
end

lemma tendsto.piecewise {l₁ : filter α} {l₂ : filter β} {f g : α → β}
  {s : set α} [∀ x, decidable (x ∈ s)]
  (h₀ : tendsto f (l₁ ⊓ 𝓟 s) l₂) (h₁ : tendsto g (l₁ ⊓ 𝓟 sᶜ) l₂) :
  tendsto (piecewise s f g) l₁ l₂ :=
h₀.if h₁

/-! ### Products of filters -/

section prod
variables {s : set α} {t : set β} {f : filter α} {g : filter β}
/- The product filter cannot be defined using the monad structure on filters. For example:

  F := do {x ← seq, y ← top, return (x, y)}
  hence:
    s ∈ F  ↔  ∃n, [n..∞] × univ ⊆ s

  G := do {y ← top, x ← seq, return (x, y)}
  hence:
    s ∈ G  ↔  ∀i:ℕ, ∃n, [n..∞] × {i} ⊆ s

  Now ⋃i, [i..∞] × {i}  is in G but not in F.

  As product filter we want to have F as result.
-/

/-- Product of filters. This is the filter generated by cartesian products
  of elements of the component filters. -/
protected def prod (f : filter α) (g : filter β) : filter (α × β) :=
f.comap prod.fst ⊓ g.comap prod.snd

localized "infix ` ×ᶠ `:60 := filter.prod" in filter

lemma prod_mem_prod {s : set α} {t : set β} {f : filter α} {g : filter β}
  (hs : s ∈ f) (ht : t ∈ g) : set.prod s t ∈ f ×ᶠ g :=
inter_mem_inf_sets (preimage_mem_comap hs) (preimage_mem_comap ht)

lemma mem_prod_iff {s : set (α×β)} {f : filter α} {g : filter β} :
  s ∈ f ×ᶠ g ↔ (∃ t₁ ∈ f, ∃ t₂ ∈ g, set.prod t₁ t₂ ⊆ s) :=
begin
  simp only [filter.prod],
  split,
  exact assume ⟨t₁, ⟨s₁, hs₁, hts₁⟩, t₂, ⟨s₂, hs₂, hts₂⟩, h⟩,
    ⟨s₁, hs₁, s₂, hs₂, subset.trans (inter_subset_inter hts₁ hts₂) h⟩,
  exact assume ⟨t₁, ht₁, t₂, ht₂, h⟩,
    ⟨prod.fst ⁻¹' t₁, ⟨t₁, ht₁, subset.refl _⟩, prod.snd ⁻¹' t₂, ⟨t₂, ht₂, subset.refl _⟩, h⟩
end

@[simp] lemma prod_mem_prod_iff {s : set α} {t : set β} {f : filter α} {g : filter β}
  [f.ne_bot] [g.ne_bot] :
  s.prod t ∈ f ×ᶠ g ↔ s ∈ f ∧ t ∈ g :=
⟨λ h, let ⟨s', hs', t', ht', H⟩ := mem_prod_iff.1 h in (prod_subset_prod_iff.1 H).elim
  (λ ⟨hs's, ht't⟩, ⟨mem_sets_of_superset hs' hs's, mem_sets_of_superset ht' ht't⟩)
  (λ h, h.elim
    (λ hs'e, absurd hs'e (nonempty_of_mem_sets hs').ne_empty)
    (λ ht'e, absurd ht'e (nonempty_of_mem_sets ht').ne_empty)),
  λ h, prod_mem_prod h.1 h.2⟩

lemma comap_prod (f : α → β × γ) (b : filter β) (c : filter γ) :
  comap f (b ×ᶠ c) = (comap (prod.fst ∘ f) b) ⊓ (comap (prod.snd ∘ f) c) :=
by erw [comap_inf, filter.comap_comap, filter.comap_comap]

lemma eventually_prod_iff {p : α × β → Prop} {f : filter α} {g : filter β} :
  (∀ᶠ x in f ×ᶠ g, p x) ↔ ∃ (pa : α → Prop) (ha : ∀ᶠ x in f, pa x)
    (pb : β → Prop) (hb : ∀ᶠ y in g, pb y), ∀ {x}, pa x → ∀ {y}, pb y → p (x, y) :=
by simpa only [set.prod_subset_iff] using @mem_prod_iff α β p f g

lemma tendsto_fst {f : filter α} {g : filter β} : tendsto prod.fst (f ×ᶠ g) f :=
tendsto_inf_left tendsto_comap

lemma tendsto_snd {f : filter α} {g : filter β} : tendsto prod.snd (f ×ᶠ g) g :=
tendsto_inf_right tendsto_comap

lemma tendsto.prod_mk {f : filter α} {g : filter β} {h : filter γ} {m₁ : α → β} {m₂ : α → γ}
  (h₁ : tendsto m₁ f g) (h₂ : tendsto m₂ f h) : tendsto (λx, (m₁ x, m₂ x)) f (g ×ᶠ h) :=
tendsto_inf.2 ⟨tendsto_comap_iff.2 h₁, tendsto_comap_iff.2 h₂⟩

lemma eventually.prod_inl {la : filter α} {p : α → Prop} (h : ∀ᶠ x in la, p x) (lb : filter β) :
  ∀ᶠ x in la ×ᶠ lb, p (x : α × β).1 :=
tendsto_fst.eventually h

lemma eventually.prod_inr {lb : filter β} {p : β → Prop} (h : ∀ᶠ x in lb, p x) (la : filter α) :
  ∀ᶠ x in la ×ᶠ lb, p (x : α × β).2 :=
tendsto_snd.eventually h

lemma eventually.prod_mk {la : filter α} {pa : α → Prop} (ha : ∀ᶠ x in la, pa x)
  {lb : filter β} {pb : β → Prop} (hb : ∀ᶠ y in lb, pb y) :
  ∀ᶠ p in la ×ᶠ lb, pa (p : α × β).1 ∧ pb p.2 :=
(ha.prod_inl lb).and (hb.prod_inr la)

lemma eventually.curry {la : filter α} {lb : filter β} {p : α × β → Prop}
  (h : ∀ᶠ x in la ×ᶠ lb, p x) :
  ∀ᶠ x in la, ∀ᶠ y in lb, p (x, y) :=
begin
  rcases eventually_prod_iff.1 h with ⟨pa, ha, pb, hb, h⟩,
  exact ha.mono (λ a ha, hb.mono $ λ b hb, h ha hb)
end

lemma prod_infi_left [nonempty ι] {f : ι → filter α} {g : filter β}:
  (⨅i, f i) ×ᶠ g = (⨅i, (f i) ×ᶠ g) :=
by rw [filter.prod, comap_infi, infi_inf]; simp only [filter.prod, eq_self_iff_true]

lemma prod_infi_right [nonempty ι] {f : filter α} {g : ι → filter β} :
  f ×ᶠ (⨅i, g i) = (⨅i, f ×ᶠ (g i)) :=
by rw [filter.prod, comap_infi, inf_infi]; simp only [filter.prod, eq_self_iff_true]

@[mono] lemma prod_mono {f₁ f₂ : filter α} {g₁ g₂ : filter β} (hf : f₁ ≤ f₂) (hg : g₁ ≤ g₂) :
  f₁ ×ᶠ g₁ ≤ f₂ ×ᶠ g₂ :=
inf_le_inf (comap_mono hf) (comap_mono hg)

lemma prod_comap_comap_eq {α₁ : Type u} {α₂ : Type v} {β₁ : Type w} {β₂ : Type x}
  {f₁ : filter α₁} {f₂ : filter α₂} {m₁ : β₁ → α₁} {m₂ : β₂ → α₂} :
  (comap m₁ f₁) ×ᶠ (comap m₂ f₂) = comap (λp:β₁×β₂, (m₁ p.1, m₂ p.2)) (f₁ ×ᶠ f₂) :=
by simp only [filter.prod, comap_comap, eq_self_iff_true, comap_inf]

lemma prod_comm' : f ×ᶠ g = comap (prod.swap) (g ×ᶠ f) :=
by simp only [filter.prod, comap_comap, (∘), inf_comm, prod.fst_swap,
  eq_self_iff_true, prod.snd_swap, comap_inf]

lemma prod_comm : f ×ᶠ g = map (λp:β×α, (p.2, p.1)) (g ×ᶠ f) :=
by rw [prod_comm', ← map_swap_eq_comap_swap]; refl

lemma prod_map_map_eq {α₁ : Type u} {α₂ : Type v} {β₁ : Type w} {β₂ : Type x}
  {f₁ : filter α₁} {f₂ : filter α₂} {m₁ : α₁ → β₁} {m₂ : α₂ → β₂} :
  (map m₁ f₁) ×ᶠ (map m₂ f₂) = map (λp:α₁×α₂, (m₁ p.1, m₂ p.2)) (f₁ ×ᶠ f₂) :=
le_antisymm
  (assume s hs,
    let ⟨s₁, hs₁, s₂, hs₂, h⟩ := mem_prod_iff.mp hs in
    filter.sets_of_superset _ (prod_mem_prod (image_mem_map hs₁) (image_mem_map hs₂)) $
      calc set.prod (m₁ '' s₁) (m₂ '' s₂) = (λp:α₁×α₂, (m₁ p.1, m₂ p.2)) '' set.prod s₁ s₂ :
          set.prod_image_image_eq
        ... ⊆ _ : by rwa [image_subset_iff])
  ((tendsto.comp (le_refl _) tendsto_fst).prod_mk (tendsto.comp (le_refl _) tendsto_snd))

lemma prod_map_map_eq' {α₁ : Type*} {α₂ : Type*} {β₁ : Type*} {β₂ : Type*}
  (f : α₁ → α₂) (g : β₁ → β₂) (F : filter α₁) (G : filter β₁) :
  (map f F) ×ᶠ (map g G) = map (prod.map f g) (F ×ᶠ G) :=
by { rw filter.prod_map_map_eq, refl }

lemma tendsto.prod_map {δ : Type*} {f : α → γ} {g : β → δ} {a : filter α} {b : filter β}
  {c : filter γ} {d : filter δ} (hf : tendsto f a c) (hg : tendsto g b d) :
  tendsto (prod.map f g) (a ×ᶠ b) (c ×ᶠ d) :=
begin
  erw [tendsto, ← prod_map_map_eq],
  exact filter.prod_mono hf hg,
end

lemma map_prod (m : α × β → γ) (f : filter α) (g : filter β) :
  map m (f ×ᶠ g) = (f.map (λa b, m (a, b))).seq g :=
begin
  simp [filter.ext_iff, mem_prod_iff, mem_map_seq_iff],
  assume s,
  split,
  exact assume ⟨t, ht, s, hs, h⟩, ⟨s, hs, t, ht, assume x hx y hy, @h ⟨x, y⟩ ⟨hx, hy⟩⟩,
  exact assume ⟨s, hs, t, ht, h⟩, ⟨t, ht, s, hs, assume ⟨x, y⟩ ⟨hx, hy⟩, h x hx y hy⟩
end

lemma prod_eq {f : filter α} {g : filter β} : f ×ᶠ g = (f.map prod.mk).seq g  :=
have h : _ := map_prod id f g, by rwa [map_id] at h

lemma prod_inf_prod {f₁ f₂ : filter α} {g₁ g₂ : filter β} :
  (f₁ ×ᶠ g₁) ⊓ (f₂ ×ᶠ g₂) = (f₁ ⊓ f₂) ×ᶠ (g₁ ⊓ g₂) :=
by simp only [filter.prod, comap_inf, inf_comm, inf_assoc, inf_left_comm]

@[simp] lemma prod_bot {f : filter α} : f ×ᶠ (⊥ : filter β) = ⊥ := by simp [filter.prod]
@[simp] lemma bot_prod {g : filter β} : (⊥ : filter α) ×ᶠ g = ⊥ := by simp [filter.prod]

@[simp] lemma prod_principal_principal {s : set α} {t : set β} :
  (𝓟 s) ×ᶠ (𝓟 t) = 𝓟 (set.prod s t) :=
by simp only [filter.prod, comap_principal, principal_eq_iff_eq, comap_principal, inf_principal];
  refl

@[simp] lemma pure_prod {a : α} {f : filter β} : pure a ×ᶠ f = map (prod.mk a) f :=
by rw [prod_eq, map_pure, pure_seq_eq_map]

@[simp] lemma prod_pure {f : filter α} {b : β} : f ×ᶠ pure b = map (λ a, (a, b)) f :=
by rw [prod_eq, seq_pure, map_map]

lemma prod_pure_pure {a : α} {b : β} : (pure a) ×ᶠ (pure b) = pure (a, b) :=
by simp

lemma prod_eq_bot {f : filter α} {g : filter β} : f ×ᶠ g = ⊥ ↔ (f = ⊥ ∨ g = ⊥) :=
begin
  split,
  { assume h,
    rcases mem_prod_iff.1 (empty_in_sets_eq_bot.2 h) with ⟨s, hs, t, ht, hst⟩,
    rw [subset_empty_iff, set.prod_eq_empty_iff] at hst,
    cases hst with s_eq t_eq,
    { left, exact empty_in_sets_eq_bot.1 (s_eq ▸ hs) },
    { right, exact empty_in_sets_eq_bot.1 (t_eq ▸ ht) } },
  { rintros (rfl | rfl),
    exact bot_prod,
    exact prod_bot }
end

lemma prod_ne_bot {f : filter α} {g : filter β} : ne_bot (f ×ᶠ g) ↔ (ne_bot f ∧ ne_bot g) :=
by simp only [ne_bot_iff, ne, prod_eq_bot, not_or_distrib]

lemma ne_bot.prod {f : filter α} {g : filter β} (hf : ne_bot f) (hg : ne_bot g) :
  ne_bot (f ×ᶠ g) :=
prod_ne_bot.2 ⟨hf, hg⟩

instance prod_ne_bot' {f : filter α} {g : filter β} [hf : ne_bot f] [hg : ne_bot g] :
  ne_bot (f ×ᶠ g) :=
hf.prod hg

lemma tendsto_prod_iff {f : α × β → γ} {x : filter α} {y : filter β} {z : filter γ} :
  filter.tendsto f (x ×ᶠ y) z ↔
  ∀ W ∈ z, ∃ U ∈ x,  ∃ V ∈ y, ∀ x y, x ∈ U → y ∈ V → f (x, y) ∈ W :=
by simp only [tendsto_def, mem_prod_iff, prod_sub_preimage_iff, exists_prop, iff_self]

end prod

/-! ### Coproducts of filters -/

section coprod

/-- Coproduct of filters. -/
protected def coprod (f : filter α) (g : filter β) : filter (α × β) :=
f.comap prod.fst ⊔ g.comap prod.snd

lemma mem_coprod_iff {s : set (α×β)} {f : filter α} {g : filter β} :
  s ∈ f.coprod g ↔ ((∃ t₁ ∈ f, prod.fst ⁻¹' t₁ ⊆ s) ∧ (∃ t₂ ∈ g, prod.snd ⁻¹' t₂ ⊆ s)) :=
by simp [filter.coprod]

@[mono] lemma coprod_mono {f₁ f₂ : filter α} {g₁ g₂ : filter β} (hf : f₁ ≤ f₂) (hg : g₁ ≤ g₂) :
  f₁.coprod g₁ ≤ f₂.coprod g₂ :=
sup_le_sup (comap_mono hf) (comap_mono hg)

lemma principal_coprod_principal (s : set α) (t : set β) :
  (𝓟 s).coprod (𝓟 t) = 𝓟 (sᶜ.prod tᶜ)ᶜ :=
begin
  rw [filter.coprod, comap_principal, comap_principal, sup_principal],
  congr,
  ext x,
  simp ; tauto,
end

-- this inequality can be strict; see `map_const_principal_coprod_map_id_principal` and
-- `map_prod_map_const_id_principal_coprod_principal` below.
lemma map_prod_map_coprod_le {α₁ : Type u} {α₂ : Type v} {β₁ : Type w} {β₂ : Type x}
  {f₁ : filter α₁} {f₂ : filter α₂} {m₁ : α₁ → β₁} {m₂ : α₂ → β₂} :
  map (prod.map m₁ m₂) (f₁.coprod f₂) ≤ (map m₁ f₁).coprod (map m₂ f₂) :=
begin
  intros s,
  simp only [mem_map, mem_coprod_iff],
  rintros ⟨⟨u₁, hu₁, h₁⟩, ⟨u₂, hu₂, h₂⟩⟩,
  refine ⟨⟨m₁ ⁻¹' u₁, hu₁, λ _ hx, h₁ _⟩, ⟨m₂ ⁻¹' u₂, hu₂, λ _ hx, h₂ _⟩⟩; convert hx
end

/-- Characterization of the coproduct of the `filter.map`s of two principal filters `𝓟 {a}` and
`𝓟 {i}`, the first under the constant function `λ a, b` and the second under the identity function.
Together with the next lemma, `map_prod_map_const_id_principal_coprod_principal`, this provides an
example showing that the inequality in the lemma `map_prod_map_coprod_le` can be strict. -/
lemma map_const_principal_coprod_map_id_principal {α β ι : Type*} (a : α) (b : β) (i : ι) :
  (map (λ _ : α, b) (𝓟 {a})).coprod (map id (𝓟 {i}))
  = 𝓟 (({b} : set β).prod (univ : set ι) ∪ (univ : set β).prod {i}) :=
begin
  rw [map_principal, map_principal, principal_coprod_principal],
  congr,
  ext ⟨b', i'⟩,
  simp,
  tauto,
end

/-- Characterization of the `filter.map` of the coproduct of two principal filters `𝓟 {a}` and
`𝓟 {i}`, under the `prod.map` of two functions, respectively the constant function `λ a, b` and the
identity function.  Together with the previous lemma,
`map_const_principal_coprod_map_id_principal`, this provides an example showing that the inequality
in the lemma `map_prod_map_coprod_le` can be strict. -/
lemma map_prod_map_const_id_principal_coprod_principal {α β ι : Type*} (a : α) (b : β) (i : ι) :
  map (prod.map (λ _ : α, b) id) ((𝓟 {a}).coprod (𝓟 {i}))
  = 𝓟 (({b} : set β).prod (univ : set ι)) :=
begin
  rw [principal_coprod_principal, map_principal],
  congr,
  ext ⟨b', i'⟩,
  split,
  { rintros ⟨⟨a'', i''⟩, h₁, ⟨h₂, h₃⟩⟩,
    simp },
  { rintros ⟨h₁, h₂⟩,
    use (a, i'),
    simpa using h₁.symm }
end

lemma tendsto.prod_map_coprod {δ : Type*} {f : α → γ} {g : β → δ} {a : filter α} {b : filter β}
  {c : filter γ} {d : filter δ} (hf : tendsto f a c) (hg : tendsto g b d) :
  tendsto (prod.map f g) (a.coprod b) (c.coprod d) :=
map_prod_map_coprod_le.trans (coprod_mono hf hg)

end coprod

<<<<<<< HEAD
/-! ### Finitary coproducts of filters -/

section Coprod
variables {δ : Type*} [fintype δ] {κ : δ → Type*}  -- {f : Π d, filter (κ d)}
=======
/-! ### `n`-ary coproducts of filters -/

section Coprod
variables {δ : Type*} {κ : δ → Type*}  -- {f : Π d, filter (κ d)}
>>>>>>> 55cf2ce5

/-- Coproduct of filters. -/
protected def Coprod (f : Π d, filter (κ d)) : filter (Π d, κ d) :=
⨆ d : δ, (f d).comap (λ k, k d)

lemma mem_Coprod_iff {s : set (Π d, κ d)} {f : Π d, filter (κ d)} :
  (s ∈ (filter.Coprod f)) ↔ (∀ d : δ, (∃ t₁ ∈ f d, (λ k : (Π d, κ d), k d) ⁻¹' t₁ ⊆ s)) :=
by simp [filter.Coprod]

@[mono] lemma Coprod_mono {f₁ f₂ : Π d, filter (κ d)} (hf : ∀ d, f₁ d ≤ f₂ d) :
  filter.Coprod f₁ ≤ filter.Coprod f₂ :=
<<<<<<< HEAD
Sup_le_Sup begin
  have := (λ d : δ, comap_mono (hf d)) ,
  -- Heather homework
  repeat {sorry},
end
=======
supr_le_supr $ λ d, comap_mono (hf d)
>>>>>>> 55cf2ce5

lemma map_prod_map_Coprod_le {μ : δ → Type*}
  {f : Π d, filter (κ d)} {m : Π d, κ d → μ d} :
  map (λ (k : Π d, κ d), λ d, m d (k d)) (filter.Coprod f) ≤ filter.Coprod (λ d, map (m d) (f d)) :=
begin
  intros s h,
<<<<<<< HEAD
  -- Alex homework
  sorry,
  simp only [mem_map, mem_coprod_iff],
  rintros ⟨u₁, hu₁, h₁⟩,
  refine ⟨⟨m₁ ⁻¹' u₁, hu₁, λ _ hx, h₁ _⟩, ⟨m₂ ⁻¹' u₂, hu₂, λ _ hx, h₂ _⟩⟩; convert hx
=======
  rw [mem_map, mem_Coprod_iff],
  intros d,
  rw mem_Coprod_iff at h,
  obtain ⟨t, H, hH⟩ := h d,
  rw mem_map at H,
  refine ⟨{x : κ d | m d x ∈ t}, H, _⟩,
  intros x hx,
  simp only [mem_set_of_eq, preimage_set_of_eq] at hx,
  rw mem_set_of_eq,
  exact set.mem_of_subset_of_mem hH (mem_preimage.mpr hx),
>>>>>>> 55cf2ce5
end

lemma tendsto.prod_map_Coprod {μ : δ → Type*} {f : Π d, filter (κ d)} {m : Π d, κ d → μ d}
  {g : Π d, filter (μ d)} (hf : ∀ d, tendsto (m d) (f d) (g d)) :
  tendsto (λ (k : Π d, κ d), λ d, m d (k d)) (filter.Coprod f) (filter.Coprod g) :=
map_prod_map_Coprod_le.trans (Coprod_mono hf)

end Coprod

end filter

open_locale filter

lemma set.eq_on.eventually_eq {α β} {s : set α} {f g : α → β} (h : eq_on f g s) :
  f =ᶠ[𝓟 s] g :=
h

lemma set.eq_on.eventually_eq_of_mem {α β} {s : set α} {l : filter α} {f g : α → β}
  (h : eq_on f g s) (hl : s ∈ l) :
  f =ᶠ[l] g :=
h.eventually_eq.filter_mono $ filter.le_principal_iff.2 hl

lemma set.subset.eventually_le {α} {l : filter α} {s t : set α} (h : s ⊆ t) : s ≤ᶠ[l] t :=
filter.eventually_of_forall h

lemma set.maps_to.tendsto {α β} {s : set α} {t : set β} {f : α → β} (h : maps_to f s t) :
  filter.tendsto f (𝓟 s) (𝓟 t) :=
filter.tendsto_principal_principal.2 h<|MERGE_RESOLUTION|>--- conflicted
+++ resolved
@@ -2523,17 +2523,10 @@
 
 end coprod
 
-<<<<<<< HEAD
-/-! ### Finitary coproducts of filters -/
-
-section Coprod
-variables {δ : Type*} [fintype δ] {κ : δ → Type*}  -- {f : Π d, filter (κ d)}
-=======
 /-! ### `n`-ary coproducts of filters -/
 
 section Coprod
 variables {δ : Type*} {κ : δ → Type*}  -- {f : Π d, filter (κ d)}
->>>>>>> 55cf2ce5
 
 /-- Coproduct of filters. -/
 protected def Coprod (f : Π d, filter (κ d)) : filter (Π d, κ d) :=
@@ -2545,28 +2538,13 @@
 
 @[mono] lemma Coprod_mono {f₁ f₂ : Π d, filter (κ d)} (hf : ∀ d, f₁ d ≤ f₂ d) :
   filter.Coprod f₁ ≤ filter.Coprod f₂ :=
-<<<<<<< HEAD
-Sup_le_Sup begin
-  have := (λ d : δ, comap_mono (hf d)) ,
-  -- Heather homework
-  repeat {sorry},
-end
-=======
 supr_le_supr $ λ d, comap_mono (hf d)
->>>>>>> 55cf2ce5
 
 lemma map_prod_map_Coprod_le {μ : δ → Type*}
   {f : Π d, filter (κ d)} {m : Π d, κ d → μ d} :
   map (λ (k : Π d, κ d), λ d, m d (k d)) (filter.Coprod f) ≤ filter.Coprod (λ d, map (m d) (f d)) :=
 begin
   intros s h,
-<<<<<<< HEAD
-  -- Alex homework
-  sorry,
-  simp only [mem_map, mem_coprod_iff],
-  rintros ⟨u₁, hu₁, h₁⟩,
-  refine ⟨⟨m₁ ⁻¹' u₁, hu₁, λ _ hx, h₁ _⟩, ⟨m₂ ⁻¹' u₂, hu₂, λ _ hx, h₂ _⟩⟩; convert hx
-=======
   rw [mem_map, mem_Coprod_iff],
   intros d,
   rw mem_Coprod_iff at h,
@@ -2577,7 +2555,6 @@
   simp only [mem_set_of_eq, preimage_set_of_eq] at hx,
   rw mem_set_of_eq,
   exact set.mem_of_subset_of_mem hH (mem_preimage.mpr hx),
->>>>>>> 55cf2ce5
 end
 
 lemma tendsto.prod_map_Coprod {μ : δ → Type*} {f : Π d, filter (κ d)} {m : Π d, κ d → μ d}
