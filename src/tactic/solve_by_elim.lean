--- conflicted
+++ resolved
@@ -60,20 +60,13 @@
 Configuration options for `solve_by_elim`.
 
 * `accept : list expr → tactic unit` determines whether the current branch should be explored.
-<<<<<<< HEAD
-   It is passed the original metavariables reported by `get_goals` when `solve_by_elim` started,
-   as a `list expr` argument
-   (these metavariables may by now have been partially solved by previous `apply` steps),
-   and if the `accept` tactic fails `solve_by_elim` aborts searching this branch and backtracks.
-=======
    At each step, before the lemmas are applied,
    `accept` is passed the proof terms for the original goals,
    as reported by `get_goals` when `solve_by_elim` started.
    These proof terms may be metavariables (if no progress has been made on that goal)
-   or may contain metavariables at some leaf nodes 
+   or may contain metavariables at some leaf nodes
    (if the goal has been partially solved by previous `apply` steps).
    If the `accept` tactic fails `solve_by_elim` aborts searching this branch and backtracks.
->>>>>>> 8454c108
    By default `accept := λ _, skip` always succeeds.
    (There is an example usage in `tests/solve_by_elim.lean`.)
 * `pre_apply : tactic unit` specifies an additional tactic to run before each round of `apply`.
@@ -218,14 +211,9 @@
 - max_steps: number of attempts at discharging generated sub-goals
 - discharger: a subsidiary tactic to try at each step when no lemmas apply (e.g. `cc` may be helpful).
 - pre_apply: a subsidiary tactic to run at each step before applying lemmas (e.g. `intros`).
-<<<<<<< HEAD
-- accept: a subsidiary tactic `list expr → tactic unit` that at each step is passed
-    the metavariables reported by `get_goals` when `solve_by_elim` started
-=======
 - accept: a subsidiary tactic `list expr → tactic unit` that at each step,
     before any lemmas are applied, is passed the original proof terms
     as reported by `get_goals` when `solve_by_elim` started
->>>>>>> 8454c108
     (but which may by now have been partially solved by previous `apply` steps).
     If the `accept` tactic fails,
     `solve_by_elim` will abort searching the current branch and backtrack.
