/-
Copyright (c) 2019 Scott Morrison. All rights reserved.
Released under Apache 2.0 license as described in the file LICENSE.
Authors: Scott Morrison
-/
import category.equiv_functor

/-!
# The `equiv_rw` tactic transports goals or hypotheses along equivalences.

The basic syntax is `equiv_rw e`, where `e : α ≃ β` is an equivalence.
This will try to replace occurrences of `α` in the goal with `β`, for example
transforming
* `⊢ α` to `⊢ β`,
* `⊢ option α` to `⊢ option β`
* `⊢ {a // P}` to `{b // P (⇑(equiv.symm e) b)}`

The tactic can also be used to rewrite hypotheses, using the syntax `equiv_rw e at h`.

## Implementation details

The main internal function is `equiv_rw_type e t`,
which attempts to turn an expression `e : α ≃ β` into a new equivalence with left hand side `t`.
As an example, with `t = option α`, it will generate `functor.map_equiv option e`.

This is achieved by generating a new synthetic goal `%%t ≃ _`,
and calling `solve_by_elim` with an appropriate set of congruence lemmas.
To avoid having to specify the relevant congruence lemmas by hand,
we mostly rely on `equiv_functor.map_equiv` and `bifunctor.map_equiv`
along with some structural congruence lemmas such as
* `equiv.arrow_congr'`,
* `equiv.subtype_equiv_of_subtype'`,
* `equiv.sigma_congr_left'`, and
* `equiv.Pi_congr_left'`.

The main `equiv_rw` function, when operating on the goal, simply generates a new equivalence `e'`
with left hand side matching the target, and calls `apply e'.inv_fun`.

When operating on a hypothesis `x : α`, we introduce a new fact `h : x = e.symm (e x)`,
revert this, and then attempt to `generalize`, replacing all occurrences of `e x` with a new constant `y`,
before `intro`ing and `subst`ing `h`, and renaming `y` back to `x`.

## Future improvements
In a future PR I anticipate that `derive equiv_functor` should work on many examples,
(internally using `transport`, which is in turn based on `equiv_rw`)
and we can incrementally bootstrap the strength of `equiv_rw`.

An ambitious project might be to add `equiv_rw!`,
a tactic which, when failing to find appropriate `equiv_functor` instances,
attempts to `derive` them on the spot.

For now `equiv_rw` is entirely based on `equiv`,
but the framework can readily be generalised to also work with other types of equivalences,
for example specific notations such as ring equivalence (`≃+*`),
or general categorical isomorphisms (`≅`).

This will allow us to transport across more general types of equivalences,
but this will wait for another subsequent PR.
-/

mk_simp_attribute functoriality
"The simpset `functoriality` is used by the tactic `equiv_rw`
to write expressions explicitly as applications of functors."

namespace tactic

/-- A list of lemmas used for constructing congruence equivalences. -/

-- Although this looks 'hard-coded', in fact the lemma `equiv_functor.map_equiv`
-- allows us to extend `equiv_rw` simply by constructing new instance so `equiv_functor`.

-- TODO: We should also use `category_theory.functorial` and `category_theory.hygienic` instances.
-- (example goal: we could rewrite along an isomorphism of rings (either as `R ≅ S` or `R ≃+* S`)
-- and turn an `x : mv_polynomial σ R` into an `x : mv_polynomial σ S`.).

meta def equiv_congr_lemmas : tactic (list expr) :=
do exprs ←
  [
  `equiv.of_iff,
<<<<<<< HEAD
  `category_theory.iso.to_equiv,
  -- These are functorial w.r.t equiv,
  -- and so will be subsumed by `equiv_functor.map_equiv` in a subsequent PR.
  -- Many more could be added, but will wait for that framework.
  `equiv.perm_congr, `equiv.equiv_congr, `equiv.unique_congr,
=======
  -- TODO decide what to do with this; it's an equiv_bifunctor?
  `equiv.equiv_congr,
>>>>>>> 7d89f2ea
  -- The function arrow is technically a bifunctor `Typeᵒᵖ → Type → Type`,
  -- but the pattern matcher will never see this.
  `equiv.arrow_congr',
  -- Allow rewriting in subtypes:
  `equiv.subtype_equiv_of_subtype',
  -- Allow rewriting in the first component of a sigma-type:
  `equiv.sigma_congr_left',
  -- Allow rewriting ∀s:
  -- (You might think that repeated application of `equiv.forall_congr'
  -- would handle the higher arity cases, but unfortunately unification is not clever enough.)
  `equiv.forall₃_congr',
  `equiv.forall₂_congr',
  `equiv.forall_congr',
  -- Allow rewriting in argument of Pi types:
   `equiv.Pi_congr_left',
  -- Handles `sum` and `prod`, and many others:
  `bifunctor.map_equiv,
<<<<<<< HEAD
  -- Handles `list`, `option`, and many others:
  `functor.map_equiv,
  `category_theory.map_iso,
=======
  -- Handles `list`, `option`, `unique`, and many others:
  `equiv_functor.map_equiv,
>>>>>>> 7d89f2ea
  -- We have to filter results to ensure we don't cheat and use exclusively `equiv.refl` and `iff.refl`!
  `equiv.refl,
  `iff.refl
  ].mmap (λ n, try_core (mk_const n)),
  return (exprs.map option.to_list).join -- TODO: implement `.mfilter_map mk_const`?

declare_trace equiv_rw_type

/--
Configuration structure for `equiv_rw`.

* `max_depth` bounds the search depth for equivalences to rewrite along.
  The default value is 10.
  (e.g., if you're rewriting along `e : α ≃ β`, and `max_depth := 2`,
  you can rewrite `option (option α))` but not `option (option (option α))`.
-/
meta structure equiv_rw_cfg :=
(max_depth : ℕ := 10)

/--
Implementation of `equiv_rw_type`, using `solve_by_elim`.
Expects a goal of the form `t ≃ _`,
and tries to solve it using `eq : α ≃ β` and congruence lemmas.
-/
meta def equiv_rw_type_core (eq : expr) (cfg : equiv_rw_cfg) : tactic unit :=
do
  -- Assemble the relevant lemmas.
  equiv_congr_lemmas ← equiv_congr_lemmas,
  /-
    We now call `solve_by_elim` to try to generate the requested equivalence.
    There are a few subtleties!
    * We make sure that `eq` is the first lemma, so it is applied whenever possible.
    * In `equiv_congr_lemmas`, we put `equiv.refl` last so it is only used when it is not possible
      to descend further.
    * Since some congruence lemmas generate subgoals with `∀` statements,
      we use the `pre_apply` subtactic of `solve_by_elim` to preprocess each new goal with `intros`.
  -/
  solve_by_elim
  { use_symmetry := false,
    use_exfalso := false,
    lemmas := some (eq :: equiv_congr_lemmas),
    max_depth := cfg.max_depth,
    -- Subgoals may contain function types,
    -- and we want to continue trying to construct equivalences after the binders.
    pre_apply := tactic.intros >> skip,
    discharger :=
    -- If solve_by_elim gets stuck, check whether the simp-set `[functoriality]` can
    -- adjust the goal into a "more functorial" form:
    `[dsimp only [] with functoriality] <|>
    -- Also, make sure it isn't because there's a later `≃` or `↔` goal
    -- that we should still attempt.
    `[show _ ≃ _] <|> `[show _ ↔ _] <|>
      trace_if_enabled `equiv_rw_type "Failed, no congruence lemma applied!" >> failed,
    -- We use the `accept` tactic in `solve_by_elim` to provide tracing.
    accept := λ goals, lock_tactic_state (do
      when_tracing `equiv_rw_type (do
        goals.mmap pp >>= λ goals, trace format!"So far, we've built: {goals}"),
      done <|>
      when_tracing `equiv_rw_type (do
        gs ← get_goals,
        gs ← gs.mmap (λ g, infer_type g >>= pp),
        trace format!"Attempting to adapt to {gs}")) }

/--
`equiv_rw_type e t` rewrites the type `t` using the equivalence `e : α ≃ β`,
returning a new equivalence `t ≃ t'`.
-/
meta def equiv_rw_type (eqv : expr) (ty : expr) (cfg : equiv_rw_cfg) : tactic expr :=
do
  when_tracing `equiv_rw_type (do
    ty_pp ← pp ty,
    eqv_pp ← pp eqv,
    eqv_ty_pp ← infer_type eqv >>= pp,
    trace format!"Attempting to rewrite the type `{ty_pp}` using `{eqv_pp} : {eqv_ty_pp}`."),
  -- We prepare a synthetic goal of type `(%%ty ≃ _)`, for some placeholder right hand side.
  equiv_ty ← to_expr ``(%%ty ≃ _),
  -- Now call `equiv_rw_type_core`.
  new_eqv ← prod.snd <$> (solve_aux equiv_ty $ equiv_rw_type_core eqv cfg),
  -- Check that we actually used the equivalence `eq`
  -- (`equiv_rw_type_core` will always find `equiv.refl`, but hopefully only after all other possibilities)
  new_eqv ← instantiate_mvars new_eqv,
  guard (eqv.occurs new_eqv) <|> (do
    eqv_pp ← pp eqv,
    ty_pp ← pp ty,
    fail format!"Could not construct an equivalence from {eqv_pp} of the form: {ty_pp} ≃ _"),
  -- Finally we simplify the resulting equivalence,
  -- to compress away some `map_equiv equiv.refl` subexpressions.
  prod.fst <$> new_eqv.simp {fail_if_unchanged := ff}

/--
Attempt to replace the hypothesis with name `x`
by transporting it along the equivalence in `e : α ≃ β`.
-/
meta def equiv_rw_hyp (x : name) (e : expr) (cfg : equiv_rw_cfg := {}) : tactic unit :=
do
  x' ← get_local x,
  x_ty ← infer_type x',
  -- Adapt `e` to an equivalence with left-hand-sidee `x_ty`.
  e ← equiv_rw_type e x_ty cfg,
  eq ← to_expr ``(%%x' = equiv.symm %%e (equiv.to_fun %%e %%x')),
  prf ← to_expr ``((equiv.symm_apply_apply %%e %%x').symm),
  h ← assertv_fresh eq prf,
  -- Revert the new hypothesis, so it is also part of the goal.
  revert h,
  ex ← to_expr ``(equiv.to_fun %%e %%x'),
  -- Now call `generalize`,
  -- attempting to replace all occurrences of `e x`,
  -- calling it for now `j : β`, with `k : x = e.symm j`.
  generalize ex (by apply_opt_param) transparency.none,
  -- Reintroduce `x` (now of type `b`).
  intro x,
  k ← mk_fresh_name,
  -- Finally, we subst along `k`, hopefully removing all the occurrences of the original `x`,
  intro k >>= (λ k, do
    subst_core k
    -- If we're rewriting a typeclass instance we may need to unfreeze local instances
    <|> unfreeze_local_instances >> subst_core k
    -- Sometimes (because of Lean #165, hopefully fixed in Lean 3.8),
    -- `subst` just doesn't work, so we clean up as best we can.
    <|> infer_type k >>= pp >>= (λ kt, trace format!"`subst` failed: {kt}") >> clear k >> clear x'
    ),
  `[try { simp only [equiv.symm_symm, equiv.apply_symm_apply, equiv.symm_apply_apply] }],
  skip

/-- Rewrite the goal using an equiv `e`. -/
meta def equiv_rw_target (e : expr) (cfg : equiv_rw_cfg := {}) : tactic unit :=
do
  t ← target,
  e ← equiv_rw_type e t cfg,
  s ← to_expr ``(equiv.inv_fun %%e),
  tactic.eapply s,
  skip

end tactic

namespace tactic.interactive
open lean.parser
open interactive interactive.types
open tactic

local postfix `?`:9001 := optional

/--
`equiv_rw e at h`, where `h : α` is a hypothesis, and `e : α ≃ β`,
will attempt to transport `h` along `e`, producing a new hypothesis `h : β`,
with all occurrences of `h` in other hypotheses and the goal replaced with `e.symm h`.

`equiv_rw e` will attempt to transport the goal along an equivalence `e : α ≃ β`.
In its minimal form it replaces the goal `⊢ α` with `⊢ β` by calling `apply e.inv_fun`.

`equiv_rw` will also try rewriting under (equiv_)functors, so can turn
a hypothesis `h : list α` into `h : list β` or
a goal `⊢ unique α` into `⊢ unique β`.

The maximum search depth for rewriting in subexpressions is controlled by
`equiv_rw e {max_depth := n}`.
-/
meta def equiv_rw (e : parse texpr) (loc : parse $ (tk "at" *> ident)?) (cfg : equiv_rw_cfg := {}) : itactic :=
do e ← to_expr e,
   match loc with
   | (some hyp) := equiv_rw_hyp hyp e cfg
   | none := equiv_rw_target e cfg
   end

add_tactic_doc
{ name        := "equiv_rw",
  category    := doc_category.tactic,
  decl_names  := [`tactic.interactive.equiv_rw],
  tags        := ["rewriting", "equiv", "transport"] }

/--
Solve a goal of the form `t ≃ _`,
by constructing an equivalence from `e : α ≃ β`.
This is the same equivalence that `equiv_rw` would use to rewrite a term of type `t`.

A typical usage might be:
```
have e' : option α ≃ option β := by equiv_rw_type e
```
-/
meta def equiv_rw_type (e : parse texpr) (cfg : equiv_rw_cfg := {}) : itactic :=
do
 `(%%t ≃ _) ← target | fail "`equiv_rw_type` solves goals of the form `t ≃ _`.",
 e ← to_expr e,
 tactic.equiv_rw_type e t cfg >>= tactic.exact

add_tactic_doc
{ name        := "equiv_rw_type",
  category    := doc_category.tactic,
  decl_names  := [`tactic.interactive.equiv_rw_type],
  tags        := ["rewriting", "equiv", "transport"] }

end tactic.interactive<|MERGE_RESOLUTION|>--- conflicted
+++ resolved
@@ -77,16 +77,9 @@
 do exprs ←
   [
   `equiv.of_iff,
-<<<<<<< HEAD
   `category_theory.iso.to_equiv,
-  -- These are functorial w.r.t equiv,
-  -- and so will be subsumed by `equiv_functor.map_equiv` in a subsequent PR.
-  -- Many more could be added, but will wait for that framework.
-  `equiv.perm_congr, `equiv.equiv_congr, `equiv.unique_congr,
-=======
   -- TODO decide what to do with this; it's an equiv_bifunctor?
   `equiv.equiv_congr,
->>>>>>> 7d89f2ea
   -- The function arrow is technically a bifunctor `Typeᵒᵖ → Type → Type`,
   -- but the pattern matcher will never see this.
   `equiv.arrow_congr',
@@ -104,14 +97,9 @@
    `equiv.Pi_congr_left',
   -- Handles `sum` and `prod`, and many others:
   `bifunctor.map_equiv,
-<<<<<<< HEAD
-  -- Handles `list`, `option`, and many others:
-  `functor.map_equiv,
-  `category_theory.map_iso,
-=======
   -- Handles `list`, `option`, `unique`, and many others:
   `equiv_functor.map_equiv,
->>>>>>> 7d89f2ea
+  `category_theory.map_iso,
   -- We have to filter results to ensure we don't cheat and use exclusively `equiv.refl` and `iff.refl`!
   `equiv.refl,
   `iff.refl
