--- conflicted
+++ resolved
@@ -215,18 +215,9 @@
 @[to_additive]
 theorem inv_ne_one : a⁻¹ ≠ 1 ↔ a ≠ 1 := not_congr inv_eq_one
 
-<<<<<<< HEAD
-@[simp, to_additive] theorem div_eq_inv_iff : a / b = b⁻¹ ↔ a = 1 :=
-by rw [div_eq_mul_inv, mul_left_eq_self]
-
-@[simp, to_additive] theorem div_eq_self_iff : a / b = a ↔ b = 1 :=
-by rw [div_eq_mul_inv, mul_right_eq_self, inv_eq_one]
-
-=======
 @[simp, to_additive] theorem div_eq_inv_self : a / b = b⁻¹ ↔ a = 1 :=
 by rw [div_eq_mul_inv, mul_left_eq_self]
 
->>>>>>> fd4b36e5
 @[simp, to_additive]
 lemma mul_inv_cancel_left (a b : G) : a * (a⁻¹ * b) = b :=
 by rw [← mul_assoc, mul_right_inv, one_mul]
@@ -340,15 +331,6 @@
 lemma div_right_injective : function.injective (λ a, b / a) :=
 by simpa only [div_eq_mul_inv] using λ a a' h, inv_injective (mul_right_injective b h)
 
-<<<<<<< HEAD
--- The unprimed version is used by `group_with_zero`.  This is the preferred choice.
--- See https://leanprover.zulipchat.com/#narrow/stream/113488-general/topic/.60div_one'.60
-@[simp, to_additive sub_zero]
-lemma div_one' (a : G) : a / 1 = a :=
-div_eq_self_iff.2 rfl
-
-=======
->>>>>>> fd4b36e5
 @[simp, to_additive neg_sub]
 lemma inv_div' (a b : G) : (a / b)⁻¹ = b / a :=
 by rw [div_eq_mul_inv, div_eq_mul_inv, mul_inv_rev, inv_inv]
