--- conflicted
+++ resolved
@@ -262,22 +262,14 @@
 
 /-- Coproduct of two `mul_hom`s with the same codomain:
 `f.coprod g (p : M × N) = f p.1 * g p.2`. -/
-<<<<<<< HEAD
-@[to_additive "Coproduct of two `add__hom`s with the same codomain:
-=======
 @[to_additive "Coproduct of two `add_hom`s with the same codomain:
->>>>>>> a50de33f
 `f.coprod g (p : M × N) = f p.1 + g p.2`."]
 def coprod : mul_hom (M × N) P := f.comp (fst M N) * g.comp (snd M N)
 
 @[simp, to_additive]
 lemma coprod_apply (p : M × N) : f.coprod g p = f p.1 * g p.2 := rfl
 
-<<<<<<< HEAD
-@[to_additive] --TODO: add to_additive in group_theory.submonoid.operations
-=======
-@[to_additive]
->>>>>>> a50de33f
+@[to_additive]
 lemma comp_coprod {Q : Type*} [comm_semigroup Q]
   (h : mul_hom P Q) (f : mul_hom M P) (g : mul_hom N P) :
   h.comp (f.coprod g) = (h.comp f).coprod (h.comp g) :=
