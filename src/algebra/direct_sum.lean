--- conflicted
+++ resolved
@@ -105,11 +105,6 @@
 
 @[simp] lemma to_add_monoid_of (i) (x : β i) : to_add_monoid φ (of β i x) = φ i x :=
 dfinsupp.lift_add_hom_apply_single φ i x
-<<<<<<< HEAD
-
-variables (ψ : (⨁ i, β i) →+ γ)
-=======
->>>>>>> c37c64fb
 
 theorem to_add_monoid.unique (f : ⨁ i, β i) :
   ψ f = to_add_monoid (λ i, ψ.comp (of β i)) f :=
