--- conflicted
+++ resolved
@@ -336,11 +336,7 @@
 -- TODO: add an additive version once we have additive opposites
 /-- The right regular action of a group on itself is transitive. -/
 instance _root_.mul_action.opposite_regular.is_pretransitive {G : Type*} [group G] :
-<<<<<<< HEAD
-  mul_action.is_pretransitive Gᵒᵖ G :=
-=======
   mul_action.is_pretransitive Gᵐᵒᵖ G :=
->>>>>>> b3538bfa
 ⟨λ x y, ⟨op (x⁻¹ * y), mul_inv_cancel_left _ _⟩⟩
 
 instance _root_.semigroup.opposite_smul_comm_class [semigroup α] :
