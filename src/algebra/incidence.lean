/-
Copyright (c) 2021 Yaël Dillies. All rights reserved.
Released under Apache 2.0 license as described in the file LICENSE.
Authors: Yaël Dillies
-/
import algebra.big_operators.ring
import algebra.smul_with_zero
import group_theory.group_action.pi
import data.finset.locally_finite

/-!
# Incidence algebras
-/

open finset
open_locale big_operators

variables (𝕄 𝕜 α : Type*)

/-- The `𝕜`-incidence algebra over `α`. -/
structure incidence_algebra [has_zero 𝕜] [has_le α] :=
(to_fun : α → α → 𝕜)
(eq_zero_of_not_le' {a b : α} : ¬ a ≤ b → to_fun a b = 0)

namespace incidence_algebra
section zero
variables [has_zero 𝕜] [has_le α]

instance fun_like : fun_like (incidence_algebra 𝕜 α) α (λ _, α → 𝕜) :=
⟨to_fun, λ f g h, by { cases f, cases g, congr' }⟩

variables {𝕜 α}

lemma eq_zero_of_not_le {a b : α} (h : ¬ a ≤ b) (f : incidence_algebra 𝕜 α) : f a b = 0 :=
eq_zero_of_not_le' _ h

lemma le_of_ne_zero {f : incidence_algebra 𝕜 α} {a b : α} : f a b ≠ 0 → a ≤ b :=
not_imp_comm.1 $ eq_zero_of_not_le' _

-- completely uninteresting lemmas about coercion to function, that all homs need
section coes

-- Fallback `has_coe_to_fun` instance to help the elaborator
instance : has_coe_to_fun (incidence_algebra 𝕜 α) (λ _, α → α → 𝕜) := ⟨to_fun⟩

-- this must come after the coe_to_fun definitions
initialize_simps_projections incidence_algebra (to_fun → apply)

@[simp] lemma to_fun_eq_coe (f : incidence_algebra 𝕜 α) : f.to_fun = f := rfl

@[simp] lemma coe_mk (f : α → α → 𝕜) (h) : (mk f h : α → α → 𝕜) = f := rfl

protected lemma congr_fun {f g : incidence_algebra 𝕜 α} (h : f = g) (a b : α) : f a b = g a b :=
congr_arg (λ f : incidence_algebra 𝕜 α, f a b) h

protected lemma congr_arg (f : incidence_algebra 𝕜 α) {a₁ a₂ b₁ b₂ : α} (ha : a₁ = a₂)
  (hb : b₁ = b₂) :
  f a₁ b₁ = f a₂ b₂ :=
congr_arg2 f ha hb

lemma coe_inj ⦃f g : incidence_algebra 𝕜 α⦄ (h : (f : α → α → 𝕜) = g) : f = g :=
by { cases f, cases g, cases h, refl }

@[ext] lemma ext ⦃f g : incidence_algebra 𝕜 α⦄ (h : ∀ a b (hab : a ≤ b), f a b = g a b) : f = g :=
begin
  refine coe_inj (funext $ λ a, funext $ λ b, _),
  by_cases hab : a ≤ b,
  { exact h _ _ hab },
  { rw [eq_zero_of_not_le hab, eq_zero_of_not_le hab] }
end

lemma ext_iff {f g : incidence_algebra 𝕜 α} : f = g ↔ ∀ a b, f a b = g a b :=
⟨incidence_algebra.congr_fun, λ h, ext $ λ a b _, h _ _⟩

@[simp] lemma mk_coe (f : incidence_algebra 𝕜 α) (h) : mk f h = f := ext $ λ _ _ _, rfl

end coes

variables {𝕜 α}

instance : has_zero (incidence_algebra 𝕜 α) := ⟨⟨λ _ _, 0, λ _ _ _, rfl⟩⟩

@[simp] lemma zero_apply (a b : α) : (0 : incidence_algebra 𝕜 α) a b = 0 := rfl

end zero

section add
variables [add_zero_class 𝕜] [has_le α]

instance : has_add (incidence_algebra 𝕜 α) :=
⟨λ f g, ⟨f + g, λ a b h, by simp_rw [pi.add_apply, eq_zero_of_not_le h, zero_add]⟩⟩

@[simp] lemma add_apply (f g : incidence_algebra 𝕜 α) (a b : α) :
  (f + g) a b = f a b + g a b := rfl

end add

instance [add_monoid 𝕜] [has_le α] : add_monoid (incidence_algebra 𝕜 α) :=
{ add := (+),
  add_assoc := λ f g h, by { ext, exact add_assoc _ _ _ },
  zero := 0,
  zero_add := λ f, by { ext, exact zero_add _ },
  add_zero := λ f, by { ext, exact add_zero _ } }

instance [add_comm_monoid 𝕜] [has_le α] : add_comm_monoid (incidence_algebra 𝕜 α) :=
{ add_comm := λ f g, by { ext, exact add_comm _ _ },
  .. incidence_algebra.add_monoid 𝕜 α }

section add_group
variables [add_group 𝕜] [has_le α]

instance : has_neg (incidence_algebra 𝕜 α) :=
⟨λ f, ⟨-f, λ a b h, by simp_rw [pi.neg_apply, eq_zero_of_not_le h, neg_zero]⟩⟩

instance : has_sub (incidence_algebra 𝕜 α) :=
⟨λ f g, ⟨f - g, λ a b h, by simp_rw [pi.sub_apply, eq_zero_of_not_le h, sub_zero]⟩⟩

@[simp] lemma neg_apply (f : incidence_algebra 𝕜 α) (a b : α) : (-f) a b = -f a b := rfl

@[simp] lemma sub_apply (f g : incidence_algebra 𝕜 α) (a b : α) : (f - g) a b = f a b - g a b := rfl

instance : add_group (incidence_algebra 𝕜 α) :=
{ sub_eq_add_neg := λ f g, by { ext, exact sub_eq_add_neg _ _ },
  add_left_neg := λ f, by { ext, exact add_left_neg _ },
  .. incidence_algebra.add_monoid 𝕜 α,
  .. incidence_algebra.has_neg 𝕜 α,
  .. incidence_algebra.has_sub 𝕜 α }

end add_group

instance [add_comm_group 𝕜] [has_le α] : add_comm_group (incidence_algebra 𝕜 α) :=
{ .. incidence_algebra.add_group 𝕜 α, .. incidence_algebra.add_comm_monoid 𝕜 α }

section smul_with_zero
variables [has_zero 𝕄] [has_zero 𝕜] [smul_with_zero 𝕄 𝕜] [has_le α]

instance : has_scalar 𝕄 (incidence_algebra 𝕜 α) :=
⟨λ c f, ⟨c • f, λ a b h, by rw [pi.smul_apply, pi.smul_apply, eq_zero_of_not_le h, smul_zero']⟩⟩

@[simp] lemma smul_apply (c : 𝕄) (f : incidence_algebra 𝕜 α) (a b : α) : (c • f) a b = c • f a b :=
rfl

instance : smul_with_zero 𝕄 (incidence_algebra 𝕜 α) :=
{ smul := (•),
  smul_zero := λ m, by { ext, exact smul_zero' _ _ },
  zero_smul := λ m, by { ext, exact zero_smul _ _ } }

end smul_with_zero

section one
variables [preorder α] [decidable_eq α] [has_zero 𝕜] [has_one 𝕜]

instance : has_one (incidence_algebra 𝕜 α) :=
⟨⟨λ a b, if a = b then 1 else 0, λ a b h, ite_eq_right_iff.2 $ λ H, (h H.le).elim⟩⟩

@[simp] lemma one_apply (a b : α) : (1 : incidence_algebra 𝕜 α) a b = if a = b then 1 else 0 := rfl

end one

section mul
variables [preorder α] [locally_finite_order α] [add_comm_monoid 𝕜] [has_mul 𝕜]

instance : has_mul (incidence_algebra 𝕜 α) :=
⟨λ f g, ⟨λ a b, ∑ x in Icc a b, f a x * g x b, λ a b h, by rw [Icc_eq_empty h, sum_empty]⟩⟩

@[simp] lemma mul_apply (f g : incidence_algebra 𝕜 α) (a b : α) :
  (f * g) a b = ∑ x in Icc a b, f a x * g x b := rfl

end mul

instance [semiring 𝕜] [decidable_eq α] [preorder α] [locally_finite_order α] :
  semiring (incidence_algebra 𝕜 α) :=
{ mul := (*),
  mul_assoc := λ f g h, begin
    ext a b,
    simp only [mul_apply, sum_mul, mul_sum],
    sorry
  end,
  one := (1),
  one_mul := λ f, begin
    ext a b,
    simp_rw [mul_apply, one_apply, sum_boole_mul],
    exact ite_eq_left_iff.2 (not_imp_comm.1 $ λ h, left_mem_Icc.2 $ le_of_ne_zero $ ne.symm h),
  end,
  mul_one := λ f, begin
    ext a b,
    simp_rw [mul_apply, one_apply, eq_comm, sum_mul_boole],
    convert (ite_eq_left_iff.2 $ not_imp_comm.1 $
      λ h, right_mem_Icc.2 $ le_of_ne_zero $ ne.symm h).symm,
  end,
  zero := 0,
  zero_mul := λ f, by { ext, exact sum_eq_zero (λ x _, zero_mul _) },
  mul_zero := λ f, by { ext, exact sum_eq_zero (λ x _, mul_zero _) },
  left_distrib := λ f g h,
    by { ext, exact eq.trans (sum_congr rfl (λ x _, left_distrib _ _ _)) sum_add_distrib },
  right_distrib := λ f g h,
    by { ext, exact eq.trans (sum_congr rfl (λ x _, right_distrib _ _ _)) sum_add_distrib },
  .. incidence_algebra.add_comm_monoid 𝕜 α }

section zeta
variables [has_zero 𝕜] [has_one 𝕜] [has_le α] [@decidable_rel α (≤)]

def zeta : incidence_algebra 𝕜 α := ⟨λ a b, if a ≤ b then 1 else 0, λ a b h, if_neg h⟩

variables {𝕜 α}

@[simp] lemma zeta_apply (a b : α) : zeta 𝕜 α a b = if a ≤ b then 1 else 0 := rfl

lemma zeta_of_le {a b : α} (h : a ≤ b) : zeta 𝕜 α a b = 1 := if_pos h

end zeta

lemma zeta_mul_zeta [add_comm_monoid 𝕜] [mul_one_class 𝕜] [preorder α] [locally_finite_order α]
  [@decidable_rel α (≤)] (a b : α) :
  (zeta 𝕜 α * zeta 𝕜 α) a b = (Icc a b).card :=
begin
  rw [mul_apply, card_eq_sum_ones, nat.cast_sum, nat.cast_one],
  refine sum_congr rfl (λ x hx, _),
  rw mem_Icc at hx,
  rw [zeta_of_le hx.1, zeta_of_le hx.2, one_mul],
end

section mu
variables [add_comm_group 𝕜] [has_one 𝕜] [preorder α] [locally_finite_order α] [decidable_eq α]

def mu_aux (a : α) : α → 𝕜
| b := if h : a = b then 1 else
  -∑ x in (Ico a b).attach,
    have (Icc a x).card < (Icc a b).card, from card_lt_card sorry,
    mu_aux x
using_well_founded { rel_tac := λ _ _, `[exact ⟨_, measure_wf (λ b, (Icc a b).card)⟩] }

<<<<<<< HEAD
lemma mu_aux_apply (a b : α) :
  mu_aux 𝕜 α a b = if a = b then 1 else ∑ x in (Ico a b).attach, mu_aux 𝕜 α a x :=
by { convert has_well_founded.wf.fix_eq _ _, refl }
=======
lemma mu_aux_apply (a b : α) : mu_aux 𝕜 α a b =
  if a = b then 1 else -∑ x in (Ico a b).attach, mu_aux 𝕜 α a x :=
begin
  convert has_well_founded.wf.fix_eq _ _,
  refl,
end
>>>>>>> 577cf7cc

def mu : incidence_algebra 𝕜 α := ⟨mu_aux 𝕜 α, λ a b, not_imp_comm.1 $ λ h, begin
  rw mu_aux_apply at h,
  split_ifs at h with hab hab,
<<<<<<< HEAD
  { exact hab.le },
  { obtain ⟨⟨x, hx⟩, -⟩ := exists_ne_zero_of_sum_ne_zero h,
    exact (nonempty_Ico.1 ⟨x, hx⟩).le }
=======
  exact le_of_eq hab,
  rw [neg_eq_zero] at h,
  have := exists_ne_zero_of_sum_ne_zero h,
  rcases this with ⟨⟨x, hx⟩, hn, hnn⟩,
  rw [mem_Ico] at hx,
  transitivity x,
  exact hx.1,
  exact hx.2.le,
>>>>>>> 577cf7cc
end⟩

variables {𝕜 α}

lemma mu_apply (a b : α) : mu 𝕜 α a b = if a = b then 1 else -∑ x in Ico a b, mu 𝕜 α a x :=
by rw [mu, coe_mk, mu_aux_apply, sum_attach]

lemma mu_apply_of_eq {a b : α} (h : a = b) : mu 𝕜 α a b = 1 :=
by rw [mu_apply, if_pos h]

@[simp]
lemma mu_apply_self (a : α) : mu 𝕜 α a a = 1 := mu_apply_of_eq rfl

lemma mu_apply_of_ne {a b : α} (h : a ≠ b) : mu 𝕜 α a b = -∑ x in Ico a b, mu 𝕜 α a x :=
by rw [mu_apply, if_neg h]

lemma mu_spec_of_ne_right {a b : α} (h : a ≠ b) : ∑ (x : α) in Icc a b, (mu 𝕜 α) a x = 0 :=
begin
  have : mu 𝕜 α a b = _ := mu_apply_of_ne h,
  sorry,
end

lemma mu_spec_of_ne_left {a b : α} (h : a ≠ b) : ∑ (x : α) in Icc a b, (mu 𝕜 α) x b = 0 :=
begin
  have : mu 𝕜 α a b = _ := mu_apply_of_ne h,
  sorry,
end

end mu

section mu_zeta
variables [add_comm_group 𝕜] [mul_one_class 𝕜] [partial_order α] [locally_finite_order α]
  [decidable_eq α] [@decidable_rel α (≤)]

lemma mu_mul_zeta : mu 𝕜 α * zeta 𝕜 α = 1 :=
begin
  ext a b,
  rw [mul_apply, one_apply],
  split_ifs with he,
  { simp [he], },
  { simp only [mul_one, zeta_apply, mul_ite],
    conv in (ite _ _ _) {
      rw [if_pos (mem_Icc.mp H).2], },
    rw mu_spec_of_ne_right he, },
end

lemma zeta_mul_mu : zeta 𝕜 α * mu 𝕜 α = 1 :=
begin
  ext a b,
  rw [mul_apply, one_apply],
  split_ifs with he,
  { simp [he], },
  { simp [mul_one, zeta_apply, mul_ite],
    conv in (ite _ _ _) {
      rw [if_pos (mem_Icc.mp H).1], },
  rw mu_spec_of_ne_left he, },
end

end mu_zeta

section euler
variables [add_comm_group 𝕜] [has_one 𝕜] [preorder α] [bounded_order α] [locally_finite_order α]
  [decidable_eq α]

/-- The Euler characteristic of a finite bounded order. -/
def euler_char : 𝕜 := mu 𝕜 α ⊥ ⊤

end euler
end incidence_algebra<|MERGE_RESOLUTION|>--- conflicted
+++ resolved
@@ -230,36 +230,17 @@
     mu_aux x
 using_well_founded { rel_tac := λ _ _, `[exact ⟨_, measure_wf (λ b, (Icc a b).card)⟩] }
 
-<<<<<<< HEAD
 lemma mu_aux_apply (a b : α) :
-  mu_aux 𝕜 α a b = if a = b then 1 else ∑ x in (Ico a b).attach, mu_aux 𝕜 α a x :=
+  mu_aux 𝕜 α a b = if a = b then 1 else -∑ x in (Ico a b).attach, mu_aux 𝕜 α a x :=
 by { convert has_well_founded.wf.fix_eq _ _, refl }
-=======
-lemma mu_aux_apply (a b : α) : mu_aux 𝕜 α a b =
-  if a = b then 1 else -∑ x in (Ico a b).attach, mu_aux 𝕜 α a x :=
-begin
-  convert has_well_founded.wf.fix_eq _ _,
-  refl,
-end
->>>>>>> 577cf7cc
 
 def mu : incidence_algebra 𝕜 α := ⟨mu_aux 𝕜 α, λ a b, not_imp_comm.1 $ λ h, begin
   rw mu_aux_apply at h,
   split_ifs at h with hab hab,
-<<<<<<< HEAD
   { exact hab.le },
-  { obtain ⟨⟨x, hx⟩, -⟩ := exists_ne_zero_of_sum_ne_zero h,
+  { rw neg_eq_zero at h,
+    obtain ⟨⟨x, hx⟩, -⟩ := exists_ne_zero_of_sum_ne_zero h,
     exact (nonempty_Ico.1 ⟨x, hx⟩).le }
-=======
-  exact le_of_eq hab,
-  rw [neg_eq_zero] at h,
-  have := exists_ne_zero_of_sum_ne_zero h,
-  rcases this with ⟨⟨x, hx⟩, hn, hnn⟩,
-  rw [mem_Ico] at hx,
-  transitivity x,
-  exact hx.1,
-  exact hx.2.le,
->>>>>>> 577cf7cc
 end⟩
 
 variables {𝕜 α}
