/-
Copyright (c) 2014 Jeremy Avigad. All rights reserved.
Released under Apache 2.0 license as described in the file LICENSE.
Authors: Jeremy Avigad, Leonardo de Moura, Floris van Doorn, Amelia Livingston, Yury Kudryashov,
Neil Strickland
-/
import algebra.divisibility
import algebra.regular.basic
import data.int.cast.defs

/-!
# Properties and homomorphisms of semirings and rings

This file proves simple properties of semirings, rings and domains and their unit groups. It also
defines bundled homomorphisms of semirings and rings. As with monoid and groups, we use the same
structure `ring_hom a β`, a.k.a. `α →+* β`, for both homomorphism types.

The unbundled homomorphisms are defined in `deprecated/ring`. They are deprecated and the plan is to
slowly remove them from mathlib.

## Main definitions

ring_hom, nonzero, domain, is_domain

## Notations

→+* for bundled ring homs (also use for semiring homs)

## Implementation notes

* There's a coercion from bundled homs to fun, and the canonical notation is to
  use the bundled hom as a function via this coercion.

* There is no `semiring_hom` -- the idea is that `ring_hom` is used.
  The constructor for a `ring_hom` between semirings needs a proof of `map_zero`,
  `map_one` and `map_add` as well as `map_mul`; a separate constructor
  `ring_hom.mk'` will construct ring homs between rings from monoid homs given
  only a proof that addition is preserved.

* To avoid repeating lemmas for `units`, this introduces a `has_distrib_neg` typeclass
  which both `R` and `units R` satisfy.

## Tags

`ring_hom`, `semiring_hom`, `semiring`, `comm_semiring`, `ring`, `comm_ring`, `domain`,
`is_domain`, `nonzero`, `units`
-/
universes u v w x
variables {α : Type u} {β : Type v} {γ : Type w} {R : Type x}

set_option old_structure_cmd true
open function

/-!
### `distrib` class
-/

/-- A typeclass stating that multiplication is left and right distributive
over addition. -/
@[protect_proj, ancestor has_mul has_add]
class distrib (R : Type*) extends has_mul R, has_add R :=
(left_distrib : ∀ a b c : R, a * (b + c) = (a * b) + (a * c))
(right_distrib : ∀ a b c : R, (a + b) * c = (a * c) + (b * c))

lemma left_distrib [distrib R] (a b c : R) : a * (b + c) = a * b + a * c :=
distrib.left_distrib a b c

alias left_distrib ← mul_add

lemma right_distrib [distrib R] (a b c : R) : (a + b) * c = a * c + b * c :=
distrib.right_distrib a b c

alias right_distrib ← add_mul

/-- Pullback a `distrib` instance along an injective function.
See note [reducible non-instances]. -/
@[reducible]
protected def function.injective.distrib {S} [has_mul R] [has_add R] [distrib S]
  (f : R → S) (hf : injective f) (add : ∀ x y, f (x + y) = f x + f y)
  (mul : ∀ x y, f (x * y) = f x * f y) :
  distrib R :=
{ mul := (*),
  add := (+),
  left_distrib := λ x y z, hf $ by simp only [*, left_distrib],
  right_distrib := λ x y z, hf $ by simp only [*, right_distrib] }

/-- Pushforward a `distrib` instance along a surjective function.
See note [reducible non-instances]. -/
@[reducible]
protected def function.surjective.distrib {S} [distrib R] [has_add S] [has_mul S]
  (f : R → S) (hf : surjective f) (add : ∀ x y, f (x + y) = f x + f y)
  (mul : ∀ x y, f (x * y) = f x * f y) :
  distrib S :=
{ mul := (*),
  add := (+),
  left_distrib := hf.forall₃.2 $ λ x y z, by simp only [← add, ← mul, left_distrib],
  right_distrib := hf.forall₃.2 $ λ x y z, by simp only [← add, ← mul, right_distrib] }

/-!
### Semirings
-/

/-- A not-necessarily-unital, not-necessarily-associative semiring. -/
@[protect_proj, ancestor add_comm_monoid distrib mul_zero_class]
class non_unital_non_assoc_semiring (α : Type u) extends
  add_comm_monoid α, distrib α, mul_zero_class α

/-- An associative but not-necessarily unital semiring. -/
@[protect_proj, ancestor non_unital_non_assoc_semiring semigroup_with_zero]
class non_unital_semiring (α : Type u) extends
  non_unital_non_assoc_semiring α, semigroup_with_zero α

/-- A unital but not-necessarily-associative semiring. -/
@[protect_proj, ancestor non_unital_non_assoc_semiring mul_zero_one_class]
class non_assoc_semiring (α : Type u) extends
  non_unital_non_assoc_semiring α, mul_zero_one_class α, add_comm_monoid_with_one α

/-- A semiring is a type with the following structures: additive commutative monoid
(`add_comm_monoid`), multiplicative monoid (`monoid`), distributive laws (`distrib`), and
multiplication by zero law (`mul_zero_class`). The actual definition extends `monoid_with_zero`
instead of `monoid` and `mul_zero_class`. -/
@[protect_proj, ancestor non_unital_semiring non_assoc_semiring monoid_with_zero]
class semiring (α : Type u) extends non_unital_semiring α, non_assoc_semiring α, monoid_with_zero α

section injective_surjective_maps

variables [has_zero β] [has_add β] [has_mul β] [has_scalar ℕ β]

/-- Pullback a `non_unital_non_assoc_semiring` instance along an injective function.
See note [reducible non-instances]. -/
@[reducible]
protected def function.injective.non_unital_non_assoc_semiring
  {α : Type u} [non_unital_non_assoc_semiring α]
  (f : β → α) (hf : injective f) (zero : f 0 = 0)
  (add : ∀ x y, f (x + y) = f x + f y) (mul : ∀ x y, f (x * y) = f x * f y)
  (nsmul : ∀ x (n : ℕ), f (n • x) = n • f x) :
  non_unital_non_assoc_semiring β :=
{ .. hf.mul_zero_class f zero mul, .. hf.add_comm_monoid f zero add nsmul, .. hf.distrib f add mul }

/-- Pullback a `non_unital_semiring` instance along an injective function.
See note [reducible non-instances]. -/
@[reducible]
protected def function.injective.non_unital_semiring
  {α : Type u} [non_unital_semiring α]
  (f : β → α) (hf : injective f) (zero : f 0 = 0)
  (add : ∀ x y, f (x + y) = f x + f y) (mul : ∀ x y, f (x * y) = f x * f y)
  (nsmul : ∀ x (n : ℕ), f (n • x) = n • f x) :
  non_unital_semiring β :=
{ .. hf.non_unital_non_assoc_semiring f zero add mul nsmul, .. hf.semigroup_with_zero f zero mul }

/-- Pullback a `non_assoc_semiring` instance along an injective function.
See note [reducible non-instances]. -/
@[reducible]
protected def function.injective.non_assoc_semiring
  {α : Type u} [non_assoc_semiring α]
  {β : Type v} [has_mul β] [add_monoid_with_one β]
  (f : β → α) (hf : injective f) (zero : f 0 = 0) (one : f 1 = 1)
  (add : ∀ x y, f (x + y) = f x + f y) (mul : ∀ x y, f (x * y) = f x * f y)
  (nsmul : ∀ x (n : ℕ), f (n • x) = n • f x) :
  non_assoc_semiring β :=
<<<<<<< HEAD
{ .. ‹add_monoid_with_one β›,
  .. hf.non_unital_non_assoc_semiring f zero add mul, .. hf.mul_one_class f one mul }
=======
{ .. hf.non_unital_non_assoc_semiring f zero add mul nsmul, .. hf.mul_one_class f one mul }
>>>>>>> 223e7428

/-- Pullback a `semiring` instance along an injective function.
See note [reducible non-instances]. -/
@[reducible]
protected def function.injective.semiring
<<<<<<< HEAD
  {α : Type u} [semiring α]
  {β : Type v} [add_monoid_with_one β] [has_mul β]
=======
  {α : Type u} [semiring α] [has_one β] [has_pow β ℕ]
>>>>>>> 223e7428
  (f : β → α) (hf : injective f) (zero : f 0 = 0) (one : f 1 = 1)
  (add : ∀ x y, f (x + y) = f x + f y) (mul : ∀ x y, f (x * y) = f x * f y)
  (nsmul : ∀ x (n : ℕ), f (n • x) = n • f x) (npow : ∀ x (n : ℕ), f (x ^ n) = f x ^ n) :
  semiring β :=
<<<<<<< HEAD
{ .. ‹add_monoid_with_one β›,
  .. hf.monoid_with_zero f zero one mul, .. hf.add_comm_monoid f zero add,
=======
{ .. hf.monoid_with_zero f zero one mul npow, .. hf.add_comm_monoid f zero add nsmul,
>>>>>>> 223e7428
  .. hf.distrib f add mul }

/-- Pullback a `semiring` instance along an injective function.
See note [reducible non-instances]. -/
@[reducible]
protected def function.injective.semiring'
  {α : Type u} [semiring α]
  {β : Type v} [has_zero β] [has_one β] [has_add β] [has_mul β]
  (f : β → α) (hf : injective f) (zero : f 0 = 0) (one : f 1 = 1)
  (add : ∀ x y, f (x + y) = f x + f y) (mul : ∀ x y, f (x * y) = f x * f y) :
  semiring β :=
by letI := hf.add_monoid_with_one f zero add; exact
hf.semiring f zero one add mul

/-- Pushforward a `non_unital_non_assoc_semiring` instance along a surjective function.
See note [reducible non-instances]. -/
@[reducible]
protected def function.surjective.non_unital_non_assoc_semiring
  {α : Type u} [non_unital_non_assoc_semiring α]
  (f : α → β) (hf : surjective f) (zero : f 0 = 0)
  (add : ∀ x y, f (x + y) = f x + f y) (mul : ∀ x y, f (x * y) = f x * f y)
  (nsmul : ∀ x (n : ℕ), f (n • x) = n • f x) :
  non_unital_non_assoc_semiring β :=
{ .. hf.mul_zero_class f zero mul, .. hf.add_comm_monoid f zero add nsmul, .. hf.distrib f add mul }

/-- Pushforward a `non_unital_semiring` instance along a surjective function.
See note [reducible non-instances]. -/
@[reducible]
protected def function.surjective.non_unital_semiring
  {α : Type u} [non_unital_semiring α]
  (f : α → β) (hf : surjective f) (zero : f 0 = 0)
  (add : ∀ x y, f (x + y) = f x + f y) (mul : ∀ x y, f (x * y) = f x * f y)
  (nsmul : ∀ x (n : ℕ), f (n • x) = n • f x) :
  non_unital_semiring β :=
{ .. hf.non_unital_non_assoc_semiring f zero add mul nsmul, .. hf.semigroup_with_zero f zero mul }

/-- Pushforward a `non_assoc_semiring` instance along a surjective function.
See note [reducible non-instances]. -/
@[reducible]
protected def function.surjective.non_assoc_semiring
  {α : Type u} [non_assoc_semiring α]
  {β : Type v} [add_monoid_with_one β] [has_mul β]
  (f : α → β) (hf : surjective f) (zero : f 0 = 0) (one : f 1 = 1)
  (add : ∀ x y, f (x + y) = f x + f y) (mul : ∀ x y, f (x * y) = f x * f y)
  (nsmul : ∀ x (n : ℕ), f (n • x) = n • f x) :
  non_assoc_semiring β :=
<<<<<<< HEAD
{ .. ‹add_monoid_with_one β›,
  .. hf.non_unital_non_assoc_semiring f zero add mul, .. hf.mul_one_class f one mul }
=======
{ .. hf.non_unital_non_assoc_semiring f zero add mul nsmul, .. hf.mul_one_class f one mul }
>>>>>>> 223e7428

/-- Pushforward a `semiring` instance along a surjective function.
See note [reducible non-instances]. -/
@[reducible]
protected def function.surjective.semiring
<<<<<<< HEAD
  {α : Type u} [semiring α]
  {β : Type v} [add_monoid_with_one β] [has_mul β]
=======
  {α : Type u} [semiring α] [has_one β] [has_pow β ℕ]
>>>>>>> 223e7428
  (f : α → β) (hf : surjective f) (zero : f 0 = 0) (one : f 1 = 1)
  (add : ∀ x y, f (x + y) = f x + f y) (mul : ∀ x y, f (x * y) = f x * f y)
  (nsmul : ∀ x (n : ℕ), f (n • x) = n • f x) (npow : ∀ x (n : ℕ), f (x ^ n) = f x ^ n) :
  semiring β :=
<<<<<<< HEAD
{ .. ‹add_monoid_with_one β›,
  .. hf.monoid_with_zero f zero one mul, .. hf.add_comm_monoid f zero add,
=======
{ .. hf.monoid_with_zero f zero one mul npow, .. hf.add_comm_monoid f zero add nsmul,
>>>>>>> 223e7428
  .. hf.distrib f add mul }

end injective_surjective_maps

section semiring
variables [semiring α]

lemma one_add_one_eq_two : 1 + 1 = (2 : α) :=
by unfold bit0

theorem two_mul (n : α) : 2 * n = n + n :=
eq.trans (right_distrib 1 1 n) (by simp)

lemma distrib_three_right (a b c d : α) : (a + b + c) * d = a * d + b * d + c * d :=
by simp [right_distrib]

theorem mul_two (n : α) : n * 2 = n + n :=
(left_distrib n 1 1).trans (by simp)

theorem bit0_eq_two_mul (n : α) : bit0 n = 2 * n :=
(two_mul _).symm

@[to_additive] lemma mul_ite {α} [has_mul α] (P : Prop) [decidable P] (a b c : α) :
  a * (if P then b else c) = if P then a * b else a * c :=
by split_ifs; refl

@[to_additive] lemma ite_mul {α} [has_mul α] (P : Prop) [decidable P] (a b c : α) :
  (if P then a else b) * c = if P then a * c else b * c :=
by split_ifs; refl

-- We make `mul_ite` and `ite_mul` simp lemmas,
-- but not `add_ite` or `ite_add`.
-- The problem we're trying to avoid is dealing with
-- summations of the form `∑ x in s, (f x + ite P 1 0)`,
-- in which `add_ite` followed by `sum_ite` would needlessly slice up
-- the `f x` terms according to whether `P` holds at `x`.
-- There doesn't appear to be a corresponding difficulty so far with
-- `mul_ite` and `ite_mul`.
attribute [simp] mul_ite ite_mul

@[simp] lemma mul_boole {α} [non_assoc_semiring α] (P : Prop) [decidable P] (a : α) :
  a * (if P then 1 else 0) = if P then a else 0 :=
by simp

@[simp] lemma boole_mul {α} [non_assoc_semiring α] (P : Prop) [decidable P] (a : α) :
  (if P then 1 else 0) * a = if P then a else 0 :=
by simp

lemma ite_mul_zero_left {α : Type*} [mul_zero_class α] (P : Prop) [decidable P] (a b : α) :
  ite P (a * b) 0 = ite P a 0 * b :=
by { by_cases h : P; simp [h], }

lemma ite_mul_zero_right {α : Type*} [mul_zero_class α] (P : Prop) [decidable P] (a b : α) :
  ite P (a * b) 0 = a * ite P b 0 :=
by { by_cases h : P; simp [h], }

/-- An element `a` of a semiring is even if there exists `k` such `a = 2*k`. -/
def even (a : α) : Prop := ∃ k, a = 2*k

lemma even_iff_two_dvd {a : α} : even a ↔ 2 ∣ a := iff.rfl

@[simp] lemma range_two_mul (α : Type*) [semiring α] :
  set.range (λ x : α, 2 * x) = {a | even a} :=
by { ext x, simp [even, eq_comm] }

@[simp] lemma even_bit0 (a : α) : even (bit0 a) :=
⟨a, by rw [bit0, two_mul]⟩

/-- An element `a` of a semiring is odd if there exists `k` such `a = 2*k + 1`. -/
def odd (a : α) : Prop := ∃ k, a = 2*k + 1

@[simp] lemma odd_bit1 (a : α) : odd (bit1 a) :=
⟨a, by rw [bit1, bit0, two_mul]⟩

@[simp] lemma range_two_mul_add_one (α : Type*) [semiring α] :
  set.range (λ x : α, 2 * x + 1) = {a | odd a} :=
by { ext x, simp [odd, eq_comm] }

theorem dvd_add {a b c : α} (h₁ : a ∣ b) (h₂ : a ∣ c) : a ∣ b + c :=
dvd.elim h₁ (λ d hd, dvd.elim h₂ (λ e he, dvd.intro (d + e) (by simp [left_distrib, hd, he])))

end semiring

namespace add_hom

/-- Left multiplication by an element of a type with distributive multiplication is an `add_hom`. -/
@[simps { fully_applied := ff}] def mul_left {R : Type*} [distrib R] (r : R) : add_hom R R :=
⟨(*) r, mul_add r⟩

/-- Left multiplication by an element of a type with distributive multiplication is an `add_hom`. -/
@[simps { fully_applied := ff}] def mul_right {R : Type*} [distrib R] (r : R) : add_hom R R :=
⟨λ a, a * r, λ _ _, add_mul _ _ r⟩

end add_hom

namespace add_monoid_hom

/-- Left multiplication by an element of a (semi)ring is an `add_monoid_hom` -/
def mul_left {R : Type*} [non_unital_non_assoc_semiring R] (r : R) : R →+ R :=
{ to_fun := (*) r,
  map_zero' := mul_zero r,
  map_add' := mul_add r }

@[simp] lemma coe_mul_left {R : Type*} [non_unital_non_assoc_semiring R] (r : R) :
  ⇑(mul_left r) = (*) r := rfl

/-- Right multiplication by an element of a (semi)ring is an `add_monoid_hom` -/
def mul_right {R : Type*} [non_unital_non_assoc_semiring R] (r : R) : R →+ R :=
{ to_fun := λ a, a * r,
  map_zero' := zero_mul r,
  map_add' := λ _ _, add_mul _ _ r }

@[simp] lemma coe_mul_right {R : Type*} [non_unital_non_assoc_semiring R] (r : R) :
  ⇑(mul_right r) = (* r) := rfl

lemma mul_right_apply {R : Type*} [non_unital_non_assoc_semiring R] (a r : R) :
  mul_right r a = a * r := rfl

end add_monoid_hom

/-- Bundled semiring homomorphisms; use this for bundled ring homomorphisms too.

This extends from both `monoid_hom` and `monoid_with_zero_hom` in order to put the fields in a
sensible order, even though `monoid_with_zero_hom` already extends `monoid_hom`. -/
structure ring_hom (α : Type*) (β : Type*) [non_assoc_semiring α] [non_assoc_semiring β]
  extends α →* β, α →+ β, α →*₀ β

infixr ` →+* `:25 := ring_hom

/-- Reinterpret a ring homomorphism `f : R →+* S` as a monoid with zero homomorphism `R →*₀ S`.
The `simp`-normal form is `(f : R →*₀ S)`. -/
add_decl_doc ring_hom.to_monoid_with_zero_hom

/-- Reinterpret a ring homomorphism `f : R →+* S` as a monoid homomorphism `R →* S`.
The `simp`-normal form is `(f : R →* S)`. -/
add_decl_doc ring_hom.to_monoid_hom

/-- Reinterpret a ring homomorphism `f : R →+* S` as an additive monoid homomorphism `R →+ S`.
The `simp`-normal form is `(f : R →+ S)`. -/
add_decl_doc ring_hom.to_add_monoid_hom

section ring_hom_class

/-- `ring_hom_class F R S` states that `F` is a type of (semi)ring homomorphisms.
You should extend this class when you extend `ring_hom`.

This extends from both `monoid_hom_class` and `monoid_with_zero_hom_class` in
order to put the fields in a sensible order, even though
`monoid_with_zero_hom_class` already extends `monoid_hom_class`. -/
class ring_hom_class (F : Type*) (R S : out_param Type*)
  [non_assoc_semiring R] [non_assoc_semiring S]
  extends monoid_hom_class F R S, add_monoid_hom_class F R S, monoid_with_zero_hom_class F R S

variables {F : Type*} [non_assoc_semiring α] [non_assoc_semiring β] [ring_hom_class F α β]

/-- Ring homomorphisms preserve `bit0`. -/
@[simp] lemma map_bit0 (f : F) (a : α) : (f (bit0 a) : β) = bit0 (f a) :=
map_add _ _ _

/-- Ring homomorphisms preserve `bit1`. -/
@[simp] lemma map_bit1 (f : F) (a : α) : (f (bit1 a) : β) = bit1 (f a) :=
by simp [bit1]

instance : has_coe_t F (α →+* β) :=
⟨λ f, { to_fun := f, map_zero' := map_zero f, map_one' := map_one f, map_mul' := map_mul f,
  map_add' := map_add f }⟩

end ring_hom_class

namespace ring_hom

section coe

/-!
Throughout this section, some `semiring` arguments are specified with `{}` instead of `[]`.
See note [implicit instance arguments].
-/
variables {rα : non_assoc_semiring α} {rβ : non_assoc_semiring β}

include rα rβ

instance : ring_hom_class (α →+* β) α β :=
{ coe := ring_hom.to_fun,
  coe_injective' := λ f g h, by cases f; cases g; congr',
  map_add := ring_hom.map_add',
  map_zero := ring_hom.map_zero',
  map_mul := ring_hom.map_mul',
  map_one := ring_hom.map_one' }

/-- Helper instance for when there's too many metavariables to apply `fun_like.has_coe_to_fun`
directly.
-/
instance : has_coe_to_fun (α →+* β) (λ _, α → β) := ⟨ring_hom.to_fun⟩

initialize_simps_projections ring_hom (to_fun → apply)

@[simp] lemma to_fun_eq_coe (f : α →+* β) : f.to_fun = f := rfl

@[simp] lemma coe_mk (f : α → β) (h₁ h₂ h₃ h₄) : ⇑(⟨f, h₁, h₂, h₃, h₄⟩ : α →+* β) = f := rfl

@[simp] lemma coe_coe {F : Type*} [ring_hom_class F α β] (f : F) : ((f : α →+* β) : α → β) = f :=
rfl

instance has_coe_monoid_hom : has_coe (α →+* β) (α →* β) := ⟨ring_hom.to_monoid_hom⟩

@[simp, norm_cast] lemma coe_monoid_hom (f : α →+* β) : ⇑(f : α →* β) = f := rfl

@[simp] lemma to_monoid_hom_eq_coe (f : α →+* β) : f.to_monoid_hom = f := rfl
@[simp] lemma to_monoid_with_zero_hom_eq_coe (f : α →+* β) :
  (f.to_monoid_with_zero_hom : α → β) = f := rfl

@[simp] lemma coe_monoid_hom_mk (f : α → β) (h₁ h₂ h₃ h₄) :
  ((⟨f, h₁, h₂, h₃, h₄⟩ : α →+* β) : α →* β) = ⟨f, h₁, h₂⟩ :=
rfl

@[simp, norm_cast] lemma coe_add_monoid_hom (f : α →+* β) : ⇑(f : α →+ β) = f := rfl

@[simp] lemma to_add_monoid_hom_eq_coe (f : α →+* β) : f.to_add_monoid_hom = f := rfl

@[simp] lemma coe_add_monoid_hom_mk (f : α → β) (h₁ h₂ h₃ h₄) :
  ((⟨f, h₁, h₂, h₃, h₄⟩ : α →+* β) : α →+ β) = ⟨f, h₃, h₄⟩ :=
rfl

/-- Copy of a `ring_hom` with a new `to_fun` equal to the old one. Useful to fix definitional
equalities. -/
def copy (f : α →+* β) (f' : α → β) (h : f' = f) : α →+* β :=
{ ..f.to_monoid_with_zero_hom.copy f' h, ..f.to_add_monoid_hom.copy f' h }

end coe

variables [rα : non_assoc_semiring α] [rβ : non_assoc_semiring β]

section
include rα rβ

variables (f : α →+* β) {x y : α} {rα rβ}

theorem congr_fun {f g : α →+* β} (h : f = g) (x : α) : f x = g x :=
fun_like.congr_fun h x

theorem congr_arg (f : α →+* β) {x y : α} (h : x = y) : f x = f y :=
fun_like.congr_arg f h

theorem coe_inj ⦃f g : α →+* β⦄ (h : (f : α → β) = g) : f = g :=
fun_like.coe_injective h

@[ext] theorem ext ⦃f g : α →+* β⦄ (h : ∀ x, f x = g x) : f = g :=
fun_like.ext _ _ h

theorem ext_iff {f g : α →+* β} : f = g ↔ ∀ x, f x = g x :=
fun_like.ext_iff

@[simp] lemma mk_coe (f : α →+* β) (h₁ h₂ h₃ h₄) : ring_hom.mk f h₁ h₂ h₃ h₄ = f :=
ext $ λ _, rfl

theorem coe_add_monoid_hom_injective : function.injective (coe : (α →+* β) → (α →+ β)) :=
λ f g h, ext (λ x, add_monoid_hom.congr_fun h x)

theorem coe_monoid_hom_injective : function.injective (coe : (α →+* β) → (α →* β)) :=
λ f g h, ext (λ x, monoid_hom.congr_fun h x)

/-- Ring homomorphisms map zero to zero. -/
protected lemma map_zero (f : α →+* β) : f 0 = 0 := map_zero f

/-- Ring homomorphisms map one to one. -/
protected lemma map_one (f : α →+* β) : f 1 = 1 := map_one f

/-- Ring homomorphisms preserve addition. -/
protected lemma map_add (f : α →+* β) (a b : α) : f (a + b) = f a + f b := map_add f a b

/-- Ring homomorphisms preserve multiplication. -/
protected lemma map_mul (f : α →+* β) (a b : α) : f (a * b) = f a * f b := map_mul f a b

/-- Ring homomorphisms preserve `bit0`. -/
protected lemma map_bit0 (f : α →+* β) (a : α) : f (bit0 a) = bit0 (f a) := map_add _ _ _

/-- Ring homomorphisms preserve `bit1`. -/
protected lemma map_bit1 (f : α →+* β) (a : α) : f (bit1 a) = bit1 (f a) :=
by simp [bit1]

/-- `f : R →+* S` has a trivial codomain iff `f 1 = 0`. -/
lemma codomain_trivial_iff_map_one_eq_zero : (0 : β) = 1 ↔ f 1 = 0 :=
by rw [map_one, eq_comm]

/-- `f : R →+* S` has a trivial codomain iff it has a trivial range. -/
lemma codomain_trivial_iff_range_trivial : (0 : β) = 1 ↔ (∀ x, f x = 0) :=
f.codomain_trivial_iff_map_one_eq_zero.trans
  ⟨λ h x, by rw [←mul_one x, map_mul, h, mul_zero], λ h, h 1⟩

/-- `f : R →+* S` has a trivial codomain iff its range is `{0}`. -/
lemma codomain_trivial_iff_range_eq_singleton_zero : (0 : β) = 1 ↔ set.range f = {0} :=
f.codomain_trivial_iff_range_trivial.trans
  ⟨ λ h, set.ext (λ y, ⟨λ ⟨x, hx⟩, by simp [←hx, h x], λ hy, ⟨0, by simpa using hy.symm⟩⟩),
    λ h x, set.mem_singleton_iff.mp (h ▸ set.mem_range_self x)⟩

/-- `f : R →+* S` doesn't map `1` to `0` if `S` is nontrivial -/
lemma map_one_ne_zero [nontrivial β] : f 1 ≠ 0 :=
mt f.codomain_trivial_iff_map_one_eq_zero.mpr zero_ne_one

/-- If there is a homomorphism `f : R →+* S` and `S` is nontrivial, then `R` is nontrivial. -/
lemma domain_nontrivial [nontrivial β] : nontrivial α :=
⟨⟨1, 0, mt (λ h, show f 1 = 0, by rw [h, map_zero]) f.map_one_ne_zero⟩⟩


end

lemma is_unit_map [semiring α] [semiring β] (f : α →+* β) {a : α} (h : is_unit a) : is_unit (f a) :=
h.map f

/-- The identity ring homomorphism from a semiring to itself. -/
def id (α : Type*) [non_assoc_semiring α] : α →+* α :=
by refine {to_fun := id, ..}; intros; refl

include rα

instance : inhabited (α →+* α) := ⟨id α⟩

@[simp] lemma id_apply (x : α) : ring_hom.id α x = x := rfl
@[simp] lemma coe_add_monoid_hom_id : (id α : α →+ α) = add_monoid_hom.id α := rfl
@[simp] lemma coe_monoid_hom_id : (id α : α →* α) = monoid_hom.id α := rfl

variable {rγ : non_assoc_semiring γ}
include rβ rγ

/-- Composition of ring homomorphisms is a ring homomorphism. -/
def comp (hnp : β →+* γ) (hmn : α →+* β) : α →+* γ :=
{ to_fun := hnp ∘ hmn,
  map_zero' := by simp,
  map_one' := by simp,
  map_add' := λ x y, by simp,
  map_mul' := λ x y, by simp}

/-- Composition of semiring homomorphisms is associative. -/
lemma comp_assoc {δ} {rδ: non_assoc_semiring δ} (f : α →+* β) (g : β →+* γ) (h : γ →+* δ) :
  (h.comp g).comp f = h.comp (g.comp f) := rfl

@[simp] lemma coe_comp (hnp : β →+* γ) (hmn : α →+* β) : (hnp.comp hmn : α → γ) = hnp ∘ hmn := rfl

lemma comp_apply (hnp : β →+* γ) (hmn : α →+* β) (x : α) : (hnp.comp hmn : α → γ) x =
  (hnp (hmn x)) := rfl

omit rγ

@[simp] lemma comp_id (f : α →+* β) : f.comp (id α) = f := ext $ λ x, rfl

@[simp] lemma id_comp (f : α →+* β) : (id β).comp f = f := ext $ λ x, rfl

omit rβ

instance : monoid (α →+* α) :=
{ one := id α,
  mul := comp,
  mul_one := comp_id,
  one_mul := id_comp,
  mul_assoc := λ f g h, comp_assoc _ _ _ }

lemma one_def : (1 : α →+* α) = id α := rfl

@[simp] lemma coe_one : ⇑(1 : α →+* α) = _root_.id := rfl

lemma mul_def (f g : α →+* α) : f * g = f.comp g := rfl

@[simp] lemma coe_mul (f g : α →+* α) : ⇑(f * g) = f ∘ g := rfl

include rβ rγ

lemma cancel_right {g₁ g₂ : β →+* γ} {f : α →+* β} (hf : surjective f) :
  g₁.comp f = g₂.comp f ↔ g₁ = g₂ :=
⟨λ h, ring_hom.ext $ hf.forall.2 (ext_iff.1 h), λ h, h ▸ rfl⟩

lemma cancel_left {g : β →+* γ} {f₁ f₂ : α →+* β} (hg : injective g) :
  g.comp f₁ = g.comp f₂ ↔ f₁ = f₂ :=
⟨λ h, ring_hom.ext $ λ x, hg $ by rw [← comp_apply, h, comp_apply], λ h, h ▸ rfl⟩

omit rα rβ rγ

end ring_hom

section semiring

variables [semiring α] {a : α}

@[simp] theorem two_dvd_bit0 : 2 ∣ bit0 a := ⟨a, bit0_eq_two_mul _⟩

lemma ring_hom.map_dvd [semiring β] (f : α →+* β) {a b : α} : a ∣ b → f a ∣ f b :=
f.to_monoid_hom.map_dvd

end semiring

/-- A commutative semiring is a `semiring` with commutative multiplication. In other words, it is a
type with the following structures: additive commutative monoid (`add_comm_monoid`), multiplicative
commutative monoid (`comm_monoid`), distributive laws (`distrib`), and multiplication by zero law
(`mul_zero_class`). -/
@[protect_proj, ancestor semiring comm_monoid]
class comm_semiring (α : Type u) extends semiring α, comm_monoid α

@[priority 100] -- see Note [lower instance priority]
instance comm_semiring.to_comm_monoid_with_zero [comm_semiring α] : comm_monoid_with_zero α :=
{ .. comm_semiring.to_comm_monoid α, .. comm_semiring.to_semiring α }

section comm_semiring
variables [comm_semiring α] [comm_semiring β] {a b c : α}

/-- Pullback a `semiring` instance along an injective function.
See note [reducible non-instances]. -/
@[reducible]
<<<<<<< HEAD
protected def function.injective.comm_semiring [add_monoid_with_one γ] [has_mul γ]
  (f : γ → α) (hf : injective f) (zero : f 0 = 0) (one : f 1 = 1)
  (add : ∀ x y, f (x + y) = f x + f y) (mul : ∀ x y, f (x * y) = f x * f y) :
=======
protected def function.injective.comm_semiring [has_zero γ] [has_one γ] [has_add γ] [has_mul γ]
  [has_scalar ℕ γ] [has_pow γ ℕ] (f : γ → α) (hf : injective f) (zero : f 0 = 0) (one : f 1 = 1)
  (add : ∀ x y, f (x + y) = f x + f y) (mul : ∀ x y, f (x * y) = f x * f y)
  (nsmul : ∀ x (n : ℕ), f (n • x) = n • f x) (npow : ∀ x (n : ℕ), f (x ^ n) = f x ^ n) :
>>>>>>> 223e7428
  comm_semiring γ :=
{ .. hf.semiring f zero one add mul nsmul npow, .. hf.comm_semigroup f mul }

/-- Pushforward a `semiring` instance along a surjective function.
See note [reducible non-instances]. -/
@[reducible]
<<<<<<< HEAD
protected def function.surjective.comm_semiring [add_monoid_with_one γ] [has_mul γ]
  (f : α → γ) (hf : surjective f) (zero : f 0 = 0) (one : f 1 = 1)
  (add : ∀ x y, f (x + y) = f x + f y) (mul : ∀ x y, f (x * y) = f x * f y) :
=======
protected def function.surjective.comm_semiring [has_zero γ] [has_one γ] [has_add γ] [has_mul γ]
  [has_scalar ℕ γ] [has_pow γ ℕ] (f : α → γ) (hf : surjective f) (zero : f 0 = 0) (one : f 1 = 1)
  (add : ∀ x y, f (x + y) = f x + f y) (mul : ∀ x y, f (x * y) = f x * f y)
  (nsmul : ∀ x (n : ℕ), f (n • x) = n • f x) (npow : ∀ x (n : ℕ), f (x ^ n) = f x ^ n) :
>>>>>>> 223e7428
  comm_semiring γ :=
{ .. hf.semiring f zero one add mul nsmul npow, .. hf.comm_semigroup f mul }

lemma add_mul_self_eq (a b : α) : (a + b) * (a + b) = a*a + 2*a*b + b*b :=
by simp only [two_mul, add_mul, mul_add, add_assoc, mul_comm b]

lemma has_dvd.dvd.linear_comb {d x y : α} (hdx : d ∣ x) (hdy : d ∣ y) (a b : α) :
  d ∣ (a * x + b * y) :=
dvd_add (hdx.mul_left a) (hdy.mul_left b)

end comm_semiring

section has_distrib_neg

/-- Typeclass for a negation operator that distributes across multiplication.

This is useful for dealing with submonoids of a ring that contain `-1` without having to duplicate
lemmas. -/
class has_distrib_neg (α : Type*) [has_mul α] extends has_involutive_neg α :=
(neg_mul : ∀ x y : α, -x * y = -(x * y))
(mul_neg : ∀ x y : α, x * -y = -(x * y))

section has_mul
variables [has_mul α] [has_distrib_neg α]

@[simp] lemma neg_mul (a b : α) : - a * b = - (a * b) :=
has_distrib_neg.neg_mul _ _

@[simp] lemma mul_neg (a b : α) : a * - b = - (a * b) :=
has_distrib_neg.mul_neg _ _

lemma neg_mul_neg (a b : α) : -a * -b = a * b :=
by simp

lemma neg_mul_eq_neg_mul (a b : α) : -(a * b) = -a * b :=
(neg_mul _ _).symm

lemma neg_mul_eq_mul_neg (a b : α) : -(a * b) = a * -b :=
(mul_neg _ _).symm

lemma neg_mul_comm (a b : α) : -a * b = a * -b :=
by simp

end has_mul

section mul_one_class
variables [mul_one_class α] [has_distrib_neg α]

theorem neg_eq_neg_one_mul (a : α) : -a = -1 * a :=
by simp

/-- An element of a ring multiplied by the additive inverse of one is the element's additive
  inverse. -/
lemma mul_neg_one (a : α) : a * -1 = -a := by simp

/-- The additive inverse of one multiplied by an element of a ring is the element's additive
  inverse. -/
lemma neg_one_mul (a : α) : -1 * a = -a := by simp

end mul_one_class

section group
variables [group α] [has_distrib_neg α]

@[simp] lemma inv_neg' (a : α) : (- a)⁻¹ = - a⁻¹ :=
by rw [eq_comm, eq_inv_iff_mul_eq_one, neg_mul, mul_neg,neg_neg, mul_left_inv]

end group

end has_distrib_neg

/-!
### Rings
-/

/-- A not-necessarily-unital, not-necessarily-associative ring. -/
@[protect_proj, ancestor add_comm_group non_unital_non_assoc_semiring]
class non_unital_non_assoc_ring (α : Type u) extends
  add_comm_group α, non_unital_non_assoc_semiring α

section non_unital_non_assoc_ring
variables [non_unital_non_assoc_ring α]


/-- Pullback a `non_unital_non_assoc_ring` instance along an injective function.
See note [reducible non-instances]. -/
@[reducible]
protected def function.injective.non_unital_non_assoc_ring
  [has_zero β] [has_add β] [has_mul β] [has_neg β] [has_sub β] [has_scalar ℕ β] [has_scalar ℤ β]
  (f : β → α) (hf : injective f) (zero : f 0 = 0)
  (add : ∀ x y, f (x + y) = f x + f y) (mul : ∀ x y, f (x * y) = f x * f y)
  (neg : ∀ x, f (-x) = -f x) (sub : ∀ x y, f (x - y) = f x - f y)
  (nsmul : ∀ x (n : ℕ), f (n • x) = n • f x) (zsmul : ∀ x (n : ℤ), f (n • x) = n • f x) :
  non_unital_non_assoc_ring β :=
{ .. hf.add_comm_group f zero add neg sub nsmul zsmul, ..hf.mul_zero_class f zero mul,
  .. hf.distrib f add mul }

/-- Pushforward a `non_unital_non_assoc_ring` instance along a surjective function.
See note [reducible non-instances]. -/
@[reducible]
protected def function.surjective.non_unital_non_assoc_ring
  [has_zero β] [has_add β] [has_mul β] [has_neg β] [has_sub β] [has_scalar ℕ β] [has_scalar ℤ β]
  (f : α → β) (hf : surjective f) (zero : f 0 = 0)
  (add : ∀ x y, f (x + y) = f x + f y) (mul : ∀ x y, f (x * y) = f x * f y)
  (neg : ∀ x, f (-x) = -f x) (sub : ∀ x y, f (x - y) = f x - f y)
  (nsmul : ∀ x (n : ℕ), f (n • x) = n • f x) (zsmul : ∀ x (n : ℤ), f (n • x) = n • f x) :
  non_unital_non_assoc_ring β :=
{ .. hf.add_comm_group f zero add neg sub nsmul zsmul, .. hf.mul_zero_class f zero mul,
  .. hf.distrib f add mul }

@[priority 100]
instance non_unital_non_assoc_ring.to_has_distrib_neg : has_distrib_neg α :=
{ neg := has_neg.neg,
  neg_neg := neg_neg,
  neg_mul := λ a b, (neg_eq_of_add_eq_zero $ by rw [← right_distrib, add_right_neg, zero_mul]).symm,
  mul_neg := λ a b, (neg_eq_of_add_eq_zero $ by rw [← left_distrib, add_right_neg, mul_zero]).symm }

lemma mul_sub_left_distrib (a b c : α) : a * (b - c) = a * b - a * c :=
by simpa only [sub_eq_add_neg, neg_mul_eq_mul_neg] using mul_add a b (-c)

alias mul_sub_left_distrib ← mul_sub

lemma mul_sub_right_distrib (a b c : α) : (a - b) * c = a * c - b * c :=
by simpa only [sub_eq_add_neg, neg_mul_eq_neg_mul] using add_mul a (-b) c

alias mul_sub_right_distrib ← sub_mul

variables {a b c d e : α}

/-- An iff statement following from right distributivity in rings and the definition
  of subtraction. -/
theorem mul_add_eq_mul_add_iff_sub_mul_add_eq : a * e + c = b * e + d ↔ (a - b) * e + c = d :=
calc
  a * e + c = b * e + d ↔ a * e + c = d + b * e : by simp [add_comm]
    ... ↔ a * e + c - b * e = d : iff.intro (λ h, begin rw h, simp end) (λ h,
                                                  begin rw ← h, simp end)
    ... ↔ (a - b) * e + c = d   : begin simp [sub_mul, sub_add_eq_add_sub] end

/-- A simplification of one side of an equation exploiting right distributivity in rings
  and the definition of subtraction. -/
theorem sub_mul_add_eq_of_mul_add_eq_mul_add : a * e + c = b * e + d → (a - b) * e + c = d :=
assume h,
calc
  (a - b) * e + c = (a * e + c) - b * e : begin simp [sub_mul, sub_add_eq_add_sub] end
              ... = d                   : begin rw h, simp [@add_sub_cancel α] end

end non_unital_non_assoc_ring

/-- An associative but not-necessarily unital ring. -/
@[protect_proj, ancestor non_unital_non_assoc_ring non_unital_semiring]
class non_unital_ring (α : Type*) extends
  non_unital_non_assoc_ring α, non_unital_semiring α

section non_unital_ring
variables [non_unital_ring α]

/-- Pullback a `non_unital_ring` instance along an injective function.
See note [reducible non-instances]. -/
@[reducible]
protected def function.injective.non_unital_ring
  [has_zero β] [has_add β] [has_mul β] [has_neg β] [has_sub β] [has_scalar ℕ β] [has_scalar ℤ β]
  (f : β → α) (hf : injective f) (zero : f 0 = 0)
  (add : ∀ x y, f (x + y) = f x + f y) (mul : ∀ x y, f (x * y) = f x * f y)
  (neg : ∀ x, f (-x) = -f x) (sub : ∀ x y, f (x - y) = f x - f y)
  (nsmul : ∀ x (n : ℕ), f (n • x) = n • f x) (gsmul : ∀ x (n : ℤ), f (n • x) = n • f x) :
  non_unital_ring β :=
{ .. hf.add_comm_group f zero add neg sub nsmul gsmul, ..hf.mul_zero_class f zero mul,
  .. hf.distrib f add mul, .. hf.semigroup f mul }

/-- Pushforward a `non_unital_ring` instance along a surjective function.
See note [reducible non-instances]. -/
@[reducible]
protected def function.surjective.non_unital_ring
  [has_zero β] [has_add β] [has_mul β] [has_neg β] [has_sub β] [has_scalar ℕ β] [has_scalar ℤ β]
  (f : α → β) (hf : surjective f) (zero : f 0 = 0)
  (add : ∀ x y, f (x + y) = f x + f y) (mul : ∀ x y, f (x * y) = f x * f y)
  (neg : ∀ x, f (-x) = -f x) (sub : ∀ x y, f (x - y) = f x - f y)
  (nsmul : ∀ x (n : ℕ), f (n • x) = n • f x) (gsmul : ∀ x (n : ℤ), f (n • x) = n • f x) :
  non_unital_ring β :=
{ .. hf.add_comm_group f zero add neg sub nsmul gsmul, .. hf.mul_zero_class f zero mul,
  .. hf.distrib f add mul, .. hf.semigroup f mul }

end non_unital_ring

/-- A unital but not-necessarily-associative ring. -/
@[protect_proj, ancestor non_unital_non_assoc_ring non_assoc_semiring]
class non_assoc_ring (α : Type*) extends
  non_unital_non_assoc_ring α, non_assoc_semiring α

section non_assoc_ring
variables [non_assoc_ring α]

/-- Pullback a `non_assoc_ring` instance along an injective function.
See note [reducible non-instances]. -/
@[reducible]
protected def function.injective.non_assoc_ring
  [has_zero β] [has_one β] [has_add β] [has_mul β] [has_neg β] [has_sub β]
  [has_scalar ℕ β] [has_scalar ℤ β]
  (f : β → α) (hf : injective f) (zero : f 0 = 0) (one : f 1 = 1)
  (add : ∀ x y, f (x + y) = f x + f y) (mul : ∀ x y, f (x * y) = f x * f y)
  (neg : ∀ x, f (-x) = -f x) (sub : ∀ x y, f (x - y) = f x - f y)
  (nsmul : ∀ x (n : ℕ), f (n • x) = n • f x) (gsmul : ∀ x (n : ℤ), f (n • x) = n • f x) :
  non_assoc_ring β :=
{ .. hf.add_comm_group f zero add neg sub nsmul gsmul,
  .. hf.mul_zero_class f zero mul, .. hf.distrib f add mul,
  .. hf.mul_one_class f one mul }

/-- Pushforward a `non_unital_ring` instance along a surjective function.
See note [reducible non-instances]. -/
@[reducible]
protected def function.surjective.non_assoc_ring
  [has_zero β] [has_one β] [has_add β] [has_mul β] [has_neg β] [has_sub β]
  [has_scalar ℕ β] [has_scalar ℤ β]
  (f : α → β) (hf : surjective f) (zero : f 0 = 0) (one : f 1 = 1)
  (add : ∀ x y, f (x + y) = f x + f y) (mul : ∀ x y, f (x * y) = f x * f y)
  (neg : ∀ x, f (-x) = -f x) (sub : ∀ x y, f (x - y) = f x - f y)
  (nsmul : ∀ x (n : ℕ), f (n • x) = n • f x) (gsmul : ∀ x (n : ℤ), f (n • x) = n • f x) :
  non_assoc_ring β :=
{ .. hf.add_comm_group f zero add neg sub nsmul gsmul, .. hf.mul_zero_class f zero mul,
  .. hf.distrib f add mul, .. hf.mul_one_class f one mul }

end non_assoc_ring

/-- A ring is a type with the following structures: additive commutative group (`add_comm_group`),
multiplicative monoid (`monoid`), and distributive laws (`distrib`).  Equivalently, a ring is a
`semiring` with a negation operation making it an additive group.  -/
@[protect_proj, ancestor add_comm_group monoid distrib]
class ring (α : Type u) extends add_comm_group_with_one α, monoid α, distrib α

section ring
variables [ring α] {a b c d e : α}

/- A (unital, associative) ring is a not-necessarily-unital ring -/
@[priority 100] -- see Note [lower instance priority]
instance ring.to_non_unital_ring :
  non_unital_ring α :=
{ zero_mul := λ a, add_left_cancel $ show 0 * a + 0 * a = 0 * a + 0,
    by rw [← add_mul, zero_add, add_zero],
  mul_zero := λ a, add_left_cancel $ show a * 0 + a * 0 = a * 0 + 0,
    by rw [← mul_add, add_zero, add_zero],
  ..‹ring α› }

/- A (unital, associative) ring is a not-necessarily-associative ring -/
@[priority 100] -- see Note [lower instance priority]
instance ring.to_non_assoc_ring :
  non_assoc_ring α :=
{ zero_mul := λ a, add_left_cancel $ show 0 * a + 0 * a = 0 * a + 0,
    by rw [← add_mul, zero_add, add_zero],
  mul_zero := λ a, add_left_cancel $ show a * 0 + a * 0 = a * 0 + 0,
    by rw [← mul_add, add_zero, add_zero],
  ..‹ring α› }

/- The instance from `ring` to `semiring` happens often in linear algebra, for which all the basic
definitions are given in terms of semirings, but many applications use rings or fields. We increase
a little bit its priority above 100 to try it quickly, but remaining below the default 1000 so that
more specific instances are tried first. -/
@[priority 200]
instance ring.to_semiring : semiring α :=
{ ..‹ring α›, .. ring.to_non_unital_ring }

/-- Pullback a `ring` instance along an injective function.
See note [reducible non-instances]. -/
@[reducible]
protected def function.injective.ring
<<<<<<< HEAD
  [add_monoid_with_one β] [has_mul β] [has_neg β] [has_sub β]
=======
  [has_zero β] [has_one β] [has_add β] [has_mul β] [has_neg β] [has_sub β]
  [has_scalar ℕ β] [has_scalar ℤ β] [has_pow β ℕ]
>>>>>>> 223e7428
  (f : β → α) (hf : injective f) (zero : f 0 = 0) (one : f 1 = 1)
  (add : ∀ x y, f (x + y) = f x + f y) (mul : ∀ x y, f (x * y) = f x * f y)
  (neg : ∀ x, f (-x) = -f x) (sub : ∀ x y, f (x - y) = f x - f y)
  (nsmul : ∀ x (n : ℕ), f (n • x) = n • f x) (zsmul : ∀ x (n : ℤ), f (n • x) = n • f x)
  (npow : ∀ x (n : ℕ), f (x ^ n) = f x ^ n) :
  ring β :=
<<<<<<< HEAD
{ .. ‹add_monoid_with_one β›,
  .. hf.add_comm_group f zero add neg sub, .. hf.monoid f one mul, .. hf.distrib f add mul }
=======
{ .. hf.add_comm_group f zero add neg sub nsmul zsmul,
  .. hf.monoid f one mul npow, .. hf.distrib f add mul }
>>>>>>> 223e7428

/-- Pushforward a `ring` instance along a surjective function.
See note [reducible non-instances]. -/
@[reducible]
protected def function.surjective.ring
<<<<<<< HEAD
  [add_monoid_with_one β] [has_mul β] [has_neg β] [has_sub β]
=======
  [has_zero β] [has_one β] [has_add β] [has_mul β] [has_neg β] [has_sub β]
  [has_scalar ℕ β] [has_scalar ℤ β] [has_pow β ℕ]
>>>>>>> 223e7428
  (f : α → β) (hf : surjective f) (zero : f 0 = 0) (one : f 1 = 1)
  (add : ∀ x y, f (x + y) = f x + f y) (mul : ∀ x y, f (x * y) = f x * f y)
  (neg : ∀ x, f (-x) = -f x) (sub : ∀ x y, f (x - y) = f x - f y)
  (nsmul : ∀ x (n : ℕ), f (n • x) = n • f x) (zsmul : ∀ x (n : ℤ), f (n • x) = n • f x)
  (npow : ∀ x (n : ℕ), f (x ^ n) = f x ^ n) :
  ring β :=
<<<<<<< HEAD
{ .. ‹add_monoid_with_one β›,
  .. hf.add_comm_group f zero add neg sub, .. hf.monoid f one mul, .. hf.distrib f add mul }
=======
{ .. hf.add_comm_group f zero add neg sub nsmul zsmul,
  .. hf.monoid f one mul npow, .. hf.distrib f add mul }
>>>>>>> 223e7428

end ring

namespace units
variables [ring α] {a b : α}

/-- Each element of the group of units of a ring has an additive inverse. -/
instance : has_neg αˣ := ⟨λu, ⟨-↑u, -↑u⁻¹, by simp, by simp⟩ ⟩

/-- Representing an element of a ring's unit group as an element of the ring commutes with
    mapping this element to its additive inverse. -/
@[simp, norm_cast] protected theorem coe_neg (u : αˣ) : (↑-u : α) = -u := rfl

@[simp, norm_cast] protected theorem coe_neg_one : ((-1 : αˣ) : α) = -1 := rfl

instance : has_distrib_neg αˣ :=
{ neg := has_neg.neg,
  neg_neg := λ u, units.ext $ neg_neg _,
  neg_mul := λ u₁ u₂, units.ext $ neg_mul _ _,
  mul_neg := λ u₁ u₂, units.ext $ mul_neg _ _, }

end units

lemma is_unit.neg [ring α] {a : α} : is_unit a → is_unit (-a)
| ⟨x, hx⟩ := hx ▸ (-x).is_unit

lemma is_unit.neg_iff [ring α] (a : α) : is_unit (-a) ↔ is_unit a :=
⟨λ h, neg_neg a ▸ h.neg, is_unit.neg⟩

lemma is_unit.sub_iff [ring α] {x y : α} :
  is_unit (x - y) ↔ is_unit (y - x) :=
(is_unit.neg_iff _).symm.trans $ neg_sub x y ▸ iff.rfl

namespace ring_hom

/-- Ring homomorphisms preserve additive inverse. -/
protected theorem map_neg {α β} [non_assoc_ring α] [non_assoc_ring β] (f : α →+* β) (x : α) :
  f (-x) = -(f x) :=
map_neg f x

/-- Ring homomorphisms preserve subtraction. -/
protected theorem map_sub {α β} [non_assoc_ring α] [non_assoc_ring β] (f : α →+* β) (x y : α) :
  f (x - y) = (f x) - (f y) := map_sub f x y

/-- A ring homomorphism is injective iff its kernel is trivial. -/
theorem injective_iff {α β} [non_assoc_ring α] [non_assoc_semiring β] (f : α →+* β) :
  function.injective f ↔ (∀ a, f a = 0 → a = 0) :=
(f : α →+ β).injective_iff

/-- A ring homomorphism is injective iff its kernel is trivial. -/
theorem injective_iff' {α β} [non_assoc_ring α] [non_assoc_semiring β] (f : α →+* β) :
  function.injective f ↔ (∀ a, f a = 0 ↔ a = 0) :=
(f : α →+ β).injective_iff'

/-- Makes a ring homomorphism from a monoid homomorphism of rings which preserves addition. -/
def mk' {γ} [non_assoc_semiring α] [non_assoc_ring γ] (f : α →* γ)
  (map_add : ∀ a b : α, f (a + b) = f a + f b) :
  α →+* γ :=
{ to_fun := f,
  .. add_monoid_hom.mk' f map_add, .. f }

end ring_hom

/-- A commutative ring is a `ring` with commutative multiplication. -/
@[protect_proj, ancestor ring comm_semigroup]
class comm_ring (α : Type u) extends ring α, comm_monoid α

@[priority 100] -- see Note [lower instance priority]
instance comm_ring.to_comm_semiring [s : comm_ring α] : comm_semiring α :=
{ mul_zero := mul_zero, zero_mul := zero_mul, ..s }

section ring
variables [ring α] {a b c : α}

theorem dvd_neg_of_dvd (h : a ∣ b) : (a ∣ -b) :=
dvd.elim h
  (assume c, assume : b = a * c,
    dvd.intro (-c) (by simp [this]))

theorem dvd_of_dvd_neg (h : a ∣ -b) : (a ∣ b) :=
let t := dvd_neg_of_dvd h in by rwa neg_neg at t

/-- An element a of a ring divides the additive inverse of an element b iff a divides b. -/
@[simp] lemma dvd_neg (a b : α) : (a ∣ -b) ↔ (a ∣ b) :=
⟨dvd_of_dvd_neg, dvd_neg_of_dvd⟩

theorem neg_dvd_of_dvd (h : a ∣ b) : -a ∣ b :=
dvd.elim h
  (assume c, assume : b = a * c,
    dvd.intro (-c) (by simp [this]))

theorem dvd_of_neg_dvd (h : -a ∣ b) : a ∣ b :=
let t := neg_dvd_of_dvd h in by rwa neg_neg at t

/-- The additive inverse of an element a of a ring divides another element b iff a divides b. -/
@[simp] lemma neg_dvd (a b : α) : (-a ∣ b) ↔ (a ∣ b) :=
⟨dvd_of_neg_dvd, neg_dvd_of_dvd⟩

theorem dvd_sub (h₁ : a ∣ b) (h₂ : a ∣ c) : a ∣ b - c :=
by { rw sub_eq_add_neg, exact dvd_add h₁ (dvd_neg_of_dvd h₂) }

theorem dvd_add_iff_left (h : a ∣ c) : a ∣ b ↔ a ∣ b + c :=
⟨λh₂, dvd_add h₂ h, λH, by have t := dvd_sub H h; rwa add_sub_cancel at t⟩

theorem dvd_add_iff_right (h : a ∣ b) : a ∣ c ↔ a ∣ b + c :=
by rw add_comm; exact dvd_add_iff_left h

theorem two_dvd_bit1 : 2 ∣ bit1 a ↔ (2 : α) ∣ 1 := (dvd_add_iff_right (@two_dvd_bit0 _ _ a)).symm

/-- If an element a divides another element c in a commutative ring, a divides the sum of another
  element b with c iff a divides b. -/
theorem dvd_add_left (h : a ∣ c) : a ∣ b + c ↔ a ∣ b :=
(dvd_add_iff_left h).symm

/-- If an element a divides another element b in a commutative ring, a divides the sum of b and
  another element c iff a divides c. -/
theorem dvd_add_right (h : a ∣ b) : a ∣ b + c ↔ a ∣ c :=
(dvd_add_iff_right h).symm

/-- An element a divides the sum a + b if and only if a divides b.-/
@[simp] lemma dvd_add_self_left {a b : α} : a ∣ a + b ↔ a ∣ b :=
dvd_add_right (dvd_refl a)

/-- An element a divides the sum b + a if and only if a divides b.-/
@[simp] lemma dvd_add_self_right {a b : α} : a ∣ b + a ↔ a ∣ b :=
dvd_add_left (dvd_refl a)

lemma dvd_iff_dvd_of_dvd_sub {a b c : α} (h : a ∣ (b - c)) : (a ∣ b ↔ a ∣ c) :=
begin
  split,
  { intro h',
    convert dvd_sub h' h,
    exact eq.symm (sub_sub_self b c) },
  { intro h',
    convert dvd_add h h',
    exact eq_add_of_sub_eq rfl }
end

@[simp] theorem even_neg (a : α) : even (-a) ↔ even a :=
dvd_neg _ _

lemma odd.neg {a : α} (hp : odd a) : odd (-a) :=
begin
  obtain ⟨k, hk⟩ := hp,
  use -(k + 1),
  rw [mul_neg, mul_add, neg_add, add_assoc, two_mul (1 : α), neg_add,
    neg_add_cancel_right, ←neg_add, hk],
end

@[simp] lemma odd_neg (a : α) : odd (-a) ↔ odd a :=
⟨λ h, neg_neg a ▸ h.neg, odd.neg⟩

end ring

section comm_ring
variables [comm_ring α] {a b c : α}

/-- Pullback a `comm_ring` instance along an injective function.
See note [reducible non-instances]. -/
@[reducible]
protected def function.injective.comm_ring
<<<<<<< HEAD
  [add_monoid_with_one β] [has_mul β] [has_neg β] [has_sub β]
=======
  [has_zero β] [has_one β] [has_add β] [has_mul β] [has_neg β] [has_sub β]
  [has_scalar ℕ β] [has_scalar ℤ β] [has_pow β ℕ]
>>>>>>> 223e7428
  (f : β → α) (hf : injective f) (zero : f 0 = 0) (one : f 1 = 1)
  (add : ∀ x y, f (x + y) = f x + f y) (mul : ∀ x y, f (x * y) = f x * f y)
  (neg : ∀ x, f (-x) = -f x) (sub : ∀ x y, f (x - y) = f x - f y)
  (nsmul : ∀ x (n : ℕ), f (n • x) = n • f x) (zsmul : ∀ x (n : ℤ), f (n • x) = n • f x)
  (npow : ∀ x (n : ℕ), f (x ^ n) = f x ^ n) :
  comm_ring β :=
{ .. hf.ring f zero one add mul neg sub nsmul zsmul npow, .. hf.comm_semigroup f mul }

/-- Pullback a `comm_ring` instance along an injective function.
See note [reducible non-instances]. -/
@[reducible]
protected def function.injective.comm_ring'
  [has_zero β] [has_one β] [has_add β] [has_mul β] [has_neg β] [has_sub β]
  (f : β → α) (hf : injective f) (zero : f 0 = 0) (one : f 1 = 1)
  (add : ∀ x y, f (x + y) = f x + f y) (mul : ∀ x y, f (x * y) = f x * f y)
  (neg : ∀ x, f (-x) = -f x) (sub : ∀ x y, f (x - y) = f x - f y) :
  comm_ring β :=
by letI := hf.add_monoid_with_one f zero add; exact
hf.comm_ring f zero one add mul neg sub

/-- Pushforward a `comm_ring` instance along a surjective function.
See note [reducible non-instances]. -/
@[reducible]
protected def function.surjective.comm_ring
<<<<<<< HEAD
  [add_monoid_with_one β] [has_mul β] [has_neg β] [has_sub β]
=======
  [has_zero β] [has_one β] [has_add β] [has_mul β] [has_neg β] [has_sub β]
  [has_scalar ℕ β] [has_scalar ℤ β] [has_pow β ℕ]
>>>>>>> 223e7428
  (f : α → β) (hf : surjective f) (zero : f 0 = 0) (one : f 1 = 1)
  (add : ∀ x y, f (x + y) = f x + f y) (mul : ∀ x y, f (x * y) = f x * f y)
  (neg : ∀ x, f (-x) = -f x) (sub : ∀ x y, f (x - y) = f x - f y)
  (nsmul : ∀ x (n : ℕ), f (n • x) = n • f x) (zsmul : ∀ x (n : ℤ), f (n • x) = n • f x)
  (npow : ∀ x (n : ℕ), f (x ^ n) = f x ^ n) :
  comm_ring β :=
{ .. hf.ring f zero one add mul neg sub nsmul zsmul npow, .. hf.comm_semigroup f mul }

/-- Pushforward a `comm_ring` instance along a surjective function.
See note [reducible non-instances]. -/
@[reducible]
protected def function.surjective.comm_ring'
  [has_zero β] [has_one β] [has_add β] [has_mul β] [has_neg β] [has_sub β]
  (f : α → β) (hf : surjective f) (zero : f 0 = 0) (one : f 1 = 1)
  (add : ∀ x y, f (x + y) = f x + f y) (mul : ∀ x y, f (x * y) = f x * f y)
  (neg : ∀ x, f (-x) = -f x) (sub : ∀ x y, f (x - y) = f x - f y) :
  comm_ring β :=
by letI := hf.add_monoid_with_one f zero add; exact
hf.comm_ring f zero one add mul neg sub

local attribute [simp] add_assoc add_comm add_left_comm mul_comm

/-- Vieta's formula for a quadratic equation, relating the coefficients of the polynomial with
  its roots. This particular version states that if we have a root `x` of a monic quadratic
  polynomial, then there is another root `y` such that `x + y` is negative the `a_1` coefficient
  and `x * y` is the `a_0` coefficient. -/
lemma Vieta_formula_quadratic {b c x : α} (h : x * x - b * x + c = 0) :
  ∃ y : α, y * y - b * y + c = 0 ∧ x + y = b ∧ x * y = c :=
begin
  have : c = -(x * x - b * x) := (neg_eq_of_add_eq_zero h).symm,
  have : c = x * (b - x), by subst this; simp [mul_sub, mul_comm],
  refine ⟨b - x, _, by simp, by rw this⟩,
  rw [this, sub_add, ← sub_mul, sub_self]
end

lemma dvd_mul_sub_mul {k a b x y : α} (hab : k ∣ a - b) (hxy : k ∣ x - y) :
  k ∣ a * x - b * y :=
begin
  convert dvd_add (hxy.mul_left a) (hab.mul_right y),
  rw [mul_sub_left_distrib, mul_sub_right_distrib],
  simp only [sub_eq_add_neg, add_assoc, neg_add_cancel_left],
end

end comm_ring

lemma succ_ne_self [ring α] [nontrivial α] (a : α) : a + 1 ≠ a :=
λ h, one_ne_zero ((add_right_inj a).mp (by simp [h]))

lemma pred_ne_self [ring α] [nontrivial α] (a : α) : a - 1 ≠ a :=
λ h, one_ne_zero (neg_injective ((add_right_inj a).mp (by simpa [sub_eq_add_neg] using h)))

/-- Left `mul` by a `k : α` over `[ring α]` is injective, if `k` is not a zero divisor.
The typeclass that restricts all terms of `α` to have this property is `no_zero_divisors`. -/
lemma is_left_regular_of_non_zero_divisor [ring α] (k : α)
  (h : ∀ (x : α), k * x = 0 → x = 0) : is_left_regular k :=
begin
  intros x y h',
  rw ←sub_eq_zero,
  refine h _ _,
  rw [mul_sub, sub_eq_zero, h']
end

/-- Right `mul` by a `k : α` over `[ring α]` is injective, if `k` is not a zero divisor.
The typeclass that restricts all terms of `α` to have this property is `no_zero_divisors`. -/
lemma is_right_regular_of_non_zero_divisor [ring α] (k : α)
  (h : ∀ (x : α), x * k = 0 → x = 0) : is_right_regular k :=
begin
  intros x y h',
  simp only at h',
  rw ←sub_eq_zero,
  refine h _ _,
  rw [sub_mul, sub_eq_zero, h']
end

lemma is_regular_of_ne_zero' [ring α] [no_zero_divisors α] {k : α} (hk : k ≠ 0) :
  is_regular k :=
⟨is_left_regular_of_non_zero_divisor k
  (λ x h, (no_zero_divisors.eq_zero_or_eq_zero_of_mul_eq_zero h).resolve_left hk),
 is_right_regular_of_non_zero_divisor k
  (λ x h, (no_zero_divisors.eq_zero_or_eq_zero_of_mul_eq_zero h).resolve_right hk)⟩

/-- A ring with no zero divisors is a cancel_monoid_with_zero.

Note this is not an instance as it forms a typeclass loop. -/
@[reducible]
def no_zero_divisors.to_cancel_monoid_with_zero [ring α] [no_zero_divisors α] :
  cancel_monoid_with_zero α :=
{ mul_left_cancel_of_ne_zero := λ a b c ha,
    @is_regular.left _ _ _ (is_regular_of_ne_zero' ha) _ _,
  mul_right_cancel_of_ne_zero := λ a b c hb,
    @is_regular.right _ _ _ (is_regular_of_ne_zero' hb) _ _,
  .. (infer_instance : semiring α) }

/-- A domain is a nontrivial ring with no zero divisors, i.e. satisfying
  the condition `a * b = 0 ↔ a = 0 ∨ b = 0`.

  This is implemented as a mixin for `ring α`.
  To obtain an integral domain use `[comm_ring α] [is_domain α]`. -/
@[protect_proj] class is_domain (α : Type u) [ring α]
  extends no_zero_divisors α, nontrivial α : Prop

section is_domain
section ring

variables [ring α] [is_domain α]

@[priority 100] -- see Note [lower instance priority]
instance is_domain.to_cancel_monoid_with_zero : cancel_monoid_with_zero α :=
no_zero_divisors.to_cancel_monoid_with_zero

/-- Pullback an `is_domain` instance along an injective function. -/
protected theorem function.injective.is_domain [ring β] (f : β →+* α) (hf : injective f) :
  is_domain β :=
{ .. pullback_nonzero f f.map_zero f.map_one,
  .. hf.no_zero_divisors f f.map_zero f.map_mul }

end ring

section comm_ring

variables [comm_ring α] [is_domain α]

@[priority 100] -- see Note [lower instance priority]
instance is_domain.to_cancel_comm_monoid_with_zero : cancel_comm_monoid_with_zero α :=
{ ..comm_semiring.to_comm_monoid_with_zero, ..is_domain.to_cancel_monoid_with_zero }

/--
Makes a ring homomorphism from an additive group homomorphism from a commutative ring to an integral
domain that commutes with self multiplication, assumes that two is nonzero and one is sent to one.
-/
def add_monoid_hom.mk_ring_hom_of_mul_self_of_two_ne_zero [comm_ring β] (f : β →+ α)
  (h : ∀ x, f (x * x) = f x * f x) (h_two : (2 : α) ≠ 0) (h_one : f 1 = 1) : β →+* α :=
{ map_one' := h_one,
  map_mul' := begin
    intros x y,
    have hxy := h (x + y),
    rw [mul_add, add_mul, add_mul, f.map_add, f.map_add, f.map_add, f.map_add, h x, h y, add_mul,
      mul_add, mul_add, ← sub_eq_zero, add_comm, ← sub_sub, ← sub_sub, ← sub_sub,
      mul_comm y x, mul_comm (f y) (f x)] at hxy,
    simp only [add_assoc, add_sub_assoc, add_sub_cancel'_right] at hxy,
    rw [sub_sub, ← two_mul, ← add_sub_assoc, ← two_mul, ← mul_sub, mul_eq_zero, sub_eq_zero,
      or_iff_not_imp_left] at hxy,
    exact hxy h_two,
  end,
  ..f }

@[simp]
lemma add_monoid_hom.coe_fn_mk_ring_hom_of_mul_self_of_two_ne_zero [comm_ring β] (f : β →+ α)
  (h h_two h_one) :
  (f.mk_ring_hom_of_mul_self_of_two_ne_zero h h_two h_one : β → α) = f := rfl

@[simp]
lemma add_monoid_hom.coe_add_monoid_hom_mk_ring_hom_of_mul_self_of_two_ne_zero [comm_ring β]
  (f : β →+ α) (h h_two h_one) :
  (f.mk_ring_hom_of_mul_self_of_two_ne_zero h h_two h_one : β →+ α) = f := by {ext, simp}

end comm_ring

end is_domain

namespace semiconj_by

@[simp] lemma add_right [distrib R] {a x y x' y' : R}
  (h : semiconj_by a x y) (h' : semiconj_by a x' y') :
  semiconj_by a (x + x') (y + y') :=
by simp only [semiconj_by, left_distrib, right_distrib, h.eq, h'.eq]

@[simp] lemma add_left [distrib R] {a b x y : R}
  (ha : semiconj_by a x y) (hb : semiconj_by b x y) :
  semiconj_by (a + b) x y :=
by simp only [semiconj_by, left_distrib, right_distrib, ha.eq, hb.eq]

section
variables [has_mul R] [has_distrib_neg R] {a x y : R}

lemma neg_right (h : semiconj_by a x y) : semiconj_by a (-x) (-y) :=
by simp only [semiconj_by, h.eq, neg_mul, mul_neg]

@[simp] lemma neg_right_iff : semiconj_by a (-x) (-y) ↔ semiconj_by a x y :=
⟨λ h, neg_neg x ▸ neg_neg y ▸ h.neg_right, semiconj_by.neg_right⟩

lemma neg_left (h : semiconj_by a x y) : semiconj_by (-a) x y :=
by simp only [semiconj_by, h.eq, neg_mul, mul_neg]

@[simp] lemma neg_left_iff : semiconj_by (-a) x y ↔ semiconj_by a x y :=
⟨λ h, neg_neg a ▸ h.neg_left, semiconj_by.neg_left⟩

end

section
variables [mul_one_class R] [has_distrib_neg R] {a x y : R}

@[simp] lemma neg_one_right (a : R) : semiconj_by a (-1) (-1) :=
(one_right a).neg_right

@[simp] lemma neg_one_left (x : R) : semiconj_by (-1) x x :=
(semiconj_by.one_left x).neg_left

end

section
variables [ring R] {a b x y x' y' : R}

@[simp] lemma sub_right (h : semiconj_by a x y) (h' : semiconj_by a x' y') :
  semiconj_by a (x - x') (y - y') :=
by simpa only [sub_eq_add_neg] using h.add_right h'.neg_right

@[simp] lemma sub_left (ha : semiconj_by a x y) (hb : semiconj_by b x y) :
  semiconj_by (a - b) x y :=
by simpa only [sub_eq_add_neg] using ha.add_left hb.neg_left

end

end semiconj_by

namespace commute

@[simp] theorem add_right [distrib R] {a b c : R} :
  commute a b → commute a c → commute a (b + c) :=
semiconj_by.add_right

@[simp] theorem add_left [distrib R] {a b c : R} :
  commute a c → commute b c → commute (a + b) c :=
semiconj_by.add_left

lemma bit0_right [distrib R] {x y : R} (h : commute x y) : commute x (bit0 y) :=
h.add_right h

lemma bit0_left [distrib R] {x y : R} (h : commute x y) : commute (bit0 x) y :=
h.add_left h

lemma bit1_right [semiring R] {x y : R} (h : commute x y) : commute x (bit1 y) :=
h.bit0_right.add_right (commute.one_right x)

lemma bit1_left [semiring R] {x y : R} (h : commute x y) : commute (bit1 x) y :=
h.bit0_left.add_left (commute.one_left y)

/-- Representation of a difference of two squares of commuting elements as a product. -/
lemma mul_self_sub_mul_self_eq [non_unital_non_assoc_ring R] {a b : R} (h : commute a b) :
  a * a - b * b = (a + b) * (a - b) :=
by rw [add_mul, mul_sub, mul_sub, h.eq, sub_add_sub_cancel]

lemma mul_self_sub_mul_self_eq' [non_unital_non_assoc_ring R] {a b : R} (h : commute a b) :
  a * a - b * b = (a - b) * (a + b) :=
by rw [mul_add, sub_mul, sub_mul, h.eq, sub_add_sub_cancel]

lemma mul_self_eq_mul_self_iff [non_unital_non_assoc_ring R] [no_zero_divisors R] {a b : R}
  (h : commute a b) : a * a = b * b ↔ a = b ∨ a = -b :=
by rw [← sub_eq_zero, h.mul_self_sub_mul_self_eq, mul_eq_zero, or_comm, sub_eq_zero,
  add_eq_zero_iff_eq_neg]

section
variables [has_mul R] [has_distrib_neg R] {a b : R}

theorem neg_right : commute a b → commute a (- b) := semiconj_by.neg_right
@[simp] theorem neg_right_iff : commute a (-b) ↔ commute a b := semiconj_by.neg_right_iff

theorem neg_left : commute a b → commute (- a) b := semiconj_by.neg_left
@[simp] theorem neg_left_iff : commute (-a) b ↔ commute a b := semiconj_by.neg_left_iff

end

section
variables [mul_one_class R] [has_distrib_neg R] {a : R}

@[simp] theorem neg_one_right (a : R) : commute a (-1) := semiconj_by.neg_one_right a
@[simp] theorem neg_one_left (a : R): commute (-1) a := semiconj_by.neg_one_left a

end

section
variables [ring R] {a b c : R}

@[simp] theorem sub_right : commute a b → commute a c → commute a (b - c) := semiconj_by.sub_right
@[simp] theorem sub_left : commute a c → commute b c → commute (a - b) c := semiconj_by.sub_left

end

end commute

/-- Representation of a difference of two squares in a commutative ring as a product. -/
theorem mul_self_sub_mul_self [comm_ring R] (a b : R) : a * a - b * b = (a + b) * (a - b) :=
(commute.all a b).mul_self_sub_mul_self_eq

lemma mul_self_sub_one [non_assoc_ring R] (a : R) : a * a - 1 = (a + 1) * (a - 1) :=
by rw [←(commute.one_right a).mul_self_sub_mul_self_eq, mul_one]

lemma mul_self_eq_mul_self_iff [comm_ring R] [no_zero_divisors R] {a b : R} :
  a * a = b * b ↔ a = b ∨ a = -b :=
(commute.all a b).mul_self_eq_mul_self_iff

lemma mul_self_eq_one_iff [non_assoc_ring R] [no_zero_divisors R] {a : R} :
  a * a = 1 ↔ a = 1 ∨ a = -1 :=
by rw [←(commute.one_right a).mul_self_eq_mul_self_iff, mul_one]

/-- In the unit group of an integral domain, a unit is its own inverse iff the unit is one or
  one's additive inverse. -/
lemma units.inv_eq_self_iff [ring R] [no_zero_divisors R] (u : Rˣ) : u⁻¹ = u ↔ u = 1 ∨ u = -1 :=
begin
  rw inv_eq_iff_mul_eq_one,
  simp only [units.ext_iff],
  push_cast,
  exact mul_self_eq_one_iff
end<|MERGE_RESOLUTION|>--- conflicted
+++ resolved
@@ -158,33 +158,21 @@
   (add : ∀ x y, f (x + y) = f x + f y) (mul : ∀ x y, f (x * y) = f x * f y)
   (nsmul : ∀ x (n : ℕ), f (n • x) = n • f x) :
   non_assoc_semiring β :=
-<<<<<<< HEAD
 { .. ‹add_monoid_with_one β›,
-  .. hf.non_unital_non_assoc_semiring f zero add mul, .. hf.mul_one_class f one mul }
-=======
-{ .. hf.non_unital_non_assoc_semiring f zero add mul nsmul, .. hf.mul_one_class f one mul }
->>>>>>> 223e7428
+  .. hf.non_unital_non_assoc_semiring f zero add mul nsmul, .. hf.mul_one_class f one mul }
 
 /-- Pullback a `semiring` instance along an injective function.
 See note [reducible non-instances]. -/
 @[reducible]
 protected def function.injective.semiring
-<<<<<<< HEAD
   {α : Type u} [semiring α]
-  {β : Type v} [add_monoid_with_one β] [has_mul β]
-=======
-  {α : Type u} [semiring α] [has_one β] [has_pow β ℕ]
->>>>>>> 223e7428
+  {β : Type v} [add_monoid_with_one β] [has_mul β] [has_pow β ℕ]
   (f : β → α) (hf : injective f) (zero : f 0 = 0) (one : f 1 = 1)
   (add : ∀ x y, f (x + y) = f x + f y) (mul : ∀ x y, f (x * y) = f x * f y)
   (nsmul : ∀ x (n : ℕ), f (n • x) = n • f x) (npow : ∀ x (n : ℕ), f (x ^ n) = f x ^ n) :
   semiring β :=
-<<<<<<< HEAD
 { .. ‹add_monoid_with_one β›,
-  .. hf.monoid_with_zero f zero one mul, .. hf.add_comm_monoid f zero add,
-=======
-{ .. hf.monoid_with_zero f zero one mul npow, .. hf.add_comm_monoid f zero add nsmul,
->>>>>>> 223e7428
+  .. hf.monoid_with_zero f zero one mul npow, .. hf.add_comm_monoid f zero add nsmul,
   .. hf.distrib f add mul }
 
 /-- Pullback a `semiring` instance along an injective function.
@@ -192,12 +180,13 @@
 @[reducible]
 protected def function.injective.semiring'
   {α : Type u} [semiring α]
-  {β : Type v} [has_zero β] [has_one β] [has_add β] [has_mul β]
+  {β : Type v} [has_zero β] [has_one β] [has_add β] [has_mul β] [has_scalar ℕ β] [has_pow β ℕ]
   (f : β → α) (hf : injective f) (zero : f 0 = 0) (one : f 1 = 1)
-  (add : ∀ x y, f (x + y) = f x + f y) (mul : ∀ x y, f (x * y) = f x * f y) :
+  (add : ∀ x y, f (x + y) = f x + f y) (mul : ∀ x y, f (x * y) = f x * f y)
+  (nsmul : ∀ x (n : ℕ), f (n • x) = n • f x) (npow : ∀ x (n : ℕ), f (x ^ n) = f x ^ n) :
   semiring β :=
-by letI := hf.add_monoid_with_one f zero add; exact
-hf.semiring f zero one add mul
+by letI := hf.add_monoid_with_one f zero add nsmul; exact
+hf.semiring f zero one add mul nsmul npow
 
 /-- Pushforward a `non_unital_non_assoc_semiring` instance along a surjective function.
 See note [reducible non-instances]. -/
@@ -231,33 +220,21 @@
   (add : ∀ x y, f (x + y) = f x + f y) (mul : ∀ x y, f (x * y) = f x * f y)
   (nsmul : ∀ x (n : ℕ), f (n • x) = n • f x) :
   non_assoc_semiring β :=
-<<<<<<< HEAD
 { .. ‹add_monoid_with_one β›,
-  .. hf.non_unital_non_assoc_semiring f zero add mul, .. hf.mul_one_class f one mul }
-=======
-{ .. hf.non_unital_non_assoc_semiring f zero add mul nsmul, .. hf.mul_one_class f one mul }
->>>>>>> 223e7428
+  .. hf.non_unital_non_assoc_semiring f zero add mul nsmul, .. hf.mul_one_class f one mul }
 
 /-- Pushforward a `semiring` instance along a surjective function.
 See note [reducible non-instances]. -/
 @[reducible]
 protected def function.surjective.semiring
-<<<<<<< HEAD
   {α : Type u} [semiring α]
-  {β : Type v} [add_monoid_with_one β] [has_mul β]
-=======
-  {α : Type u} [semiring α] [has_one β] [has_pow β ℕ]
->>>>>>> 223e7428
+  {β : Type v} [add_monoid_with_one β] [has_mul β] [has_pow β ℕ]
   (f : α → β) (hf : surjective f) (zero : f 0 = 0) (one : f 1 = 1)
   (add : ∀ x y, f (x + y) = f x + f y) (mul : ∀ x y, f (x * y) = f x * f y)
   (nsmul : ∀ x (n : ℕ), f (n • x) = n • f x) (npow : ∀ x (n : ℕ), f (x ^ n) = f x ^ n) :
   semiring β :=
-<<<<<<< HEAD
 { .. ‹add_monoid_with_one β›,
-  .. hf.monoid_with_zero f zero one mul, .. hf.add_comm_monoid f zero add,
-=======
-{ .. hf.monoid_with_zero f zero one mul npow, .. hf.add_comm_monoid f zero add nsmul,
->>>>>>> 223e7428
+  .. hf.monoid_with_zero f zero one mul npow, .. hf.add_comm_monoid f zero add nsmul,
   .. hf.distrib f add mul }
 
 end injective_surjective_maps
@@ -664,32 +641,20 @@
 /-- Pullback a `semiring` instance along an injective function.
 See note [reducible non-instances]. -/
 @[reducible]
-<<<<<<< HEAD
 protected def function.injective.comm_semiring [add_monoid_with_one γ] [has_mul γ]
-  (f : γ → α) (hf : injective f) (zero : f 0 = 0) (one : f 1 = 1)
-  (add : ∀ x y, f (x + y) = f x + f y) (mul : ∀ x y, f (x * y) = f x * f y) :
-=======
-protected def function.injective.comm_semiring [has_zero γ] [has_one γ] [has_add γ] [has_mul γ]
-  [has_scalar ℕ γ] [has_pow γ ℕ] (f : γ → α) (hf : injective f) (zero : f 0 = 0) (one : f 1 = 1)
+  [has_pow γ ℕ] (f : γ → α) (hf : injective f) (zero : f 0 = 0) (one : f 1 = 1)
   (add : ∀ x y, f (x + y) = f x + f y) (mul : ∀ x y, f (x * y) = f x * f y)
   (nsmul : ∀ x (n : ℕ), f (n • x) = n • f x) (npow : ∀ x (n : ℕ), f (x ^ n) = f x ^ n) :
->>>>>>> 223e7428
   comm_semiring γ :=
 { .. hf.semiring f zero one add mul nsmul npow, .. hf.comm_semigroup f mul }
 
 /-- Pushforward a `semiring` instance along a surjective function.
 See note [reducible non-instances]. -/
 @[reducible]
-<<<<<<< HEAD
 protected def function.surjective.comm_semiring [add_monoid_with_one γ] [has_mul γ]
-  (f : α → γ) (hf : surjective f) (zero : f 0 = 0) (one : f 1 = 1)
-  (add : ∀ x y, f (x + y) = f x + f y) (mul : ∀ x y, f (x * y) = f x * f y) :
-=======
-protected def function.surjective.comm_semiring [has_zero γ] [has_one γ] [has_add γ] [has_mul γ]
-  [has_scalar ℕ γ] [has_pow γ ℕ] (f : α → γ) (hf : surjective f) (zero : f 0 = 0) (one : f 1 = 1)
+  [has_pow γ ℕ] (f : α → γ) (hf : surjective f) (zero : f 0 = 0) (one : f 1 = 1)
   (add : ∀ x y, f (x + y) = f x + f y) (mul : ∀ x y, f (x * y) = f x * f y)
   (nsmul : ∀ x (n : ℕ), f (n • x) = n • f x) (npow : ∀ x (n : ℕ), f (x ^ n) = f x ^ n) :
->>>>>>> 223e7428
   comm_semiring γ :=
 { .. hf.semiring f zero one add mul nsmul npow, .. hf.comm_semigroup f mul }
 
@@ -954,49 +919,31 @@
 See note [reducible non-instances]. -/
 @[reducible]
 protected def function.injective.ring
-<<<<<<< HEAD
-  [add_monoid_with_one β] [has_mul β] [has_neg β] [has_sub β]
-=======
-  [has_zero β] [has_one β] [has_add β] [has_mul β] [has_neg β] [has_sub β]
-  [has_scalar ℕ β] [has_scalar ℤ β] [has_pow β ℕ]
->>>>>>> 223e7428
+  [add_monoid_with_one β] [has_mul β] [has_neg β] [has_sub β] [has_scalar ℤ β] [has_pow β ℕ]
   (f : β → α) (hf : injective f) (zero : f 0 = 0) (one : f 1 = 1)
   (add : ∀ x y, f (x + y) = f x + f y) (mul : ∀ x y, f (x * y) = f x * f y)
   (neg : ∀ x, f (-x) = -f x) (sub : ∀ x y, f (x - y) = f x - f y)
   (nsmul : ∀ x (n : ℕ), f (n • x) = n • f x) (zsmul : ∀ x (n : ℤ), f (n • x) = n • f x)
   (npow : ∀ x (n : ℕ), f (x ^ n) = f x ^ n) :
   ring β :=
-<<<<<<< HEAD
 { .. ‹add_monoid_with_one β›,
-  .. hf.add_comm_group f zero add neg sub, .. hf.monoid f one mul, .. hf.distrib f add mul }
-=======
-{ .. hf.add_comm_group f zero add neg sub nsmul zsmul,
+  .. hf.add_comm_group f zero add neg sub nsmul zsmul,
   .. hf.monoid f one mul npow, .. hf.distrib f add mul }
->>>>>>> 223e7428
 
 /-- Pushforward a `ring` instance along a surjective function.
 See note [reducible non-instances]. -/
 @[reducible]
 protected def function.surjective.ring
-<<<<<<< HEAD
-  [add_monoid_with_one β] [has_mul β] [has_neg β] [has_sub β]
-=======
-  [has_zero β] [has_one β] [has_add β] [has_mul β] [has_neg β] [has_sub β]
-  [has_scalar ℕ β] [has_scalar ℤ β] [has_pow β ℕ]
->>>>>>> 223e7428
+  [add_monoid_with_one β] [has_mul β] [has_neg β] [has_sub β] [has_scalar ℤ β] [has_pow β ℕ]
   (f : α → β) (hf : surjective f) (zero : f 0 = 0) (one : f 1 = 1)
   (add : ∀ x y, f (x + y) = f x + f y) (mul : ∀ x y, f (x * y) = f x * f y)
   (neg : ∀ x, f (-x) = -f x) (sub : ∀ x y, f (x - y) = f x - f y)
   (nsmul : ∀ x (n : ℕ), f (n • x) = n • f x) (zsmul : ∀ x (n : ℤ), f (n • x) = n • f x)
   (npow : ∀ x (n : ℕ), f (x ^ n) = f x ^ n) :
   ring β :=
-<<<<<<< HEAD
 { .. ‹add_monoid_with_one β›,
-  .. hf.add_comm_group f zero add neg sub, .. hf.monoid f one mul, .. hf.distrib f add mul }
-=======
-{ .. hf.add_comm_group f zero add neg sub nsmul zsmul,
+  .. hf.add_comm_group f zero add neg sub nsmul zsmul,
   .. hf.monoid f one mul npow, .. hf.distrib f add mul }
->>>>>>> 223e7428
 
 end ring
 
@@ -1158,12 +1105,8 @@
 See note [reducible non-instances]. -/
 @[reducible]
 protected def function.injective.comm_ring
-<<<<<<< HEAD
   [add_monoid_with_one β] [has_mul β] [has_neg β] [has_sub β]
-=======
-  [has_zero β] [has_one β] [has_add β] [has_mul β] [has_neg β] [has_sub β]
-  [has_scalar ℕ β] [has_scalar ℤ β] [has_pow β ℕ]
->>>>>>> 223e7428
+  [has_scalar ℤ β] [has_pow β ℕ]
   (f : β → α) (hf : injective f) (zero : f 0 = 0) (one : f 1 = 1)
   (add : ∀ x y, f (x + y) = f x + f y) (mul : ∀ x y, f (x * y) = f x * f y)
   (neg : ∀ x, f (-x) = -f x) (sub : ∀ x y, f (x - y) = f x - f y)
@@ -1177,23 +1120,21 @@
 @[reducible]
 protected def function.injective.comm_ring'
   [has_zero β] [has_one β] [has_add β] [has_mul β] [has_neg β] [has_sub β]
+  [has_scalar ℕ β] [has_scalar ℤ β] [has_pow β ℕ]
   (f : β → α) (hf : injective f) (zero : f 0 = 0) (one : f 1 = 1)
   (add : ∀ x y, f (x + y) = f x + f y) (mul : ∀ x y, f (x * y) = f x * f y)
-  (neg : ∀ x, f (-x) = -f x) (sub : ∀ x y, f (x - y) = f x - f y) :
+  (neg : ∀ x, f (-x) = -f x) (sub : ∀ x y, f (x - y) = f x - f y)
+  (nsmul : ∀ x (n : ℕ), f (n • x) = n • f x) (zsmul : ∀ x (n : ℤ), f (n • x) = n • f x)
+  (npow : ∀ x (n : ℕ), f (x ^ n) = f x ^ n) :
   comm_ring β :=
-by letI := hf.add_monoid_with_one f zero add; exact
-hf.comm_ring f zero one add mul neg sub
+by letI := hf.add_monoid_with_one f zero add nsmul; exact
+hf.comm_ring f zero one add mul neg sub nsmul zsmul npow
 
 /-- Pushforward a `comm_ring` instance along a surjective function.
 See note [reducible non-instances]. -/
 @[reducible]
 protected def function.surjective.comm_ring
-<<<<<<< HEAD
-  [add_monoid_with_one β] [has_mul β] [has_neg β] [has_sub β]
-=======
-  [has_zero β] [has_one β] [has_add β] [has_mul β] [has_neg β] [has_sub β]
-  [has_scalar ℕ β] [has_scalar ℤ β] [has_pow β ℕ]
->>>>>>> 223e7428
+  [add_monoid_with_one β] [has_mul β] [has_neg β] [has_sub β] [has_pow β ℕ] [has_scalar ℤ β]
   (f : α → β) (hf : surjective f) (zero : f 0 = 0) (one : f 1 = 1)
   (add : ∀ x y, f (x + y) = f x + f y) (mul : ∀ x y, f (x * y) = f x * f y)
   (neg : ∀ x, f (-x) = -f x) (sub : ∀ x y, f (x - y) = f x - f y)
@@ -1207,12 +1148,15 @@
 @[reducible]
 protected def function.surjective.comm_ring'
   [has_zero β] [has_one β] [has_add β] [has_mul β] [has_neg β] [has_sub β]
+  [has_scalar ℕ β] [has_scalar ℤ β] [has_pow β ℕ]
   (f : α → β) (hf : surjective f) (zero : f 0 = 0) (one : f 1 = 1)
   (add : ∀ x y, f (x + y) = f x + f y) (mul : ∀ x y, f (x * y) = f x * f y)
-  (neg : ∀ x, f (-x) = -f x) (sub : ∀ x y, f (x - y) = f x - f y) :
+  (neg : ∀ x, f (-x) = -f x) (sub : ∀ x y, f (x - y) = f x - f y)
+  (nsmul : ∀ x (n : ℕ), f (n • x) = n • f x) (zsmul : ∀ x (n : ℤ), f (n • x) = n • f x)
+  (npow : ∀ x (n : ℕ), f (x ^ n) = f x ^ n) :
   comm_ring β :=
-by letI := hf.add_monoid_with_one f zero add; exact
-hf.comm_ring f zero one add mul neg sub
+by letI := hf.add_monoid_with_one f zero add nsmul; exact
+hf.comm_ring f zero one add mul neg sub nsmul zsmul npow
 
 local attribute [simp] add_assoc add_comm add_left_comm mul_comm
 
