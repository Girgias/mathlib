/-
Copyright (c) 2020 Zhouhang Zhou. All rights reserved.
Released under Apache 2.0 license as described in the file LICENSE.
Authors: Zhouhang Zhou
-/
import algebra.support

/-!
# Indicator function

- `indicator (s : set α) (f : α → β) (a : α)` is `f a` if `a ∈ s` and is `0` otherwise.
- `mul_indicator (s : set α) (f : α → β) (a : α)` is `f a` if `a ∈ s` and is `1` otherwise.


## Implementation note

In mathematics, an indicator function or a characteristic function is a function
used to indicate membership of an element in a set `s`,
having the value `1` for all elements of `s` and the value `0` otherwise.
But since it is usually used to restrict a function to a certain set `s`,
we let the indicator function take the value `f x` for some function `f`, instead of `1`.
If the usual indicator function is needed, just set `f` to be the constant function `λx, 1`.

## Tags
indicator, characteristic
-/

open_locale big_operators
open function

variables {α β ι M N : Type*}

namespace set

/-- `indicator s f a` is `f a` if `a ∈ s`, `0` otherwise.  -/
def indicator [has_zero M] (s : set α) [decidable_pred (∈ s)] (f : α → M) : α → M :=
λ x, if x ∈ s then f x else 0

section has_one
variables [has_one M] [has_one N] (s t : set α) [decidable_pred (∈ s)] [decidable_pred (∈ t)]
  (f g : α → M) {a : α}

/-- `mul_indicator s f a` is `f a` if `a ∈ s`, `1` otherwise.  -/
@[to_additive]
def mul_indicator : α → M := λ x, if x ∈ s then f x else 1

@[to_additive support.decidable_mem]
instance mul_support.decidable_mem [h : decidable_eq M] : decidable_pred (∈ mul_support f) :=
λ a, decidable_of_iff (f a ≠ 1) iff.rfl

@[simp, to_additive] lemma piecewise_eq_mul_indicator : s.piecewise f 1 = s.mul_indicator f := rfl

@[to_additive] lemma mul_indicator_apply (a : α) : mul_indicator s f a = if a ∈ s then f a else 1 :=
rfl

variables {s}

@[simp, to_additive] lemma mul_indicator_of_mem (h : a ∈ s) (f : α → M) :
  mul_indicator s f a = f a := if_pos h

@[simp, to_additive] lemma mul_indicator_of_not_mem (h : a ∉ s) (f : α → M) :
  mul_indicator s f a = 1 := if_neg h

variables (s)

@[to_additive] lemma mul_indicator_eq_one_or_self (a : α) :
  mul_indicator s f a = 1 ∨ mul_indicator s f a = f a :=
(ite_eq_or_eq _ _ _).symm

variables {s t f g}

@[simp, to_additive] lemma mul_indicator_apply_eq_self :
  s.mul_indicator f a = f a ↔ (a ∉ s → f a = 1) :=
ite_eq_left_iff.trans $ by rw [@eq_comm _ (f a)]

@[simp, to_additive] lemma mul_indicator_eq_self : s.mul_indicator f = f ↔ mul_support f ⊆ s :=
by simp only [funext_iff, subset_def, mem_mul_support, mul_indicator_apply_eq_self, not_imp_comm]

@[to_additive] lemma mul_indicator_eq_self_of_superset (h1 : s.mul_indicator f = f) (h2 : s ⊆ t) :
  t.mul_indicator f = f :=
by { rw mul_indicator_eq_self at h1 ⊢, exact subset.trans h1 h2 }

@[simp, to_additive] lemma mul_indicator_apply_eq_one :
  mul_indicator s f a = 1 ↔ (a ∈ s → f a = 1) :=
ite_eq_right_iff

@[simp, to_additive] lemma mul_indicator_eq_one :
  mul_indicator s f = (λ x, 1) ↔ disjoint (mul_support f) s :=
by simp only [funext_iff, mul_indicator_apply_eq_one, set.disjoint_left, mem_mul_support,
  not_imp_not]

@[simp, to_additive] lemma mul_indicator_eq_one' :
  mul_indicator s f = 1 ↔ disjoint (mul_support f) s :=
mul_indicator_eq_one

@[to_additive] lemma mul_indicator_ne_one_iff (a : α) :
  s.mul_indicator f a ≠ 1 ↔ a ∈ s ∩ mul_support f :=
ite_ne_right_iff

@[simp, to_additive] lemma mul_support_mul_indicator :
  mul_support (s.mul_indicator f) = s ∩ mul_support f :=
ext $ λ x, by simp [mem_mul_support, mul_indicator_apply_eq_one]

/-- If a multiplicative indicator function is not equal to `1` at a point, then that point is in the
set. -/
@[to_additive "If an additive indicator function is not equal to `0` at a point, then that point is
in the set."]
lemma mem_of_mul_indicator_ne_one (h : mul_indicator s f a ≠ 1) : a ∈ s :=
not_imp_comm.1 (λ hn, mul_indicator_of_not_mem hn f) h

@[to_additive] lemma eq_on_mul_indicator : eq_on (mul_indicator s f) f s :=
λ x hx, mul_indicator_of_mem hx f

@[to_additive] lemma mul_support_mul_indicator_subset : mul_support (s.mul_indicator f) ⊆ s :=
λ x hx, hx.imp_symm (λ h, mul_indicator_of_not_mem h f)

@[simp, to_additive] lemma mul_indicator_mul_support [decidable_eq M] :
  mul_indicator (mul_support f) f = f :=
mul_indicator_eq_self.2 subset.rfl

@[simp, to_additive] lemma mul_indicator_range_comp {ι : Sort*} (f : ι → α)
  [decidable_pred (∈ range f)](g : α → M) :
  mul_indicator (range f) g ∘ f = g ∘ f :=
piecewise_range_comp _ _ _

@[to_additive] lemma mul_indicator_congr (h : eq_on f g s) :
  mul_indicator s f = mul_indicator s g :=
funext $ λx, by { simp only [mul_indicator], split_ifs, { exact h h_1 }, refl }

@[simp, to_additive] lemma mul_indicator_univ (f : α → M) : mul_indicator (univ : set α) f = f :=
mul_indicator_eq_self.2 $ subset_univ _

@[simp, to_additive] lemma mul_indicator_empty [decidable_pred (∈ (∅ : set α))] (f : α → M) :
  mul_indicator (∅ : set α) f = λ a, 1 :=
mul_indicator_eq_one.2 $ disjoint_empty _

@[to_additive] lemma mul_indicator_empty' [decidable_pred (∈ (∅ : set α))] (f : α → M) :
  mul_indicator (∅ : set α) f = 1 :=
mul_indicator_empty f

variables (M s)

@[simp, to_additive] lemma mul_indicator_one : mul_indicator s (λ x, (1:M)) = λ x, (1:M) :=
mul_indicator_eq_one.2 $ by simp only [mul_support_one, empty_disjoint]

variables {s}

@[simp, to_additive] lemma mul_indicator_one' : s.mul_indicator (1 : α → M) = 1 :=
mul_indicator_one M s

variables (s t) {M}

@[to_additive] lemma mul_indicator_mul_indicator (f : α → M) :
  mul_indicator s (mul_indicator t f) = mul_indicator (s ∩ t) f :=
funext $ λx, by { simp only [mul_indicator], split_ifs, repeat {simp * at * {contextual := tt}} }

@[simp, to_additive] lemma mul_indicator_inter_mul_support [decidable_eq M] (f : α → M) :
  mul_indicator (s ∩ mul_support f) f = mul_indicator s f :=
by rw [← mul_indicator_mul_indicator, mul_indicator_mul_support]

variables {s}

@[to_additive] lemma comp_mul_indicator (h : M → β) (f : α → M) {x : α} :
  h (s.mul_indicator f x) = s.piecewise (h ∘ f) (const α (h 1)) x :=
s.apply_piecewise _ _ (λ _, h)

@[to_additive] lemma mul_indicator_comp_right (f : β → α) [decidable_pred (∈ f ⁻¹' s)] {g : α → M}
  {x : β} :
  mul_indicator (f ⁻¹' s) (g ∘ f) x = mul_indicator s g (f x) :=
by { simp only [mul_indicator], split_ifs; refl }

@[to_additive] lemma mul_indicator_image {s : set α} {f : β → M} {g : α → β} (hg : injective g)
  {x : α} : mul_indicator (g '' s) f (g x) = mul_indicator s (f ∘ g) x :=
by rw [← mul_indicator_comp_right, preimage_image_eq _ hg]

@[to_additive] lemma mul_indicator_comp_of_one {g : M → N} (hg : g 1 = 1) :
  mul_indicator s (g ∘ f) = g ∘ (mul_indicator s f) :=
begin
  funext,
  simp only [mul_indicator],
  split_ifs; simp [*]
end

@[to_additive] lemma comp_mul_indicator_const (c : M) (f : M → N) (hf : f 1 = 1) :
  (λ x, f (s.mul_indicator (λ x, c) x)) = s.mul_indicator (λ x, f c) :=
(mul_indicator_comp_of_one hf).symm

variables (s)

@[to_additive] lemma mul_indicator_preimage (f : α → M) (B : set M) :
  (mul_indicator s f)⁻¹' B = s.ite (f ⁻¹' B) (1 ⁻¹' B) :=
piecewise_preimage s f 1 B

@[to_additive] lemma mul_indicator_preimage_of_not_mem (f : α → M)
  {t : set M} (ht : (1:M) ∉ t) :
  (mul_indicator s f)⁻¹' t = f ⁻¹' t ∩ s :=
by simp [mul_indicator_preimage, pi.one_def, set.preimage_const_of_not_mem ht]

variables {s}

@[to_additive] lemma mem_range_mul_indicator {r : M} {f : α → M} :
  r ∈ range (mul_indicator s f) ↔ (r = 1 ∧ s ≠ univ) ∨ (r ∈ f '' s) :=
by simp [mul_indicator, ite_eq_iff, exists_or_distrib, eq_univ_iff_forall, and_comm, or_comm,
  @eq_comm _ r 1]

@[to_additive] lemma mul_indicator_rel_mul_indicator {r : M → M → Prop} (h1 : r 1 1)
  (ha : a ∈ s → r (f a) (g a)) :
  r (mul_indicator s f a) (mul_indicator s g a) :=
by { simp only [mul_indicator], split_ifs with has has, exacts [ha has, h1] }

end has_one

section monoid
variables [mul_one_class M] (f g : α → M) (s t : set α) [decidable_pred (∈ s)]
  [decidable_pred (∈ t)] {a : α}

@[to_additive] lemma mul_indicator_union_mul_inter_apply [decidable_pred (∈ s ∪ t)] (a : α) :
  mul_indicator (s ∪ t) f a * mul_indicator (s ∩ t) f a =
    mul_indicator s f a * mul_indicator t f a :=
by by_cases hs : a ∈ s; by_cases ht : a ∈ t; simp *

@[to_additive] lemma mul_indicator_union_mul_inter [decidable_pred (∈ s ∪ t)] :
  mul_indicator (s ∪ t) f * mul_indicator (s ∩ t) f = mul_indicator s f * mul_indicator t f :=
funext $ mul_indicator_union_mul_inter_apply f s t

variables {s t}

@[to_additive] lemma mul_indicator_union_of_not_mem_inter [decidable_pred (∈ s ∪ t)] (h : a ∉ s ∩ t)
  (f : α → M) :
  mul_indicator (s ∪ t) f a = mul_indicator s f a * mul_indicator t f a :=
by rw [← mul_indicator_union_mul_inter_apply f s t, mul_indicator_of_not_mem h, mul_one]

@[to_additive] lemma mul_indicator_union_of_disjoint [decidable_pred (∈ s ∪ t)] (h : disjoint s t)
  (f : α → M) :
  mul_indicator (s ∪ t) f = λa, mul_indicator s f a * mul_indicator t f a :=
funext $ λa, mul_indicator_union_of_not_mem_inter (λ ha, h ha) _

variables (s)

@[to_additive] lemma mul_indicator_mul (f g : α → M) :
  mul_indicator s (λa, f a * g a) = λa, mul_indicator s f a * mul_indicator s g a :=
by { funext, simp only [mul_indicator], split_ifs, { refl }, rw mul_one }

@[to_additive] lemma mul_indicator_mul' (f g : α → M) :
  mul_indicator s (f * g) = mul_indicator s f * mul_indicator s g :=
mul_indicator_mul s f g

@[simp, to_additive] lemma mul_indicator_compl_mul_self_apply (f : α → M) (a : α) :
  mul_indicator sᶜ f a * mul_indicator s f a = f a :=
classical.by_cases (λ ha : a ∈ s, by simp [ha]) (λ ha, by simp [ha])

@[simp, to_additive] lemma mul_indicator_compl_mul_self (f : α → M) :
  mul_indicator sᶜ f * mul_indicator s f = f :=
funext $ mul_indicator_compl_mul_self_apply s f

@[simp, to_additive] lemma mul_indicator_self_mul_compl_apply (f : α → M) (a : α) :
  mul_indicator s f a * mul_indicator sᶜ f a = f a :=
classical.by_cases (λ ha : a ∈ s, by simp [ha]) (λ ha, by simp [ha])

@[simp, to_additive] lemma mul_indicator_self_mul_compl (f : α → M) :
  mul_indicator s f * mul_indicator sᶜ f = f :=
funext $ mul_indicator_self_mul_compl_apply s f

@[to_additive] lemma mul_indicator_mul_eq_left [decidable_eq M] {f g : α → M}
  (h : disjoint (mul_support f) (mul_support g)) :
  (mul_support f).mul_indicator (f * g) = f :=
begin
  refine (mul_indicator_congr $ λ x hx, _).trans mul_indicator_mul_support,
  have : g x = 1, from nmem_mul_support.1 (disjoint_left.1 h hx),
  rw [pi.mul_apply, this, mul_one]
end

@[to_additive] lemma mul_indicator_mul_eq_right [decidable_eq M] {f g : α → M}
  (h : disjoint (mul_support f) (mul_support g)) :
  (mul_support g).mul_indicator (f * g) = g :=
begin
  refine (mul_indicator_congr $ λ x hx, _).trans mul_indicator_mul_support,
  have : f x = 1, from nmem_mul_support.1 (disjoint_right.1 h hx),
  rw [pi.mul_apply, this, one_mul]
end

variables (M)

/-- `set.mul_indicator` as a `monoid_hom`. -/
@[to_additive "`set.indicator` as an `add_monoid_hom`."]
def mul_indicator_hom : (α → M) →* (α → M) :=
{ to_fun := mul_indicator s,
  map_one' := mul_indicator_one M s,
  map_mul' := mul_indicator_mul s }

end monoid

section distrib_mul_action

variables {A : Type*} [add_monoid A] [monoid M] [distrib_mul_action M A] (s : set α)
  [decidable_pred (∈ s)]

lemma indicator_smul_apply (r : α → M) (f : α → A) (x : α) :
  indicator s (λ x, r x • f x) x = r x • indicator s f x :=
by { dunfold indicator, split_ifs, exacts [rfl, (smul_zero (r x)).symm] }

lemma indicator_smul (r : α → M) (f : α → A) :
  indicator s (λ (x : α), r x • f x) = λ (x : α), r x • indicator s f x :=
funext $ indicator_smul_apply s r f

lemma indicator_const_smul_apply (r : M) (f : α → A) (x : α) :
  indicator s (λ x, r • f x) x = r • indicator s f x :=
indicator_smul_apply s (λ x, r) f x

lemma indicator_const_smul (r : M) (f : α → A) :
  indicator s (λ (x : α), r • f x) = λ (x : α), r • indicator s f x :=
funext $ indicator_const_smul_apply s r f

end distrib_mul_action

section group
variables {G : Type*} [group G] (s t : set α) [decidable_pred (∈ s)]  [decidable_pred (∈ t)]
  {f g : α → G} {a : α}

@[to_additive] lemma mul_indicator_inv' (f : α → G) :
  mul_indicator s (f⁻¹) = (mul_indicator s f)⁻¹ :=
(mul_indicator_hom G s).map_inv f

@[to_additive] lemma mul_indicator_inv (f : α → G) :
  mul_indicator s (λa, (f a)⁻¹) = λa, (mul_indicator s f a)⁻¹ :=
mul_indicator_inv' s f

@[to_additive] lemma mul_indicator_div (f g : α → G) : mul_indicator s (λ a, f a / g a) =
  λ a, mul_indicator s f a / mul_indicator s g a :=
(mul_indicator_hom G s).map_div f g

@[to_additive] lemma mul_indicator_div' (f g : α → G) :
  mul_indicator s (f / g) = mul_indicator s f / mul_indicator s g :=
mul_indicator_div s f g

@[to_additive] lemma mul_indicator_compl' (f : α → G) :
  mul_indicator sᶜ f = f * (mul_indicator s f)⁻¹ :=
eq_mul_inv_of_mul_eq $ s.mul_indicator_compl_mul_self f

@[to_additive] lemma mul_indicator_compl (f : α → G) : mul_indicator sᶜ f = f / mul_indicator s f :=
by rw [div_eq_mul_inv, mul_indicator_compl']

variables {s t}

@[to_additive] lemma mul_indicator_diff' (h : s ⊆ t) (f : α → G) :
  mul_indicator (t \ s) f = mul_indicator t f * (mul_indicator s f)⁻¹ :=
eq_mul_inv_of_mul_eq $ by simp_rw [pi.mul_def, ←mul_indicator_union_of_disjoint disjoint_diff.symm,
  diff_union_self, union_eq_self_of_subset_right h]

@[to_additive] lemma mul_indicator_diff (h : s ⊆ t) (f : α → G) :
  mul_indicator (t \ s) f = mul_indicator t f / mul_indicator s f :=
by rw [mul_indicator_diff' h, div_eq_mul_inv]

end group

section comm_monoid

variables [comm_monoid M]

/-- Consider a product of `g i (f i)` over a `finset`.  Suppose `g` is a
function such as `pow`, which maps a second argument of `1` to
`1`. Then if `f` is replaced by the corresponding multiplicative indicator
function, the `finset` may be replaced by a possibly larger `finset`
without changing the value of the sum. -/
@[to_additive] lemma prod_mul_indicator_subset_of_eq_one [has_one N] (f : α → N)
  (g : α → N → M) {s t : finset α} [decidable_pred (∈ (s : set α))] (h : s ⊆ t)
  (hg : ∀ a, g a 1 = 1) :
  ∏ i in s, g i (f i) = ∏ i in t, g i (mul_indicator ↑s f i) :=
begin
  rw ← finset.prod_subset h _,
  { apply finset.prod_congr rfl,
    intros i hi,
    congr,
    symmetry,
    exact mul_indicator_of_mem hi _ },
  { refine λ i hi hn, _,
    convert hg i,
    exact mul_indicator_of_not_mem hn _ }
end

/-- Consider a sum of `g i (f i)` over a `finset`. Suppose `g` is a
function such as multiplication, which maps a second argument of 0 to
0.  (A typical use case would be a weighted sum of `f i * h i` or `f i
• h i`, where `f` gives the weights that are multiplied by some other
function `h`.)  Then if `f` is replaced by the corresponding indicator
function, the `finset` may be replaced by a possibly larger `finset`
without changing the value of the sum. -/
add_decl_doc set.sum_indicator_subset_of_eq_zero

<<<<<<< HEAD
@[to_additive] lemma prod_mul_indicator_subset (f : α → M) {s t : finset α}
  [decidable_pred (∈ (s : set α))] (h : s ⊆ t) :
=======
/-- Taking the product of an indicator function over a possibly larger `finset` is the same as
taking the original function over the original `finset`. -/
@[to_additive "Summing an indicator function over a possibly larger `finset` is the same as summing
the original function over the original `finset`."]
lemma prod_mul_indicator_subset (f : α → M) {s t : finset α} (h : s ⊆ t) :
>>>>>>> b622d4df
  ∏ i in s, f i = ∏ i in t, mul_indicator ↑s f i :=
prod_mul_indicator_subset_of_eq_one _ (λ a b, b) h (λ _, rfl)

@[to_additive] lemma _root_.finset.prod_mul_indicator_eq_prod_filter
  (s : finset ι) (f : ι → α → M) (t : ι → set α) [Π i, decidable_pred (∈ t i)] (g : ι → α) :
  ∏ i in s, mul_indicator (t i) (f i) (g i) = ∏ i in s.filter (λ i, g i ∈ t i), f i (g i) :=
begin
  refine (finset.prod_filter_mul_prod_filter_not s (λ i, g i ∈ t i) _).symm.trans _,
  refine eq.trans _ (mul_one _),
  exact congr_arg2 (*)
    (finset.prod_congr rfl $ λ x hx, mul_indicator_of_mem (finset.mem_filter.1 hx).2 _)
    (finset.prod_eq_one $ λ x hx, mul_indicator_of_not_mem (finset.mem_filter.1 hx).2 _)
end

@[to_additive] lemma mul_indicator_finset_prod (I : finset ι) (s : set α)
  [decidable_pred (∈ s)] (f : ι → α → M) :
  mul_indicator s (∏ i in I, f i) = ∏ i in I, mul_indicator s (f i) :=
(mul_indicator_hom M s).map_prod _ _

open_locale classical

@[to_additive] lemma mul_indicator_finset_bUnion {ι} (I : finset ι)
  (s : ι → set α) {f : α → M} : (∀ (i ∈ I) (j ∈ I), i ≠ j → disjoint (s i) (s j)) →
  mul_indicator (⋃ i ∈ I, s i) f = λ a, ∏ i in I, mul_indicator (s i) f a :=
begin
  refine finset.induction_on I _ _,
  { intro h, funext, simp },
  assume a I haI ih hI,
  funext,
  rw [finset.prod_insert haI, finset.set_bUnion_insert],
  convert mul_indicator_union_of_not_mem_inter _ _,
  rw ih,
  { assume i hi j hj hij,
    exact hI i (finset.mem_insert_of_mem hi) j (finset.mem_insert_of_mem hj) hij },
  simp only [not_exists, exists_prop, mem_Union, mem_inter_eq, not_and],
  assume hx a' ha',
  refine disjoint_left.1 (hI a (finset.mem_insert_self _ _) a' (finset.mem_insert_of_mem ha') _) hx,
  exact (ne_of_mem_of_not_mem ha' haI).symm
end

end comm_monoid

section mul_zero_class

variables [mul_zero_class M] (s t : set α) [decidable_pred (∈ s)] [decidable_pred (∈ t)]
  (f g : α → M) {a : α}

lemma indicator_mul : indicator s (λ a, f a * g a) = λ a, indicator s f a * indicator s g a :=
by { funext, simp only [indicator], split_ifs, { refl }, rw mul_zero }

lemma indicator_mul_left : indicator s (λ a, f a * g a) a = indicator s f a * g a :=
by { simp only [indicator], split_ifs, { refl }, rw [zero_mul] }

lemma indicator_mul_right : indicator s (λ a, f a * g a) a = f a * indicator s g a :=
by { simp only [indicator], split_ifs, { refl }, rw [mul_zero] }

lemma inter_indicator_mul (x : α) :
  (s ∩ t).indicator (λ x, f x * g x) x = s.indicator f x * t.indicator g x :=
by { rw [← set.indicator_indicator], simp [indicator] }

end mul_zero_class

section monoid_with_zero

variables [monoid_with_zero M] {s : set α} {t : set β} [decidable_pred (∈ s)] [decidable_pred (∈ t)]

lemma indicator_prod_one {x : α} {y : β} :
  (s ×ˢ t : set _).indicator (1 : _ → M) (x, y) = s.indicator 1 x * t.indicator 1 y :=
by simp [indicator, ← ite_and]

end monoid_with_zero

section order
variables [has_one M] [preorder M] {s t : set α} [decidable_pred (∈ s)] [decidable_pred (∈ t)]
  {f g : α → M} {a : α} {y : M}

@[to_additive] lemma mul_indicator_apply_le' (hfg : a ∈ s → f a ≤ y) (hg : a ∉ s → 1 ≤ y) :
  mul_indicator s f a ≤ y :=
if ha : a ∈ s then by simpa [ha] using hfg ha else by simpa [ha] using hg ha

@[to_additive] lemma mul_indicator_le' (hfg : ∀ a ∈ s, f a ≤ g a) (hg : ∀ a ∉ s, 1 ≤ g a) :
  mul_indicator s f ≤ g :=
λ a, mul_indicator_apply_le' (hfg _) (hg _)

@[to_additive] lemma le_mul_indicator_apply {y} (hfg : a ∈ s → y ≤ g a) (hf : a ∉ s → y ≤ 1) :
  y ≤ mul_indicator s g a :=
@mul_indicator_apply_le' α (order_dual M) ‹_› _ _ _ _ _ _ hfg hf

@[to_additive] lemma le_mul_indicator (hfg : ∀ a ∈ s, f a ≤ g a) (hf : ∀ a ∉ s, f a ≤ 1) :
  f ≤ mul_indicator s g :=
λ a, le_mul_indicator_apply (hfg _) (hf _)

@[to_additive indicator_apply_nonneg]
lemma one_le_mul_indicator_apply (h : a ∈ s → 1 ≤ f a) : 1 ≤ mul_indicator s f a :=
le_mul_indicator_apply h (λ _, le_rfl)

@[to_additive indicator_nonneg]
lemma one_le_mul_indicator (h : ∀ a ∈ s, 1 ≤ f a) (a : α) : 1 ≤ mul_indicator s f a :=
one_le_mul_indicator_apply (h a)

@[to_additive] lemma mul_indicator_apply_le_one (h : a ∈ s → f a ≤ 1) : mul_indicator s f a ≤ 1 :=
mul_indicator_apply_le' h (λ _, le_rfl)

@[to_additive] lemma mul_indicator_le_one (h : ∀ a ∈ s, f a ≤ 1) (a : α) :
  mul_indicator s f a ≤ 1 :=
mul_indicator_apply_le_one (h a)

@[to_additive] lemma mul_indicator_le_mul_indicator (h : f a ≤ g a) :
  mul_indicator s f a ≤ mul_indicator s g a :=
mul_indicator_rel_mul_indicator le_rfl (λ _, h)

attribute [mono] mul_indicator_le_mul_indicator indicator_le_indicator

@[to_additive] lemma mul_indicator_le_mul_indicator_of_subset (h : s ⊆ t) (hf : ∀ a, 1 ≤ f a)
  (a : α) :
  mul_indicator s f a ≤ mul_indicator t f a :=
mul_indicator_apply_le' (λ ha, le_mul_indicator_apply (λ _, le_rfl) (λ hat, (hat $ h ha).elim))
  (λ ha, one_le_mul_indicator_apply (λ _, hf _))

@[to_additive] lemma mul_indicator_le_self' (hf : ∀ x ∉ s, 1 ≤ f x) : mul_indicator s f ≤ f :=
mul_indicator_le' (λ _ _, le_rfl) hf

open_locale classical

@[to_additive] lemma mul_indicator_Union_apply {ι M} [complete_lattice M] [has_one M]
  (h1 : (⊥:M) = 1) (s : ι → set α) (f : α → M) (x : α) :
  mul_indicator (⋃ i, s i) f x = ⨆ i, mul_indicator (s i) f x :=
begin
  by_cases hx : x ∈ ⋃ i, s i,
  { rw [mul_indicator_of_mem hx],
    rw [mem_Union] at hx,
    refine le_antisymm _ (supr_le $ λ i, mul_indicator_le_self' (λ x hx, h1 ▸ bot_le) x),
    rcases hx with ⟨i, hi⟩,
    exact le_supr_of_le i (ge_of_eq $ mul_indicator_of_mem hi _) },
  { rw [mul_indicator_of_not_mem hx],
    simp only [mem_Union, not_exists] at hx,
    simp [hx, ← h1] }
end

end order

section canonically_ordered_monoid

variables [canonically_ordered_monoid M] (s : set α) [decidable_pred (∈ s)] {f g : α → M} {a : α}

@[to_additive] lemma mul_indicator_le_self (f : α → M) : mul_indicator s f ≤ f :=
mul_indicator_le_self' $ λ _ _, one_le _

variables {s}

@[to_additive] lemma mul_indicator_apply_le (hfg : a ∈ s → f a ≤ g a) : mul_indicator s f a ≤ g a :=
mul_indicator_apply_le' hfg $ λ _, one_le _

@[to_additive] lemma mul_indicator_le (hfg : ∀ a ∈ s, f a ≤ g a) : mul_indicator s f ≤ g :=
mul_indicator_le' hfg $ λ _ _, one_le _

end canonically_ordered_monoid

variables [linear_order β] [has_zero β] (s : set α) [decidable_pred (∈ s)] (f : α → β)

lemma indicator_le_indicator_nonneg : s.indicator f ≤ {x | 0 ≤ f x}.indicator f :=
begin
  intro x,
  simp_rw indicator_apply,
  split_ifs,
  { exact le_rfl, },
  { exact (not_le.mp h_1).le, },
  { exact h_1, },
  { exact le_rfl, },
end

lemma indicator_nonpos_le_indicator : {x | f x ≤ 0}.indicator f ≤ s.indicator f :=
@indicator_le_indicator_nonneg α (order_dual β) _ _ s _ f

end set

@[to_additive] lemma monoid_hom.map_mul_indicator {M N : Type*} [monoid M] [monoid N] (f : M →* N)
  (s : set α) [decidable_pred (∈ s)] (g : α → M) (x : α) :
  f (s.mul_indicator g x) = s.mul_indicator (f ∘ g) x :=
congr_fun (set.mul_indicator_comp_of_one f.map_one).symm x<|MERGE_RESOLUTION|>--- conflicted
+++ resolved
@@ -169,9 +169,10 @@
   mul_indicator (f ⁻¹' s) (g ∘ f) x = mul_indicator s g (f x) :=
 by { simp only [mul_indicator], split_ifs; refl }
 
-@[to_additive] lemma mul_indicator_image {s : set α} {f : β → M} {g : α → β} (hg : injective g)
-  {x : α} : mul_indicator (g '' s) f (g x) = mul_indicator s (f ∘ g) x :=
-by rw [← mul_indicator_comp_right, preimage_image_eq _ hg]
+@[to_additive] lemma mul_indicator_image {f : β → M} {g : α → β} [decidable_pred (∈ s)]
+  [decidable_pred (∈ g '' s)] (hg : injective g) {a : α} :
+  mul_indicator (g '' s) f (g a) = mul_indicator s (f ∘ g) a :=
+by { classical, rw [←mul_indicator_comp_right, preimage_image_eq _ hg], congr }
 
 @[to_additive] lemma mul_indicator_comp_of_one {g : M → N} (hg : g 1 = 1) :
   mul_indicator s (g ∘ f) = g ∘ (mul_indicator s f) :=
@@ -354,8 +355,7 @@
 end group
 
 section comm_monoid
-
-variables [comm_monoid M]
+variables [comm_monoid M] {s t : finset α}
 
 /-- Consider a product of `g i (f i)` over a `finset`.  Suppose `g` is a
 function such as `pow`, which maps a second argument of `1` to
@@ -387,16 +387,12 @@
 without changing the value of the sum. -/
 add_decl_doc set.sum_indicator_subset_of_eq_zero
 
-<<<<<<< HEAD
-@[to_additive] lemma prod_mul_indicator_subset (f : α → M) {s t : finset α}
-  [decidable_pred (∈ (s : set α))] (h : s ⊆ t) :
-=======
 /-- Taking the product of an indicator function over a possibly larger `finset` is the same as
 taking the original function over the original `finset`. -/
 @[to_additive "Summing an indicator function over a possibly larger `finset` is the same as summing
 the original function over the original `finset`."]
-lemma prod_mul_indicator_subset (f : α → M) {s t : finset α} (h : s ⊆ t) :
->>>>>>> b622d4df
+lemma prod_mul_indicator_subset (f : α → M) [decidable_pred (∈ (s : set α))]
+  (h : s ⊆ t) :
   ∏ i in s, f i = ∏ i in t, mul_indicator ↑s f i :=
 prod_mul_indicator_subset_of_eq_one _ (λ a b, b) h (λ _, rfl)
 
