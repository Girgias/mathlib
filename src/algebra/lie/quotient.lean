/-
Copyright (c) 2021 Oliver Nash. All rights reserved.
Released under Apache 2.0 license as described in the file LICENSE.
Authors: Oliver Nash
-/
import algebra.lie.submodule
import algebra.lie.of_associative

/-!
# Quotients of Lie algebras and Lie modules

Given a Lie submodule of a Lie module, the quotient carries a natural Lie module structure. In the
special case that the Lie module is the Lie algebra itself via the adjoint action, the submodule
is a Lie ideal and the quotient carries a natural Lie algebra structure.

We define these quotient structures here. A notable omission at the time of writing (February 2021)
is a statement and proof of the universal property of these quotients.

## Main definitions

  * `lie_submodule.quotient.lie_quotient_lie_module`
  * `lie_submodule.quotient.lie_quotient_lie_algebra`

## Tags

lie algebra, quotient
-/

universes u v w w₁ w₂

namespace lie_submodule

variables {R : Type u} {L : Type v} {M : Type w}
variables [comm_ring R] [lie_ring L] [lie_algebra R L] [add_comm_group M] [module R M]
variables [lie_ring_module L M] [lie_module R L M]
variables (N N' : lie_submodule R L M) (I J : lie_ideal R L)

/-- The quotient of a Lie module by a Lie submodule. It is a Lie module. -/
instance : has_quotient M (lie_submodule R L M) :=
⟨λ N, M ⧸ N.to_submodule⟩

namespace quotient

variables {N I}

instance add_comm_group : add_comm_group (M ⧸ N) := submodule.quotient.add_comm_group _
instance module' {S : Type*} [semiring S] [has_scalar S R] [module S M] [is_scalar_tower S R M] :
  module S (M ⧸ N) := submodule.quotient.module' _
instance module : module R (M ⧸ N) := submodule.quotient.module _
<<<<<<< HEAD
instance {S : Type*} [semiring S]
=======
instance is_central_scalar {S : Type*} [semiring S]
>>>>>>> 13e99c70
  [has_scalar S R] [module S M] [is_scalar_tower S R M]
  [has_scalar Sᵐᵒᵖ R] [module Sᵐᵒᵖ M] [is_scalar_tower Sᵐᵒᵖ R M]
  [is_central_scalar S M] : is_central_scalar S (M ⧸ N) :=
submodule.quotient.is_central_scalar _
<<<<<<< HEAD

=======
>>>>>>> 13e99c70
instance inhabited : inhabited (M ⧸ N) := ⟨0⟩

/-- Map sending an element of `M` to the corresponding element of `M/N`, when `N` is a
lie_submodule of the lie_module `N`. -/
abbreviation mk : M → M ⧸ N := submodule.quotient.mk

lemma is_quotient_mk (m : M) :
  quotient.mk' m = (mk m : M ⧸ N) := rfl

variables [module Rᵐᵒᵖ M] [is_central_scalar R M]

/-- Given a Lie module `M` over a Lie algebra `L`, together with a Lie submodule `N ⊆ M`, there
is a natural linear map from `L` to the endomorphisms of `M` leaving `N` invariant. -/
def lie_submodule_invariant : L →ₗ[R] submodule.compatible_maps N.to_submodule N.to_submodule :=
linear_map.cod_restrict _ (lie_module.to_endomorphism R L M) N.lie_mem

variables (N)

/-- Given a Lie module `M` over a Lie algebra `L`, together with a Lie submodule `N ⊆ M`, there
is a natural Lie algebra morphism from `L` to the linear endomorphism of the quotient `M/N`. -/
def action_as_endo_map : L →ₗ⁅R⁆ module.End R (M ⧸ N) :=
{ map_lie' := λ x y, submodule.linear_map_qext _ $ linear_map.ext $ λ m,
    congr_arg mk $ lie_lie _ _ _,
  .. ((N : submodule R M).mapq_linear ↑N).comp lie_submodule_invariant }

/-- Given a Lie module `M` over a Lie algebra `L`, together with a Lie submodule `N ⊆ M`, there is
a natural bracket action of `L` on the quotient `M/N`. -/
instance action_as_endo_map_bracket : has_bracket L (M ⧸ N) :=
⟨λ x n, action_as_endo_map N x n⟩

instance lie_quotient_lie_ring_module : lie_ring_module L (M ⧸ N) :=
{ bracket     := λ x n, (action_as_endo_map N : L →ₗ[R] module.End R (M ⧸ N)) x n,
  add_lie     := λ x y n, by { simp only [linear_map.map_add, linear_map.add_apply], },
  lie_add     := λ x m n, by { simp only [linear_map.map_add, linear_map.add_apply], },
  leibniz_lie := λ x y m, show action_as_endo_map _ _ _ = _,
  { simp only [lie_hom.map_lie, lie_ring.of_associative_ring_bracket, sub_add_cancel,
      lie_hom.coe_to_linear_map, linear_map.mul_apply, linear_map.sub_apply], } }

/-- The quotient of a Lie module by a Lie submodule, is a Lie module. -/
instance lie_quotient_lie_module : lie_module R L (M ⧸ N) :=
{ smul_lie := λ t x m, show (_ : L →ₗ[R] module.End R (M ⧸ N)) _ _ = _,
  { simp only [linear_map.map_smul], refl, },
  lie_smul := λ x t m, show (_ : L →ₗ[R] module.End R (M ⧸ N)) _ _ = _,
  { simp only [linear_map.map_smul], refl, }, }

instance lie_quotient_has_bracket : has_bracket (L ⧸ I) (L ⧸ I) :=
⟨begin
  intros x y,
  apply quotient.lift_on₂' x y (λ x' y', mk ⁅x', y'⁆),
  intros x₁ x₂ y₁ y₂ h₁ h₂,
  apply (submodule.quotient.eq I.to_submodule).2,
  have h : ⁅x₁, x₂⁆ - ⁅y₁, y₂⁆ = ⁅x₁, x₂ - y₂⁆ + ⁅x₁ - y₁, y₂⁆,
    by simp [-lie_skew, sub_eq_add_neg, add_assoc],
  rw h,
  apply submodule.add_mem,
  { apply lie_mem_right R L I x₁ (x₂ - y₂) h₂, },
  { apply lie_mem_left R L I (x₁ - y₁) y₂ h₁, },
end⟩

@[simp] lemma mk_bracket (x y : L) :
  mk ⁅x, y⁆ = ⁅(mk x : L ⧸ I), (mk y : L ⧸ I)⁆ := rfl

instance lie_quotient_lie_ring : lie_ring (L ⧸ I) :=
{ add_lie  := by { intros x' y' z', apply quotient.induction_on₃' x' y' z', intros x y z,
                   repeat { rw is_quotient_mk <|>
                            rw ←mk_bracket <|>
                            rw ←submodule.quotient.mk_add, },
                   apply congr_arg, apply add_lie, },
  lie_add  := by { intros x' y' z', apply quotient.induction_on₃' x' y' z', intros x y z,
                   repeat { rw is_quotient_mk <|>
                            rw ←mk_bracket <|>
                            rw ←submodule.quotient.mk_add, },
                   apply congr_arg, apply lie_add, },
  lie_self := by { intros x', apply quotient.induction_on' x', intros x,
                   rw [is_quotient_mk, ←mk_bracket],
                   apply congr_arg, apply lie_self, },
  leibniz_lie := by { intros x' y' z', apply quotient.induction_on₃' x' y' z', intros x y z,
                   repeat { rw is_quotient_mk <|>
                            rw ←mk_bracket <|>
                            rw ←submodule.quotient.mk_add, },
                   apply congr_arg, apply leibniz_lie, } }

instance lie_quotient_lie_algebra : lie_algebra R (L ⧸ I) :=
{ lie_smul := by { intros t x' y', apply quotient.induction_on₂' x' y', intros x y,
                   repeat { rw is_quotient_mk <|>
                            rw ←mk_bracket <|>
                            rw ←submodule.quotient.mk_smul, },
                   apply congr_arg, apply lie_smul, } }

/-- `lie_submodule.quotient.mk` as a `lie_module_hom`. -/
@[simps]
def mk' : M →ₗ⁅R,L⁆ M ⧸ N :=
{ to_fun := mk, map_lie' := λ r m, rfl, ..N.to_submodule.mkq}

/-- Two `lie_module_hom`s from a quotient lie module are equal if their compositions with
`lie_submodule.quotient.mk'` are equal.

See note [partially-applied ext lemmas]. -/
@[ext]
lemma lie_module_hom_ext ⦃f g : M ⧸ N →ₗ⁅R,L⁆ M⦄ (h : f.comp (mk' N) = g.comp (mk' N)) :
  f = g :=
lie_module_hom.ext $ λ x, quotient.induction_on' x $ lie_module_hom.congr_fun h

end quotient

end lie_submodule<|MERGE_RESOLUTION|>--- conflicted
+++ resolved
@@ -47,19 +47,11 @@
 instance module' {S : Type*} [semiring S] [has_scalar S R] [module S M] [is_scalar_tower S R M] :
   module S (M ⧸ N) := submodule.quotient.module' _
 instance module : module R (M ⧸ N) := submodule.quotient.module _
-<<<<<<< HEAD
-instance {S : Type*} [semiring S]
-=======
 instance is_central_scalar {S : Type*} [semiring S]
->>>>>>> 13e99c70
   [has_scalar S R] [module S M] [is_scalar_tower S R M]
   [has_scalar Sᵐᵒᵖ R] [module Sᵐᵒᵖ M] [is_scalar_tower Sᵐᵒᵖ R M]
   [is_central_scalar S M] : is_central_scalar S (M ⧸ N) :=
 submodule.quotient.is_central_scalar _
-<<<<<<< HEAD
-
-=======
->>>>>>> 13e99c70
 instance inhabited : inhabited (M ⧸ N) := ⟨0⟩
 
 /-- Map sending an element of `M` to the corresponding element of `M/N`, when `N` is a
