/-
Copyright (c) 2019 Oliver Nash. All rights reserved.
Released under Apache 2.0 license as described in the file LICENSE.
Authors: Oliver Nash
-/
import data.bracket
import algebra.algebra.basic
import tactic.noncomm_ring

/-!
# Lie algebras

This file defines Lie rings and Lie algebras over a commutative ring together with their
modules, morphisms and equivalences, as well as various lemmas to make these definitions usable.

## Main definitions

  * `lie_ring`
  * `lie_algebra`
  * `lie_ring_module`
  * `lie_module`
  * `lie_hom`
  * `lie_equiv`
  * `lie_module_hom`
  * `lie_module_equiv`

## Notation

Working over a fixed commutative ring `R`, we introduce the notations:
 * `L →ₗ⁅R⁆ L'` for a morphism of Lie algebras,
 * `L ≃ₗ⁅R⁆ L'` for an equivalence of Lie algebras,
 * `M →ₗ⁅R,L⁆ N` for a morphism of Lie algebra modules `M`, `N` over a Lie algebra `L`,
 * `M ≃ₗ⁅R,L⁆ N` for an equivalence of Lie algebra modules `M`, `N` over a Lie algebra `L`.

## Implementation notes

Lie algebras are defined as modules with a compatible Lie ring structure and thus, like modules,
are partially unbundled.

## References
* [N. Bourbaki, *Lie Groups and Lie Algebras, Chapters 1--3*](bourbaki1975)

## Tags

lie bracket, jacobi identity, lie ring, lie algebra, lie module
-/

universes u v w w₁ w₂

/-- A Lie ring is an additive group with compatible product, known as the bracket, satisfying the
Jacobi identity. -/
@[protect_proj] class lie_ring (L : Type v) extends add_comm_group L, has_bracket L L :=
(add_lie  : ∀ (x y z : L), ⁅x + y, z⁆ = ⁅x, z⁆ + ⁅y, z⁆)
(lie_add  : ∀ (x y z : L), ⁅x, y + z⁆ = ⁅x, y⁆ + ⁅x, z⁆)
(lie_self : ∀ (x : L), ⁅x, x⁆ = 0)
(leibniz_lie : ∀ (x y z : L), ⁅x, ⁅y, z⁆⁆ = ⁅⁅x, y⁆, z⁆ + ⁅y, ⁅x, z⁆⁆)

/-- A Lie algebra is a module with compatible product, known as the bracket, satisfying the Jacobi
identity. Forgetting the scalar multiplication, every Lie algebra is a Lie ring. -/
@[protect_proj] class lie_algebra (R : Type u) (L : Type v) [comm_ring R] [lie_ring L]
  extends module R L :=
(lie_smul : ∀ (t : R) (x y : L), ⁅x, t • y⁆ = t • ⁅x, y⁆)

/-- A Lie ring module is an additive group, together with an additive action of a
Lie ring on this group, such that the Lie bracket acts as the commutator of endomorphisms.
(For representations of Lie *algebras* see `lie_module`.) -/
@[protect_proj] class lie_ring_module (L : Type v) (M : Type w)
  [lie_ring L] [add_comm_group M] extends has_bracket L M :=
(add_lie     : ∀ (x y : L) (m : M), ⁅x + y, m⁆ = ⁅x, m⁆ + ⁅y, m⁆)
(lie_add     : ∀ (x : L) (m n : M), ⁅x, m + n⁆ = ⁅x, m⁆ + ⁅x, n⁆)
(leibniz_lie : ∀ (x y : L) (m : M), ⁅x, ⁅y, m⁆⁆ = ⁅⁅x, y⁆, m⁆ + ⁅y, ⁅x, m⁆⁆)

/-- A Lie module is a module over a commutative ring, together with a linear action of a Lie
algebra on this module, such that the Lie bracket acts as the commutator of endomorphisms. -/
@[protect_proj] class lie_module (R : Type u) (L : Type v) (M : Type w)
  [comm_ring R] [lie_ring L] [lie_algebra R L] [add_comm_group M] [module R M]
  [lie_ring_module L M] :=
(smul_lie : ∀ (t : R) (x : L) (m : M), ⁅t • x, m⁆ = t • ⁅x, m⁆)
(lie_smul : ∀ (t : R) (x : L) (m : M), ⁅x, t • m⁆ = t • ⁅x, m⁆)

section basic_properties

variables {R : Type u} {L : Type v} {M : Type w} {N : Type w₁}
variables [comm_ring R] [lie_ring L] [lie_algebra R L]
variables [add_comm_group M] [module R M] [lie_ring_module L M] [lie_module R L M]
variables [add_comm_group N] [module R N] [lie_ring_module L N] [lie_module R L N]
variables (t : R) (x y z : L) (m n : M)

@[simp] lemma add_lie : ⁅x + y, m⁆ = ⁅x, m⁆ + ⁅y, m⁆ := lie_ring_module.add_lie x y m

@[simp] lemma lie_add : ⁅x, m + n⁆ = ⁅x, m⁆ + ⁅x, n⁆ := lie_ring_module.lie_add x m n

@[simp] lemma smul_lie : ⁅t • x, m⁆ = t • ⁅x, m⁆ := lie_module.smul_lie t x m

@[simp] lemma lie_smul : ⁅x, t • m⁆ = t • ⁅x, m⁆ := lie_module.lie_smul t x m

lemma leibniz_lie : ⁅x, ⁅y, m⁆⁆ = ⁅⁅x, y⁆, m⁆ + ⁅y, ⁅x, m⁆⁆ := lie_ring_module.leibniz_lie x y m

@[simp] lemma lie_zero : ⁅x, 0⁆ = (0 : M) := (add_monoid_hom.mk' _ (lie_add x)).map_zero

@[simp] lemma zero_lie : ⁅(0 : L), m⁆ = 0 :=
(add_monoid_hom.mk' (λ (x : L), ⁅x, m⁆) (λ x y, add_lie x y m)).map_zero

@[simp] lemma lie_self : ⁅x, x⁆ = 0 := lie_ring.lie_self x

instance lie_ring_self_module : lie_ring_module L L := { ..(infer_instance : lie_ring L) }

@[simp] lemma lie_skew : -⁅y, x⁆ = ⁅x, y⁆ :=
have h : ⁅x + y, x⁆ + ⁅x + y, y⁆ = 0, { rw ← lie_add, apply lie_self, },
by simpa [neg_eq_iff_add_eq_zero] using h

/-- Every Lie algebra is a module over itself. -/
instance lie_algebra_self_module : lie_module R L L :=
{ smul_lie := λ t x m, by rw [←lie_skew, ←lie_skew x m, lie_algebra.lie_smul, smul_neg],
  lie_smul := by apply lie_algebra.lie_smul, }

@[simp] lemma neg_lie : ⁅-x, m⁆ = -⁅x, m⁆ :=
by { rw [←sub_eq_zero, sub_neg_eq_add, ←add_lie], simp, }

@[simp] lemma lie_neg : ⁅x, -m⁆ = -⁅x, m⁆ :=
by { rw [←sub_eq_zero, sub_neg_eq_add, ←lie_add], simp, }

@[simp] lemma sub_lie : ⁅x - y, m⁆ = ⁅x, m⁆ - ⁅y, m⁆ :=
by simp [sub_eq_add_neg]

@[simp] lemma lie_sub : ⁅x, m - n⁆ = ⁅x, m⁆ - ⁅x, n⁆ :=
by simp [sub_eq_add_neg]

@[simp] lemma nsmul_lie (n : ℕ) : ⁅n • x, m⁆ = n • ⁅x, m⁆ :=
add_monoid_hom.map_nsmul ⟨λ (x : L), ⁅x, m⁆, zero_lie m, λ _ _, add_lie _ _ _⟩ _ _

@[simp] lemma lie_nsmul (n : ℕ) : ⁅x, n • m⁆ = n • ⁅x, m⁆ :=
add_monoid_hom.map_nsmul ⟨λ (m : M), ⁅x, m⁆, lie_zero x, λ _ _, lie_add _ _ _⟩ _ _

@[simp] lemma gsmul_lie (a : ℤ) : ⁅a • x, m⁆ = a • ⁅x, m⁆ :=
add_monoid_hom.map_gsmul ⟨λ (x : L), ⁅x, m⁆, zero_lie m, λ _ _, add_lie _ _ _⟩ _ _

@[simp] lemma lie_gsmul (a : ℤ) : ⁅x, a • m⁆ = a • ⁅x, m⁆ :=
add_monoid_hom.map_gsmul ⟨λ (m : M), ⁅x, m⁆, lie_zero x, λ _ _, lie_add _ _ _⟩ _ _

@[simp] lemma lie_lie : ⁅⁅x, y⁆, m⁆ = ⁅x, ⁅y, m⁆⁆ - ⁅y, ⁅x, m⁆⁆ :=
by rw [leibniz_lie, add_sub_cancel]

lemma lie_jacobi : ⁅x, ⁅y, z⁆⁆ + ⁅y, ⁅z, x⁆⁆ + ⁅z, ⁅x, y⁆⁆ = 0 :=
by { rw [← neg_neg ⁅x, y⁆, lie_neg z, lie_skew y x, ← lie_skew, lie_lie], abel, }

instance lie_ring.int_lie_algebra : lie_algebra ℤ L :=
{ lie_smul := λ n x y, lie_gsmul x y n, }

instance : lie_ring_module L (M →ₗ[R] N) :=
{ bracket     := λ x f,
  { to_fun    := λ m, ⁅x, f m⁆ - f ⁅x, m⁆,
    map_add'  := λ m n, by { simp only [lie_add, linear_map.map_add], abel, },
    map_smul' := λ t m, by simp only [smul_sub, linear_map.map_smul, lie_smul], },
  add_lie     := λ x y f, by
    { ext n, simp only [add_lie, linear_map.coe_mk, linear_map.add_apply, linear_map.map_add],
      abel, },
  lie_add     := λ x f g, by
    { ext n, simp only [linear_map.coe_mk, lie_add, linear_map.add_apply], abel, },
  leibniz_lie := λ x y f, by
    { ext n,
      simp only [lie_lie, linear_map.coe_mk, linear_map.map_sub, linear_map.add_apply, lie_sub],
      abel, }, }

@[simp] lemma lie_hom.lie_apply (f : M →ₗ[R] N) (x : L) (m : M) :
  ⁅x, f⁆ m = ⁅x, f m⁆ - f ⁅x, m⁆ :=
rfl

instance : lie_module R L (M →ₗ[R] N) :=
{ smul_lie := λ t x f, by
    { ext n,
      simp only [smul_sub, smul_lie, linear_map.smul_apply, lie_hom.lie_apply,
        linear_map.map_smul], },
  lie_smul := λ t x f, by
    { ext n, simp only [smul_sub, linear_map.smul_apply, lie_hom.lie_apply, lie_smul], }, }

end basic_properties

set_option old_structure_cmd true
/-- A morphism of Lie algebras is a linear map respecting the bracket operations. -/
structure lie_hom (R : Type u) (L : Type v) (L' : Type w)
  [comm_ring R] [lie_ring L] [lie_algebra R L] [lie_ring L'] [lie_algebra R L']
  extends L →ₗ[R] L' :=
(map_lie' : ∀ {x y : L}, to_fun ⁅x, y⁆ = ⁅to_fun x, to_fun y⁆)

attribute [nolint doc_blame] lie_hom.to_linear_map

notation L ` →ₗ⁅`:25 R:25 `⁆ `:0 L':0 := lie_hom R L L'

namespace lie_hom

variables {R : Type u} {L₁ : Type v} {L₂ : Type w} {L₃ : Type w₁}
variables [comm_ring R] [lie_ring L₁] [lie_ring L₂] [lie_ring L₃]
variables [lie_algebra R L₁] [lie_algebra R L₂] [lie_algebra R L₃]

instance : has_coe (L₁ →ₗ⁅R⁆ L₂) (L₁ →ₗ[R] L₂) := ⟨lie_hom.to_linear_map⟩

/-- see Note [function coercion] -/
instance : has_coe_to_fun (L₁ →ₗ⁅R⁆ L₂) := ⟨_, lie_hom.to_fun⟩

initialize_simps_projections lie_hom (to_fun → apply)

@[simp, norm_cast] lemma coe_to_linear_map (f : L₁ →ₗ⁅R⁆ L₂) : ((f : L₁ →ₗ[R] L₂) : L₁ → L₂) = f :=
rfl

@[simp] lemma to_fun_eq_coe (f : L₁ →ₗ⁅R⁆ L₂) : f.to_fun = ⇑f := rfl

@[simp] lemma map_smul (f : L₁ →ₗ⁅R⁆ L₂) (c : R) (x : L₁) : f (c • x) = c • f x :=
linear_map.map_smul (f : L₁ →ₗ[R] L₂) c x

@[simp] lemma map_add (f : L₁ →ₗ⁅R⁆ L₂) (x y : L₁) : f (x + y) = (f x) + (f y) :=
linear_map.map_add (f : L₁ →ₗ[R] L₂) x y

@[simp] lemma map_sub (f : L₁ →ₗ⁅R⁆ L₂) (x y : L₁) : f (x - y) = (f x) - (f y) :=
linear_map.map_sub (f : L₁ →ₗ[R] L₂) x y

@[simp] lemma map_neg (f : L₁ →ₗ⁅R⁆ L₂) (x : L₁) : f (-x) = -(f x) :=
linear_map.map_neg (f : L₁ →ₗ[R] L₂) x

@[simp] lemma map_lie (f : L₁ →ₗ⁅R⁆ L₂) (x y : L₁) : f ⁅x, y⁆ = ⁅f x, f y⁆ := lie_hom.map_lie' f

@[simp] lemma map_zero (f : L₁ →ₗ⁅R⁆ L₂) : f 0 = 0 := (f : L₁ →ₗ[R] L₂).map_zero

/-- The identity map is a morphism of Lie algebras. -/
def id : L₁ →ₗ⁅R⁆ L₁ :=
{ map_lie' := λ x y, rfl,
  .. (linear_map.id : L₁ →ₗ[R] L₁) }

@[simp] lemma coe_id : ((id : L₁ →ₗ⁅R⁆ L₁) : L₁ → L₁) = _root_.id := rfl

lemma id_apply (x : L₁) : (id : L₁ →ₗ⁅R⁆ L₁) x = x := rfl

/-- The constant 0 map is a Lie algebra morphism. -/
instance : has_zero (L₁ →ₗ⁅R⁆ L₂) := ⟨{ map_lie' := by simp, ..(0 : L₁ →ₗ[R] L₂)}⟩

@[norm_cast, simp] lemma coe_zero : ((0 : L₁ →ₗ⁅R⁆ L₂) : L₁ → L₂) = 0 := rfl

lemma zero_apply (x : L₁) : (0 : L₁ →ₗ⁅R⁆ L₂) x = 0 := rfl

/-- The identity map is a Lie algebra morphism. -/
instance : has_one (L₁ →ₗ⁅R⁆ L₁) := ⟨id⟩

@[simp] lemma coe_one : ((1 : (L₁ →ₗ⁅R⁆ L₁)) : L₁ → L₁) = _root_.id := rfl

lemma one_apply (x : L₁) : (1 : (L₁ →ₗ⁅R⁆ L₁)) x = x := rfl

instance : inhabited (L₁ →ₗ⁅R⁆ L₂) := ⟨0⟩

lemma coe_injective : function.injective (λ f : L₁ →ₗ⁅R⁆ L₂, show L₁ → L₂, from f) :=
by rintro ⟨f, _⟩ ⟨g, _⟩ ⟨h⟩; congr

@[ext] lemma ext {f g : L₁ →ₗ⁅R⁆ L₂} (h : ∀ x, f x = g x) : f = g :=
coe_injective $ funext h

lemma ext_iff {f g : L₁ →ₗ⁅R⁆ L₂} : f = g ↔ ∀ x, f x = g x :=
⟨by { rintro rfl x, refl }, ext⟩

<<<<<<< HEAD
@[simp] lemma mk_coe (f : L₁ →ₗ⁅R⁆ L₂) (h₁ h₂ h₃ h₄) :
  (⟨f, h₁, h₂, h₃, h₄⟩ : L₁ →ₗ⁅R⁆ L₂) = f :=
=======
lemma congr_fun {f g : L₁ →ₗ⁅R⁆ L₂} (h : f = g) (x : L₁) : f x = g x := h ▸ rfl

@[simp] lemma mk_coe (f : L₁ →ₗ⁅R⁆ L₂) (h₁ h₂ h₃) :
  (⟨f, h₁, h₂, h₃⟩ : L₁ →ₗ⁅R⁆ L₂) = f :=
>>>>>>> a2b00f3c
by { ext, refl, }

@[simp] lemma coe_mk (f : L₁ → L₂) (h₁ h₂ h₃ h₄) :
  ((⟨f, h₁, h₂, h₃, h₄⟩ : L₁ →ₗ⁅R⁆ L₂) : L₁ → L₂) = f := rfl

@[norm_cast, simp] lemma coe_linear_mk (f : L₁ →ₗ[R] L₂) (h₁ h₂ h₃ h₄) :
  ((⟨f, h₁, h₂, h₃, h₄⟩ : L₁ →ₗ⁅R⁆ L₂) : L₁ →ₗ[R] L₂) = ⟨f, h₁, h₂, h₃⟩ :=
by { ext, refl, }

/-- The composition of morphisms is a morphism. -/
def comp (f : L₂ →ₗ⁅R⁆ L₃) (g : L₁ →ₗ⁅R⁆ L₂) : L₁ →ₗ⁅R⁆ L₃ :=
{ map_lie' := λ x y, by { change f (g ⁅x, y⁆) = ⁅f (g x), f (g y)⁆, rw [map_lie, map_lie], },
  ..linear_map.comp f.to_linear_map g.to_linear_map }

lemma comp_apply (f : L₂ →ₗ⁅R⁆ L₃) (g : L₁ →ₗ⁅R⁆ L₂) (x : L₁) :
  f.comp g x = f (g x) := rfl

@[norm_cast, simp]
lemma coe_comp (f : L₂ →ₗ⁅R⁆ L₃) (g : L₁ →ₗ⁅R⁆ L₂) :
  (f.comp g : L₁ → L₃) = f ∘ g :=
rfl

@[norm_cast, simp]
lemma coe_linear_map_comp (f : L₂ →ₗ⁅R⁆ L₃) (g : L₁ →ₗ⁅R⁆ L₂) :
  (f.comp g : L₁ →ₗ[R] L₃) = (f : L₂ →ₗ[R] L₃).comp (g : L₁ →ₗ[R] L₂) :=
rfl

@[simp] lemma comp_id (f : L₁ →ₗ⁅R⁆ L₂) : f.comp (id : L₁ →ₗ⁅R⁆ L₁) = f :=
by { ext, refl, }

@[simp] lemma id_comp (f : L₁ →ₗ⁅R⁆ L₂) : (id : L₂ →ₗ⁅R⁆ L₂).comp f = f :=
by { ext, refl, }

/-- The inverse of a bijective morphism is a morphism. -/
def inverse (f : L₁ →ₗ⁅R⁆ L₂) (g : L₂ → L₁)
  (h₁ : function.left_inverse g f) (h₂ : function.right_inverse g f) : L₂ →ₗ⁅R⁆ L₁ :=
{ map_lie' := λ x y,
  calc g ⁅x, y⁆ = g ⁅f (g x), f (g y)⁆ : by { conv_lhs { rw [←h₂ x, ←h₂ y], }, }
            ... = g (f ⁅g x, g y⁆) : by rw map_lie
            ... = ⁅g x, g y⁆ : (h₁ _),
  ..linear_map.inverse f.to_linear_map g h₁ h₂ }

end lie_hom

/-- An equivalence of Lie algebras is a morphism which is also a linear equivalence. We could
instead define an equivalence to be a morphism which is also a (plain) equivalence. However it is
more convenient to define via linear equivalence to get `.to_linear_equiv` for free. -/
structure lie_equiv (R : Type u) (L : Type v) (L' : Type w)
  [comm_ring R] [lie_ring L] [lie_algebra R L] [lie_ring L'] [lie_algebra R L']
  extends L →ₗ⁅R⁆ L', L ≃ₗ[R] L'

attribute [nolint doc_blame] lie_equiv.to_lie_hom
attribute [nolint doc_blame] lie_equiv.to_linear_equiv

notation L ` ≃ₗ⁅`:50 R `⁆ ` L' := lie_equiv R L L'

namespace lie_equiv

variables {R : Type u} {L₁ : Type v} {L₂ : Type w} {L₃ : Type w₁}
variables [comm_ring R] [lie_ring L₁] [lie_ring L₂] [lie_ring L₃]
variables [lie_algebra R L₁] [lie_algebra R L₂] [lie_algebra R L₃]

instance has_coe_to_lie_hom : has_coe (L₁ ≃ₗ⁅R⁆ L₂) (L₁ →ₗ⁅R⁆ L₂) := ⟨to_lie_hom⟩
instance has_coe_to_linear_equiv : has_coe (L₁ ≃ₗ⁅R⁆ L₂) (L₁ ≃ₗ[R] L₂) := ⟨to_linear_equiv⟩

/-- see Note [function coercion] -/
instance : has_coe_to_fun (L₁ ≃ₗ⁅R⁆ L₂) := ⟨_, to_fun⟩

@[simp, norm_cast] lemma coe_to_lie_equiv (e : L₁ ≃ₗ⁅R⁆ L₂) : ((e : L₁ →ₗ⁅R⁆ L₂) : L₁ → L₂) = e :=
  rfl

@[simp, norm_cast] lemma coe_to_linear_equiv (e : L₁ ≃ₗ⁅R⁆ L₂) :
  ((e : L₁ ≃ₗ[R] L₂) : L₁ → L₂) = e := rfl

instance : has_one (L₁ ≃ₗ⁅R⁆ L₁) :=
⟨{ map_lie' := λ x y,
    by { change ((1 : L₁→ₗ[R] L₁) ⁅x, y⁆) = ⁅(1 : L₁→ₗ[R] L₁) x, (1 : L₁→ₗ[R] L₁) y⁆, simp, },
  ..(1 : L₁ ≃ₗ[R] L₁)}⟩

@[simp] lemma one_apply (x : L₁) : (1 : (L₁ ≃ₗ⁅R⁆ L₁)) x = x := rfl

instance : inhabited (L₁ ≃ₗ⁅R⁆ L₁) := ⟨1⟩

/-- Lie algebra equivalences are reflexive. -/
@[refl]
def refl : L₁ ≃ₗ⁅R⁆ L₁ := 1

@[simp] lemma refl_apply (x : L₁) : (refl : L₁ ≃ₗ⁅R⁆ L₁) x = x := rfl

/-- Lie algebra equivalences are symmetric. -/
@[symm]
def symm (e : L₁ ≃ₗ⁅R⁆ L₂) : L₂ ≃ₗ⁅R⁆ L₁ :=
{ ..lie_hom.inverse e.to_lie_hom e.inv_fun e.left_inv e.right_inv,
  ..e.to_linear_equiv.symm }

@[simp] lemma symm_symm (e : L₁ ≃ₗ⁅R⁆ L₂) : e.symm.symm = e :=
by { cases e, refl, }

@[simp] lemma apply_symm_apply (e : L₁ ≃ₗ⁅R⁆ L₂) : ∀ x, e (e.symm x) = x :=
  e.to_linear_equiv.apply_symm_apply

@[simp] lemma symm_apply_apply (e : L₁ ≃ₗ⁅R⁆ L₂) : ∀ x, e.symm (e x) = x :=
  e.to_linear_equiv.symm_apply_apply

/-- Lie algebra equivalences are transitive. -/
@[trans]
def trans (e₁ : L₁ ≃ₗ⁅R⁆ L₂) (e₂ : L₂ ≃ₗ⁅R⁆ L₃) : L₁ ≃ₗ⁅R⁆ L₃ :=
{ ..lie_hom.comp e₂.to_lie_hom e₁.to_lie_hom,
  ..linear_equiv.trans e₁.to_linear_equiv e₂.to_linear_equiv }

@[simp] lemma trans_apply (e₁ : L₁ ≃ₗ⁅R⁆ L₂) (e₂ : L₂ ≃ₗ⁅R⁆ L₃) (x : L₁) :
  (e₁.trans e₂) x = e₂ (e₁ x) := rfl

@[simp] lemma symm_trans_apply (e₁ : L₁ ≃ₗ⁅R⁆ L₂) (e₂ : L₂ ≃ₗ⁅R⁆ L₃) (x : L₃) :
  (e₁.trans e₂).symm x = e₁.symm (e₂.symm x) := rfl

lemma bijective (e : L₁ ≃ₗ⁅R⁆ L₂) : function.bijective ((e : L₁ →ₗ⁅R⁆ L₂) : L₁ → L₂) :=
e.to_linear_equiv.bijective

lemma injective (e : L₁ ≃ₗ⁅R⁆ L₂) : function.injective ((e : L₁ →ₗ⁅R⁆ L₂) : L₁ → L₂) :=
e.to_linear_equiv.injective

lemma surjective (e : L₁ ≃ₗ⁅R⁆ L₂) : function.surjective ((e : L₁ →ₗ⁅R⁆ L₂) : L₁ → L₂) :=
e.to_linear_equiv.surjective

end lie_equiv

section lie_module_morphisms

variables (R : Type u) (L : Type v) (M : Type w) (N : Type w₁) (P : Type w₂)
variables [comm_ring R] [lie_ring L] [lie_algebra R L]
variables [add_comm_group M] [add_comm_group N] [add_comm_group P]
variables [module R M] [module R N] [module R P]
variables [lie_ring_module L M] [lie_ring_module L N] [lie_ring_module L P]
variables [lie_module R L M] [lie_module R L N] [lie_module R L P]

set_option old_structure_cmd true

/-- A morphism of Lie algebra modules is a linear map which commutes with the action of the Lie
algebra. -/
structure lie_module_hom extends M →ₗ[R] N :=
(map_lie' : ∀ {x : L} {m : M}, to_fun ⁅x, m⁆ = ⁅x, to_fun m⁆)

attribute [nolint doc_blame] lie_module_hom.to_linear_map

notation M ` →ₗ⁅`:25 R,L:25 `⁆ `:0 N:0 := lie_module_hom R L M N

namespace lie_module_hom

variables {R L M N P}

instance : has_coe (M →ₗ⁅R,L⁆ N) (M →ₗ[R] N) := ⟨lie_module_hom.to_linear_map⟩

/-- see Note [function coercion] -/
instance : has_coe_to_fun (M →ₗ⁅R,L⁆ N) := ⟨_, lie_module_hom.to_fun⟩

@[simp, norm_cast] lemma coe_to_linear_map (f : M →ₗ⁅R,L⁆ N) : ((f : M →ₗ[R] N) : M → N) = f :=
rfl

@[simp] lemma map_smul (f : M →ₗ⁅R,L⁆ N) (c : R) (x : M) : f (c • x) = c • f x :=
linear_map.map_smul (f : M →ₗ[R] N) c x

@[simp] lemma map_add (f : M →ₗ⁅R,L⁆ N) (x y : M) : f (x + y) = (f x) + (f y) :=
linear_map.map_add (f : M →ₗ[R] N) x y

@[simp] lemma map_sub (f : M →ₗ⁅R,L⁆ N) (x y : M) : f (x - y) = (f x) - (f y) :=
linear_map.map_sub (f : M →ₗ[R] N) x y

@[simp] lemma map_neg (f : M →ₗ⁅R,L⁆ N) (x : M) : f (-x) = -(f x) :=
linear_map.map_neg (f : M →ₗ[R] N) x

@[simp] lemma map_lie (f : M →ₗ⁅R,L⁆ N) (x : L) (m : M) : f ⁅x, m⁆ = ⁅x, f m⁆ :=
lie_module_hom.map_lie' f

lemma map_lie₂ (f : M →ₗ⁅R,L⁆ N →ₗ[R] P) (x : L) (m : M) (n : N) :
  ⁅x, f m n⁆ = f ⁅x, m⁆ n + f m ⁅x, n⁆ :=
by simp only [sub_add_cancel, map_lie, lie_hom.lie_apply]

@[simp] lemma map_zero (f : M →ₗ⁅R,L⁆ N) : f 0 = 0 :=
linear_map.map_zero (f : M →ₗ[R] N)

/-- The constant 0 map is a Lie module morphism. -/
instance : has_zero (M →ₗ⁅R,L⁆ N) := ⟨{ map_lie' := by simp, ..(0 : M →ₗ[R] N) }⟩

@[norm_cast, simp] lemma coe_zero : ((0 : M →ₗ⁅R,L⁆ N) : M → N) = 0 := rfl

lemma zero_apply (m : M) : (0 : M →ₗ⁅R,L⁆ N) m = 0 := rfl

/-- The identity map is a Lie module morphism. -/
instance : has_one (M →ₗ⁅R,L⁆ M) := ⟨{ map_lie' := by simp, ..(1 : M →ₗ[R] M) }⟩

instance : inhabited (M →ₗ⁅R,L⁆ N) := ⟨0⟩

lemma coe_injective : function.injective (λ f : M →ₗ⁅R,L⁆ N, show M → N, from f) :=
by { rintros ⟨f, _⟩ ⟨g, _⟩ ⟨h⟩, congr, }

@[ext] lemma ext {f g : M →ₗ⁅R,L⁆ N} (h : ∀ m, f m = g m) : f = g :=
coe_injective $ funext h

lemma ext_iff {f g : M →ₗ⁅R,L⁆ N} : f = g ↔ ∀ m, f m = g m :=
⟨by { rintro rfl m, refl, }, ext⟩

@[simp] lemma mk_coe (f : M →ₗ⁅R,L⁆ N) (h₁ h₂ h₃ h₄) :
  (⟨f, h₁, h₂, h₃, h₄⟩ : M →ₗ⁅R,L⁆ N) = f :=
by { ext, refl, }

@[simp] lemma coe_mk (f : M → N) (h₁ h₂ h₃ h₄) :
  ((⟨f, h₁, h₂, h₃, h₄⟩ : M →ₗ⁅R,L⁆ N) : M → N) = f := rfl

@[norm_cast, simp] lemma coe_linear_mk (f : M →ₗ[R] N) (h₁ h₂ h₃ h₄) :
  ((⟨f, h₁, h₂, h₃, h₄⟩ : M →ₗ⁅R,L⁆ N) : M →ₗ[R] N) = ⟨f, h₁, h₂, h₃⟩ :=
by { ext, refl, }

/-- The composition of Lie module morphisms is a morphism. -/
def comp (f : N →ₗ⁅R,L⁆ P) (g : M →ₗ⁅R,L⁆ N) : M →ₗ⁅R,L⁆ P :=
{ map_lie' := λ x m, by { change f (g ⁅x, m⁆) = ⁅x, f (g m)⁆, rw [map_lie, map_lie], },
  ..linear_map.comp f.to_linear_map g.to_linear_map }

lemma comp_apply (f : N →ₗ⁅R,L⁆ P) (g : M →ₗ⁅R,L⁆ N) (m : M) :
  f.comp g m = f (g m) := rfl

@[norm_cast, simp] lemma coe_comp (f : N →ₗ⁅R,L⁆ P) (g : M →ₗ⁅R,L⁆ N) :
  (f.comp g : M → P) = f ∘ g :=
rfl

@[norm_cast, simp] lemma coe_linear_map_comp (f : N →ₗ⁅R,L⁆ P) (g : M →ₗ⁅R,L⁆ N) :
  (f.comp g : M →ₗ[R] P) = (f : N →ₗ[R] P).comp (g : M →ₗ[R] N) :=
rfl

/-- The inverse of a bijective morphism of Lie modules is a morphism of Lie modules. -/
def inverse (f : M →ₗ⁅R,L⁆ N) (g : N → M)
  (h₁ : function.left_inverse g f) (h₂ : function.right_inverse g f) : N →ₗ⁅R,L⁆ M :=
{ map_lie' := λ x n,
    calc g ⁅x, n⁆ = g ⁅x, f (g n)⁆ : by rw h₂
              ... = g (f ⁅x, g n⁆) : by rw map_lie
              ... = ⁅x, g n⁆ : (h₁ _),
  ..linear_map.inverse f.to_linear_map g h₁ h₂ }

instance : has_add (M →ₗ⁅R,L⁆ N) :=
{ add := λ f g, { map_lie' := by simp, ..((f : M →ₗ[R] N) + (g : M →ₗ[R] N)) }, }

instance : has_sub (M →ₗ⁅R,L⁆ N) :=
{ sub := λ f g, { map_lie' := by simp, ..((f : M →ₗ[R] N) - (g : M →ₗ[R] N)) }, }

instance : has_neg (M →ₗ⁅R,L⁆ N) :=
{ neg := λ f, { map_lie' := by simp, ..(-(f : (M →ₗ[R] N))) }, }

@[norm_cast, simp] lemma coe_add (f g : M →ₗ⁅R,L⁆ N) : ⇑(f + g) = f + g := rfl

lemma add_apply (f g : M →ₗ⁅R,L⁆ N) (m : M) : (f + g) m = f m + g m := rfl

@[norm_cast, simp] lemma coe_sub (f g : M →ₗ⁅R,L⁆ N) : ⇑(f - g) = f - g := rfl

lemma sub_apply (f g : M →ₗ⁅R,L⁆ N) (m : M) : (f - g) m = f m - g m := rfl

@[norm_cast, simp] lemma coe_neg (f : M →ₗ⁅R,L⁆ N) : ⇑(-f) = -f := rfl

lemma neg_apply (f : M →ₗ⁅R,L⁆ N) (m : M) : (-f) m = -(f m) := rfl

instance : add_comm_group (M →ₗ⁅R,L⁆ N) :=
{ zero           := 0,
  add            := (+),
  neg            := has_neg.neg,
  sub            := has_sub.sub,
  nsmul          := λ n f, { map_lie' := λ x m, by simp, ..(n • (f : M →ₗ[R] N)) },
  nsmul_zero'    := λ f, by { ext, simp, },
  nsmul_succ'    := λ n f, by { ext, simp [nat.succ_eq_one_add, add_nsmul], },
  ..(coe_injective.add_comm_group _ coe_zero coe_add coe_neg coe_sub :
    add_comm_group (M →ₗ⁅R,L⁆ N)) }

instance : has_scalar R (M →ₗ⁅R,L⁆ N) :=
{ smul := λ t f, { map_lie' := by simp, ..(t • (f : M →ₗ[R] N)) }, }

@[norm_cast, simp] lemma coe_smul (t : R) (f : M →ₗ⁅R,L⁆ N) : ⇑(t • f) = t • f := rfl

lemma smul_apply (t : R) (f : M →ₗ⁅R,L⁆ N) (m : M) : (t • f) m = t • (f m) := rfl

instance : module R (M →ₗ⁅R,L⁆ N) :=
function.injective.module R ⟨to_fun, rfl, coe_add⟩ coe_injective coe_smul

end lie_module_hom

/-- An equivalence of Lie algebra modules is a linear equivalence which is also a morphism of
Lie algebra modules. -/
structure lie_module_equiv extends M ≃ₗ[R] N, M →ₗ⁅R,L⁆ N, M ≃ N

attribute [nolint doc_blame] lie_module_equiv.to_equiv
attribute [nolint doc_blame] lie_module_equiv.to_lie_module_hom
attribute [nolint doc_blame] lie_module_equiv.to_linear_equiv

notation M ` ≃ₗ⁅`:25 R,L:25 `⁆ `:0 N:0 := lie_module_equiv R L M N

namespace lie_module_equiv

variables {R L M N P}

instance has_coe_to_equiv : has_coe (M ≃ₗ⁅R,L⁆ N) (M ≃ N) := ⟨to_equiv⟩
instance has_coe_to_lie_module_hom : has_coe (M ≃ₗ⁅R,L⁆ N) (M →ₗ⁅R,L⁆ N) := ⟨to_lie_module_hom⟩
instance has_coe_to_linear_equiv : has_coe (M ≃ₗ⁅R,L⁆ N) (M ≃ₗ[R] N) := ⟨to_linear_equiv⟩

/-- see Note [function coercion] -/
instance : has_coe_to_fun (M ≃ₗ⁅R,L⁆ N) := ⟨_, to_fun⟩

@[simp] lemma coe_mk (f : M → N) (h₁ h₂ h₃ F h₄ h₅ h₆) :
  ((⟨f, h₁, h₂, h₃, F, h₄, h₅, h₆⟩ : M ≃ₗ⁅R,L⁆ N) : M → N) = f := rfl

@[simp, norm_cast] lemma coe_to_lie_module_hom (e : M ≃ₗ⁅R,L⁆ N) :
  ((e : M →ₗ⁅R,L⁆ N) : M → N) = e := rfl

@[simp, norm_cast] lemma coe_to_linear_equiv (e : M ≃ₗ⁅R,L⁆ N) : ((e : M ≃ₗ[R] N) : M → N) = e :=
rfl

lemma to_equiv_injective : function.injective (to_equiv : (M ≃ₗ⁅R,L⁆ N) → M ≃ N) :=
λ ⟨_, _, _, _, _, _, _, _⟩ ⟨_, _, _, _, _, _, _, _⟩ h,
  lie_module_equiv.mk.inj_eq.mpr (equiv.mk.inj h)

@[ext] lemma ext (e₁ e₂ : M ≃ₗ⁅R,L⁆ N) (h : ∀ m, e₁ m = e₂ m) : e₁ = e₂ :=
to_equiv_injective (equiv.ext h)

instance : has_one (M ≃ₗ⁅R,L⁆ M) := ⟨{ map_lie' := λ x m, rfl, ..(1 : M ≃ₗ[R] M) }⟩

@[simp] lemma one_apply (m : M) : (1 : (M ≃ₗ⁅R,L⁆ M)) m = m := rfl

instance : inhabited (M ≃ₗ⁅R,L⁆ M) := ⟨1⟩

/-- Lie module equivalences are reflexive. -/
@[refl] def refl : M ≃ₗ⁅R,L⁆ M := 1

@[simp] lemma refl_apply (m : M) : (refl : M ≃ₗ⁅R,L⁆ M) m = m := rfl

/-- Lie module equivalences are syemmtric. -/
@[symm] def symm (e : M ≃ₗ⁅R,L⁆ N) : N ≃ₗ⁅R,L⁆ M :=
{ ..lie_module_hom.inverse e.to_lie_module_hom e.inv_fun e.left_inv e.right_inv,
  ..(e : M ≃ₗ[R] N).symm }

@[simp] lemma symm_symm (e : M ≃ₗ⁅R,L⁆ N) : e.symm.symm = e :=
by { cases e, refl, }

@[simp] lemma apply_symm_apply (e : M ≃ₗ⁅R,L⁆ N) : ∀ x, e (e.symm x) = x :=
  e.to_linear_equiv.apply_symm_apply

@[simp] lemma symm_apply_apply (e : M ≃ₗ⁅R,L⁆ N) : ∀ x, e.symm (e x) = x :=
  e.to_linear_equiv.symm_apply_apply

/-- Lie module equivalences are transitive. -/
@[trans] def trans (e₁ : M ≃ₗ⁅R,L⁆ N) (e₂ : N ≃ₗ⁅R,L⁆ P) : M ≃ₗ⁅R,L⁆ P :=
{ ..lie_module_hom.comp e₂.to_lie_module_hom e₁.to_lie_module_hom,
  ..linear_equiv.trans e₁.to_linear_equiv e₂.to_linear_equiv }

@[simp] lemma trans_apply (e₁ : M ≃ₗ⁅R,L⁆ N) (e₂ : N ≃ₗ⁅R,L⁆ P) (m : M) :
  (e₁.trans e₂) m = e₂ (e₁ m) := rfl

@[simp] lemma symm_trans_apply (e₁ : M ≃ₗ⁅R,L⁆ N) (e₂ : N ≃ₗ⁅R,L⁆ P) (p : P) :
  (e₁.trans e₂).symm p = e₁.symm (e₂.symm p) := rfl

end lie_module_equiv

end lie_module_morphisms<|MERGE_RESOLUTION|>--- conflicted
+++ resolved
@@ -255,15 +255,10 @@
 lemma ext_iff {f g : L₁ →ₗ⁅R⁆ L₂} : f = g ↔ ∀ x, f x = g x :=
 ⟨by { rintro rfl x, refl }, ext⟩
 
-<<<<<<< HEAD
+lemma congr_fun {f g : L₁ →ₗ⁅R⁆ L₂} (h : f = g) (x : L₁) : f x = g x := h ▸ rfl
+
 @[simp] lemma mk_coe (f : L₁ →ₗ⁅R⁆ L₂) (h₁ h₂ h₃ h₄) :
   (⟨f, h₁, h₂, h₃, h₄⟩ : L₁ →ₗ⁅R⁆ L₂) = f :=
-=======
-lemma congr_fun {f g : L₁ →ₗ⁅R⁆ L₂} (h : f = g) (x : L₁) : f x = g x := h ▸ rfl
-
-@[simp] lemma mk_coe (f : L₁ →ₗ⁅R⁆ L₂) (h₁ h₂ h₃) :
-  (⟨f, h₁, h₂, h₃⟩ : L₁ →ₗ⁅R⁆ L₂) = f :=
->>>>>>> a2b00f3c
 by { ext, refl, }
 
 @[simp] lemma coe_mk (f : L₁ → L₂) (h₁ h₂ h₃ h₄) :
