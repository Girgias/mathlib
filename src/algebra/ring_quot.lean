/-
Copyright (c) 2020 Scott Morrison. All rights reserved.
Released under Apache 2.0 license as described in the file LICENSE.
Authors: Scott Morrison
-/
import algebra.algebra.basic
import ring_theory.ideal.basic

/-!
# Quotients of non-commutative rings

Unfortunately, ideals have only been developed in the commutative case as `ideal`,
and it's not immediately clear how one should formalise ideals in the non-commutative case.

In this file, we directly define the quotient of a semiring by any relation,
by building a bigger relation that represents the ideal generated by that relation.

We prove the universal properties of the quotient, and recommend avoiding relying on the actual
definition, which is made irreducible for this purpose.

Since everything runs in parallel for quotients of `R`-algebras, we do that case at the same time.
-/

universes u₁ u₂ u₃ u₄

variables {R : Type u₁} [semiring R]
variables {S : Type u₂} [comm_semiring S]
variables {A : Type u₃} [semiring A] [algebra S A]

namespace ring_quot

/--
Given an arbitrary relation `r` on a ring, we strengthen it to a relation `rel r`,
such that the equivalence relation generated by `rel r` has `x ~ y` if and only if
`x - y` is in the ideal generated by elements `a - b` such that `r a b`.
-/
inductive rel (r : R → R → Prop) : R → R → Prop
| of ⦃x y : R⦄ (h : r x y) : rel x y
| add_left ⦃a b c⦄ : rel a b → rel (a + c) (b + c)
| mul_left ⦃a b c⦄ : rel a b → rel (a * c) (b * c)
| mul_right ⦃a b c⦄ : rel b c → rel (a * b) (a * c)

theorem rel.add_right {r : R → R → Prop} ⦃a b c : R⦄ (h : rel r b c) : rel r (a + b) (a + c) :=
by { rw [add_comm a b, add_comm a c], exact rel.add_left h }

theorem rel.neg {R : Type u₁} [ring R] {r : R → R → Prop} ⦃a b : R⦄ (h : rel r a b) :
  rel r (-a) (-b) :=
by simp only [neg_eq_neg_one_mul a, neg_eq_neg_one_mul b, rel.mul_right h]

theorem rel.sub_left {R : Type u₁} [ring R] {r : R → R → Prop} ⦃a b c : R⦄ (h : rel r a b) :
  rel r (a - c) (b - c) :=
by simp only [sub_eq_add_neg, h.add_left]

theorem rel.sub_right {R : Type u₁} [ring R] {r : R → R → Prop} ⦃a b c : R⦄ (h : rel r b c) :
  rel r (a - b) (a - c) :=
by simp only [sub_eq_add_neg, h.neg.add_right]

theorem rel.smul {r : A → A → Prop} (k : S) ⦃a b : A⦄ (h : rel r a b) : rel r (k • a) (k • b) :=
by simp only [algebra.smul_def, rel.mul_right h]

end ring_quot

/-- The quotient of a ring by an arbitrary relation. -/
structure ring_quot (r : R → R → Prop) :=
(to_quot : quot (ring_quot.rel r))

namespace ring_quot

variable (r : R → R → Prop)

@[irreducible] private def zero : ring_quot r := ⟨quot.mk _ 0⟩
@[irreducible] private def one : ring_quot r := ⟨quot.mk _ 1⟩
@[irreducible] private def add : ring_quot r → ring_quot r → ring_quot r
| ⟨a⟩ ⟨b⟩ := ⟨quot.map₂ (+) rel.add_right rel.add_left a b⟩
@[irreducible] private def mul : ring_quot r → ring_quot r → ring_quot r
| ⟨a⟩ ⟨b⟩ := ⟨quot.map₂ (*) rel.mul_right rel.mul_left a b⟩
@[irreducible] private def neg {R : Type u₁} [ring R] (r : R → R → Prop) : ring_quot r → ring_quot r
| ⟨a⟩:= ⟨quot.map (λ a, -a) rel.neg a⟩
@[irreducible] private def sub {R : Type u₁} [ring R] (r : R → R → Prop) :
  ring_quot r → ring_quot r → ring_quot r
| ⟨a⟩ ⟨b⟩ := ⟨quot.map₂ has_sub.sub rel.sub_right rel.sub_left a b⟩
@[irreducible] private def smul [algebra S R] (n : S) : ring_quot r → ring_quot r
| ⟨a⟩ := ⟨quot.map (λ a, n • a) (rel.smul n) a⟩

instance : has_zero (ring_quot r) := ⟨zero r⟩
instance : has_one (ring_quot r) := ⟨one r⟩
instance : has_add (ring_quot r) := ⟨add r⟩
instance : has_mul (ring_quot r) := ⟨mul r⟩
instance {R : Type u₁} [ring R] (r : R → R → Prop) : has_neg (ring_quot r) := ⟨neg r⟩
instance {R : Type u₁} [ring R] (r : R → R → Prop) : has_sub (ring_quot r) := ⟨sub r⟩
instance [algebra S R] : has_scalar S (ring_quot r) := ⟨smul r⟩

lemma zero_quot : (⟨quot.mk _ 0⟩ : ring_quot r) = 0 := show _ = zero r, by rw zero
lemma one_quot : (⟨quot.mk _ 1⟩ : ring_quot r) = 1 := show _ = one r, by rw one
lemma add_quot {a b} : (⟨quot.mk _ a⟩ + ⟨quot.mk _ b⟩ : ring_quot r) = ⟨quot.mk _ (a + b)⟩ :=
by { show add r _ _ = _, rw add, refl }
lemma mul_quot {a b} : (⟨quot.mk _ a⟩ * ⟨quot.mk _ b⟩ : ring_quot r) = ⟨quot.mk _ (a * b)⟩ :=
by { show mul r _ _ = _, rw mul, refl }
lemma neg_quot {R : Type u₁} [ring R] (r : R → R → Prop) {a} :
  (-⟨quot.mk _ a⟩ : ring_quot r) = ⟨quot.mk _ (-a)⟩ :=
by { show neg r _ = _, rw neg, refl }
lemma sub_quot {R : Type u₁} [ring R] (r : R → R → Prop) {a b} :
  (⟨quot.mk _ a⟩ - ⟨ quot.mk _ b⟩ : ring_quot r) = ⟨quot.mk _ (a - b)⟩ :=
by { show sub r _ _ = _, rw sub, refl }
lemma smul_quot [algebra S R] {n : S} {a : R} :
  (n • ⟨quot.mk _ a⟩ : ring_quot r) = ⟨quot.mk _ (n • a)⟩ :=
by { show smul r _ _ = _, rw smul, refl }

instance (r : R → R → Prop) : semiring (ring_quot r) :=
{ add           := (+),
  mul           := (*),
  zero          := 0,
  one           := 1,
  add_assoc     := by { rintros ⟨⟨⟩⟩ ⟨⟨⟩⟩ ⟨⟨⟩⟩, simp [add_quot, add_assoc] },
  zero_add      := by { rintros ⟨⟨⟩⟩, simp [add_quot, ← zero_quot] },
  add_zero      := by { rintros ⟨⟨⟩⟩, simp [add_quot, ← zero_quot], },
  zero_mul      := by { rintros ⟨⟨⟩⟩, simp [mul_quot, ← zero_quot], },
  mul_zero      := by { rintros ⟨⟨⟩⟩, simp [mul_quot, ← zero_quot], },
  add_comm      := by { rintros ⟨⟨⟩⟩ ⟨⟨⟩⟩, simp [add_quot, add_comm], },
  mul_assoc     := by { rintros ⟨⟨⟩⟩ ⟨⟨⟩⟩ ⟨⟨⟩⟩, simp [mul_quot, mul_assoc] },
  one_mul       := by { rintros ⟨⟨⟩⟩, simp [mul_quot, ← one_quot] },
  mul_one       := by { rintros ⟨⟨⟩⟩, simp [mul_quot, ← one_quot] },
  left_distrib  := by { rintros ⟨⟨⟩⟩ ⟨⟨⟩⟩ ⟨⟨⟩⟩, simp [mul_quot, add_quot, left_distrib] },
  right_distrib := by { rintros ⟨⟨⟩⟩ ⟨⟨⟩⟩ ⟨⟨⟩⟩, simp [mul_quot, add_quot, right_distrib] },
  nsmul         := (•),
  nsmul_zero'   := by { rintros ⟨⟨⟩⟩, simp [smul_quot, ← zero_quot] },
  nsmul_succ'   := by { rintros n ⟨⟨⟩⟩, simp [smul_quot, add_quot, add_mul, add_comm] } }

instance {R : Type u₁} [ring R] (r : R → R → Prop) : ring (ring_quot r) :=
{ neg           := has_neg.neg,
  add_left_neg  := by { rintros ⟨⟨⟩⟩, simp [neg_quot, add_quot, ← zero_quot], },
  sub            := has_sub.sub,
  sub_eq_add_neg := by { rintros ⟨⟨⟩⟩ ⟨⟨⟩⟩, simp [neg_quot, sub_quot, add_quot, sub_eq_add_neg] },
  .. (ring_quot.semiring r) }

instance {R : Type u₁} [comm_semiring R] (r : R → R → Prop) : comm_semiring (ring_quot r) :=
{ mul_comm := by { rintros ⟨⟨⟩⟩ ⟨⟨⟩⟩, simp [mul_quot, mul_comm], }
  .. (ring_quot.semiring r) }

instance {R : Type u₁} [comm_ring R] (r : R → R → Prop) : comm_ring (ring_quot r) :=
{ .. (ring_quot.comm_semiring r),
  .. (ring_quot.ring r) }

<<<<<<< HEAD
instance (s : A → A → Prop) : semimodule S (ring_quot s) :=
{ smul      := λ r, quot.map ((•) r) (rel.smul r),
  one_smul  := by { rintros ⟨⟩, exact congr_arg (quot.mk _) (one_smul _ _), },
  mul_smul  := by { rintros x y ⟨⟩, exact congr_arg (quot.mk _) (mul_smul _ _ _), },
  smul_add  := by { rintros x ⟨⟩ ⟨⟩, exact congr_arg (quot.mk _) (smul_add _ _ _), },
  add_smul  := by { rintros x y ⟨⟩, exact congr_arg (quot.mk _) (add_smul _ _ _), },
  smul_zero := λ x, congr_arg (quot.mk _) (smul_zero _),
  zero_smul := by { rintros ⟨⟩, exact congr_arg (quot.mk _) (zero_smul _ _), }, }

instance (s : A → A → Prop) : algebra S (ring_quot s) :=
{ smul_mul_assoc' :=
    by { rintros x ⟨⟩ ⟨⟩, exact congr_arg (quot.mk _) (algebra.smul_mul_assoc _ _ _), },
  mul_smul_comm'  :=
    by { rintros x ⟨⟩ ⟨⟩, exact congr_arg (quot.mk _) (algebra.mul_smul_comm _ _ _), }, }

=======
>>>>>>> bbd9362d
instance (r : R → R → Prop) : inhabited (ring_quot r) := ⟨0⟩

instance [algebra S R] (r : R → R → Prop) : algebra S (ring_quot r) :=
{ smul      := (•),
  to_fun    := λ r, ⟨quot.mk _ (algebra_map S R r)⟩,
  map_one'  := by simp [← one_quot],
  map_mul'  := by simp [mul_quot],
  map_zero' := by simp [← zero_quot],
  map_add'  := by simp [add_quot],
  commutes' := λ r, by { rintro ⟨⟨a⟩⟩, simp [algebra.commutes, mul_quot] },
  smul_def' := λ r, by { rintro ⟨⟨a⟩⟩, simp [smul_quot, algebra.smul_def, mul_quot], }, }

/--
The quotient map from a ring to its quotient, as a homomorphism of rings.
-/
def mk_ring_hom (r : R → R → Prop) : R →+* ring_quot r :=
{ to_fun := λ x, ⟨quot.mk _ x⟩,
  map_one'  := by simp [← one_quot],
  map_mul'  := by simp [mul_quot],
  map_zero' := by simp [← zero_quot],
  map_add'  := by simp [add_quot], }

lemma mk_ring_hom_rel {r : R → R → Prop} {x y : R} (w : r x y) :
  mk_ring_hom r x = mk_ring_hom r y :=
by simp [mk_ring_hom, quot.sound (rel.of w)]

lemma mk_ring_hom_surjective (r : R → R → Prop) : function.surjective (mk_ring_hom r) :=
by { dsimp [mk_ring_hom], rintro ⟨⟨⟩⟩, simp, }

@[ext]
lemma ring_quot_ext {T : Type u₄} [semiring T] {r : R → R → Prop} (f g : ring_quot r →+* T)
  (w : f.comp (mk_ring_hom r) = g.comp (mk_ring_hom r)) : f = g :=
begin
  ext,
  rcases mk_ring_hom_surjective r x with ⟨x, rfl⟩,
  exact (ring_hom.congr_fun w x : _),
end

variables  {T : Type u₄} [semiring T]

/--
Any ring homomorphism `f : R →+* T` which respects a relation `r : R → R → Prop`
factors uniquely through a morphism `ring_quot r →+* T`.
-/
def lift {r : R → R → Prop} :
  {f : R →+* T // ∀ ⦃x y⦄, r x y → f x = f y} ≃ (ring_quot r →+* T) :=
{ to_fun := λ f', let f := (f' : R →+* T) in
  { to_fun := λ x, quot.lift f
    begin
      rintros _ _ r,
      induction r,
      case of : _ _ r { exact f'.prop r, },
      case add_left : _ _ _ _ r' { simp [r'], },
      case mul_left : _ _ _ _ r' { simp [r'], },
      case mul_right : _ _ _ _ r' { simp [r'], },
    end x.to_quot,
    map_zero' := by simp [← zero_quot, f.map_zero],
    map_add' := by { rintros ⟨⟨x⟩⟩ ⟨⟨y⟩⟩, simp [add_quot, f.map_add x y], },
    map_one' := by simp [← one_quot, f.map_one],
    map_mul' := by { rintros ⟨⟨x⟩⟩ ⟨⟨y⟩⟩, simp [mul_quot, f.map_mul x y] }, },
  inv_fun := λ F, ⟨F.comp (mk_ring_hom r), λ x y h, by { dsimp, rw mk_ring_hom_rel h, }⟩,
  left_inv := λ f, by { ext, simp, refl },
  right_inv := λ F, by { ext, simp, refl } }

@[simp]
lemma lift_mk_ring_hom_apply (f : R →+* T) {r : R → R → Prop} (w : ∀ ⦃x y⦄, r x y → f x = f y) (x) :
  lift ⟨f, w⟩ (mk_ring_hom r x) = f x :=
rfl

-- note this is essentially `lift.symm_apply_eq.mp h`
lemma lift_unique (f : R →+* T) {r : R → R → Prop} (w : ∀ ⦃x y⦄, r x y → f x = f y)
  (g : ring_quot r →+* T) (h : g.comp (mk_ring_hom r) = f) : g = lift ⟨f, w⟩ :=
by { ext, simp [h], }

lemma eq_lift_comp_mk_ring_hom {r : R → R → Prop} (f : ring_quot r →+* T) :
  f = lift ⟨f.comp (mk_ring_hom r), λ x y h, by { dsimp, rw mk_ring_hom_rel h, }⟩ :=
(lift.apply_symm_apply f).symm

section comm_ring
/-!
We now verify that in the case of a commutative ring, the `ring_quot` construction
agrees with the quotient by the appropriate ideal.
-/

variables {B : Type u₁} [comm_ring B]

/-- The universal ring homomorphism from `ring_quot r` to `(ideal.of_rel r).quotient`. -/
def ring_quot_to_ideal_quotient (r : B → B → Prop) :
  ring_quot r →+* (ideal.of_rel r).quotient :=
lift
  ⟨ideal.quotient.mk (ideal.of_rel r),
   λ x y h, quot.sound (submodule.mem_Inf.mpr (λ p w, w ⟨x, y, h, sub_add_cancel x y⟩))⟩

@[simp] lemma ring_quot_to_ideal_quotient_apply (r : B → B → Prop) (x : B) :
  ring_quot_to_ideal_quotient r (mk_ring_hom r x) = ideal.quotient.mk _ x := rfl

/-- The universal ring homomorphism from `(ideal.of_rel r).quotient` to `ring_quot r`. -/
def ideal_quotient_to_ring_quot (r : B → B → Prop) :
  (ideal.of_rel r).quotient →+* ring_quot r :=
ideal.quotient.lift (ideal.of_rel r) (mk_ring_hom r)
begin
  refine λ x h, submodule.span_induction h _ _ _ _,
  { rintro y ⟨a, b, h, su⟩,
    symmetry' at su,
    rw ←sub_eq_iff_eq_add at su,
    rw [ ← su, ring_hom.map_sub, mk_ring_hom_rel h, sub_self], },
  { simp, },
  { intros a b ha hb, simp [ha, hb], },
  { intros a x hx, simp [hx], },
end

@[simp] lemma ideal_quotient_to_ring_quot_apply (r : B → B → Prop) (x : B) :
  ideal_quotient_to_ring_quot r (ideal.quotient.mk _ x) = mk_ring_hom r x := rfl

/--
The ring equivalence between `ring_quot r` and `(ideal.of_rel r).quotient`
-/
def ring_quot_equiv_ideal_quotient (r : B → B → Prop) :
  ring_quot r ≃+* (ideal.of_rel r).quotient :=
ring_equiv.of_hom_inv (ring_quot_to_ideal_quotient r) (ideal_quotient_to_ring_quot r)
  (by { ext, simp, }) (by { ext ⟨x⟩, simp, })

end comm_ring

section star_ring

variables [star_ring R] (r) (hr : ∀ a b, r a b → r (star a) (star b))
include hr

theorem rel.star ⦃a b : R⦄ (h : rel r a b) :
  rel r (star a) (star b) :=
begin
  induction h,
  { exact rel.of (hr _ _ h_h) },
  { rw [star_add, star_add], exact rel.add_left h_ih, },
  { rw [star_mul, star_mul], exact rel.mul_right h_ih, },
  { rw [star_mul, star_mul], exact rel.mul_left h_ih, },
end

@[irreducible] private def star' : ring_quot r → ring_quot r
| ⟨a⟩ := ⟨quot.map (_root_.star : R → R) (rel.star r hr) a⟩

lemma star'_quot (hr : ∀ a b, r a b → r (star a) (star b)) {a} :
  (star' r hr ⟨quot.mk _ a⟩ : ring_quot r) = ⟨quot.mk _ (star a)⟩ :=
by { show star' r _ _ = _, rw star', refl }

/-- Transfer a star_ring instance through a quotient, if the quotient is invariant to `star` -/
def star_ring {R : Type u₁} [semiring R] [star_ring R] (r : R → R → Prop)
  (hr : ∀ a b, r a b → r (star a) (star b)) :
  star_ring (ring_quot r) :=
{ star := star' r hr,
  star_involutive := by { rintros ⟨⟨⟩⟩, simp [star'_quot], },
  star_mul := by { rintros ⟨⟨⟩⟩ ⟨⟨⟩⟩, simp [star'_quot, mul_quot, star_mul], },
  star_add := by { rintros ⟨⟨⟩⟩ ⟨⟨⟩⟩, simp [star'_quot, add_quot, star_add], } }

end star_ring

section algebra

variables (S)

/--
The quotient map from an `S`-algebra to its quotient, as a homomorphism of `S`-algebras.
-/
def mk_alg_hom (s : A → A → Prop) : A →ₐ[S] ring_quot s :=
{ commutes' := λ r, rfl,
  ..mk_ring_hom s }

@[simp]
lemma mk_alg_hom_coe (s : A → A → Prop) : (mk_alg_hom S s : A →+* ring_quot s) = mk_ring_hom s :=
rfl

lemma mk_alg_hom_rel {s : A → A → Prop} {x y : A} (w : s x y) :
  mk_alg_hom S s x = mk_alg_hom S s y :=
by simp [mk_alg_hom, mk_ring_hom, quot.sound (rel.of w)]

lemma mk_alg_hom_surjective (s : A → A → Prop) : function.surjective (mk_alg_hom S s) :=
by { dsimp [mk_alg_hom], rintro ⟨⟨a⟩⟩, use a, refl, }

variables {B : Type u₄} [semiring B] [algebra S B]

@[ext]
lemma ring_quot_ext' {s : A → A → Prop}
  (f g : ring_quot s →ₐ[S] B) (w : f.comp (mk_alg_hom S s) = g.comp (mk_alg_hom S s)) : f = g :=
begin
  ext,
  rcases mk_alg_hom_surjective S s x with ⟨x, rfl⟩,
  exact (alg_hom.congr_fun w x : _),
end

/--
Any `S`-algebra homomorphism `f : A →ₐ[S] B` which respects a relation `s : A → A → Prop`
factors uniquely through a morphism `ring_quot s →ₐ[S]  B`.
-/
def lift_alg_hom {s : A → A → Prop} :
  { f : A →ₐ[S] B // ∀ ⦃x y⦄, s x y → f x = f y} ≃ (ring_quot s →ₐ[S] B) :=
{ to_fun := λ f', let f := (f' : A →ₐ[S] B) in
  { to_fun := λ x, quot.lift f
    begin
      rintros _ _ r,
      induction r,
      case of : _ _ r { exact f'.prop r, },
      case add_left : _ _ _ _ r' { simp [r'], },
      case mul_left : _ _ _ _ r' { simp [r'], },
      case mul_right : _ _ _ _ r' { simp [r'], },
    end x.to_quot,
    map_zero' := by simp [← zero_quot, f.map_zero],
    map_add' := by { rintros ⟨⟨x⟩⟩ ⟨⟨y⟩⟩, simp [add_quot, f.map_add x y] },
    map_one' := by simp [← one_quot, f.map_one],
    map_mul' := by { rintros ⟨⟨x⟩⟩ ⟨⟨y⟩⟩, simp [mul_quot, f.map_mul x y], },
    commutes' := by { rintros x, simp [← one_quot, smul_quot, algebra.algebra_map_eq_smul_one] } },
  inv_fun := λ F, ⟨F.comp (mk_alg_hom S s), λ _ _ h, by { dsimp, erw mk_alg_hom_rel S h }⟩,
  left_inv := λ f, by { ext, simp, refl },
  right_inv := λ F, by { ext, simp, refl } }

@[simp]
lemma lift_alg_hom_mk_alg_hom_apply (f : A →ₐ[S] B) {s : A → A → Prop}
  (w : ∀ ⦃x y⦄, s x y → f x = f y) (x) :
  (lift_alg_hom S ⟨f, w⟩) ((mk_alg_hom S s) x) = f x :=
rfl

-- note this is essentially `(lift_alg_hom S).symm_apply_eq.mp h`
lemma lift_alg_hom_unique (f : A →ₐ[S] B) {s : A → A → Prop} (w : ∀ ⦃x y⦄, s x y → f x = f y)
  (g : ring_quot s →ₐ[S] B) (h : g.comp (mk_alg_hom S s) = f) : g = lift_alg_hom S ⟨f, w⟩ :=
by { ext, simp [h], }

lemma eq_lift_alg_hom_comp_mk_alg_hom {s : A → A → Prop} (f : ring_quot s →ₐ[S] B) :
  f = lift_alg_hom S ⟨f.comp (mk_alg_hom S s), λ x y h, by { dsimp, erw mk_alg_hom_rel S h, }⟩ :=
((lift_alg_hom S).apply_symm_apply f).symm

end algebra

attribute [irreducible] mk_ring_hom mk_alg_hom lift lift_alg_hom

end ring_quot<|MERGE_RESOLUTION|>--- conflicted
+++ resolved
@@ -141,24 +141,6 @@
 { .. (ring_quot.comm_semiring r),
   .. (ring_quot.ring r) }
 
-<<<<<<< HEAD
-instance (s : A → A → Prop) : semimodule S (ring_quot s) :=
-{ smul      := λ r, quot.map ((•) r) (rel.smul r),
-  one_smul  := by { rintros ⟨⟩, exact congr_arg (quot.mk _) (one_smul _ _), },
-  mul_smul  := by { rintros x y ⟨⟩, exact congr_arg (quot.mk _) (mul_smul _ _ _), },
-  smul_add  := by { rintros x ⟨⟩ ⟨⟩, exact congr_arg (quot.mk _) (smul_add _ _ _), },
-  add_smul  := by { rintros x y ⟨⟩, exact congr_arg (quot.mk _) (add_smul _ _ _), },
-  smul_zero := λ x, congr_arg (quot.mk _) (smul_zero _),
-  zero_smul := by { rintros ⟨⟩, exact congr_arg (quot.mk _) (zero_smul _ _), }, }
-
-instance (s : A → A → Prop) : algebra S (ring_quot s) :=
-{ smul_mul_assoc' :=
-    by { rintros x ⟨⟩ ⟨⟩, exact congr_arg (quot.mk _) (algebra.smul_mul_assoc _ _ _), },
-  mul_smul_comm'  :=
-    by { rintros x ⟨⟩ ⟨⟩, exact congr_arg (quot.mk _) (algebra.mul_smul_comm _ _ _), }, }
-
-=======
->>>>>>> bbd9362d
 instance (r : R → R → Prop) : inhabited (ring_quot r) := ⟨0⟩
 
 instance [algebra S R] (r : R → R → Prop) : algebra S (ring_quot r) :=
