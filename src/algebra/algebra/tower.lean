/-
Copyright (c) 2020 Kenny Lau. All rights reserved.
Released under Apache 2.0 license as described in the file LICENSE.
Authors: Kenny Lau
-/

import algebra.algebra.subalgebra

/-!
# Towers of algebras

In this file we prove basic facts about towers of algebra.

An algebra tower A/S/R is expressed by having instances of `algebra A S`,
`algebra R S`, `algebra R A` and `is_scalar_tower R S A`, the later asserting the
compatibility condition `(r • s) • a = r • (s • a)`.

An important definition is `to_alg_hom R S A`, the canonical `R`-algebra homomorphism `S →ₐ[R] A`.

-/

open_locale pointwise
universes u v w u₁ v₁

variables (R : Type u) (S : Type v) (A : Type w) (B : Type u₁) (M : Type v₁)

namespace algebra

variables [comm_semiring R] [semiring A] [algebra R A]
variables [add_comm_monoid M] [module Rᵐᵒᵖ M] [module R M] [is_central_scalar R M]
variables [smul_comm_class R Rᵐᵒᵖ M]
variables [module A M] [is_scalar_tower R A M]

variables {A}

/-- The `R`-algebra morphism `A → End (M)` corresponding to the representation of the algebra `A`
on the `R`-module `M`.

This is a stronger version of `distrib_mul_action.to_linear_map`, and could also have been
called `algebra.to_module_End`. -/
def lsmul : A →ₐ[R] module.End R M :=
{ to_fun := distrib_mul_action.to_linear_map R M,
  map_one' := linear_map.ext $ λ _, one_smul A _,
  map_mul' := λ a b, linear_map.ext $ smul_assoc a b,
  map_zero' := linear_map.ext $ λ _, zero_smul A _,
  map_add' := λ a b, linear_map.ext $ λ _, add_smul _ _ _,
  commutes' := λ r, linear_map.ext $ algebra_map_smul A r, }

@[simp] lemma lsmul_coe (a : A) : (lsmul R M a : M → M) = (•) a := rfl

lemma lmul_algebra_map (x : R) :
  lmul R A (algebra_map R A x) = algebra.lsmul R A x :=
eq.symm $ linear_map.ext $ smul_def x

end algebra

namespace is_scalar_tower

section module

variables [comm_semiring R] [semiring A] [algebra R A]
variables [add_comm_monoid M] [module R M] [module A M] [is_scalar_tower R A M]

variables {R} (A) {M}
theorem algebra_map_smul (r : R) (x : M) : algebra_map R A r • x = r • x :=
by rw [algebra.algebra_map_eq_smul_one, smul_assoc, one_smul]

end module

section semiring
variables [comm_semiring R] [comm_semiring S] [semiring A] [semiring B]
variables [algebra R S] [algebra S A] [algebra S B]

variables {R S A}
theorem of_algebra_map_eq [algebra R A]
  (h : ∀ x, algebra_map R A x = algebra_map S A (algebra_map R S x)) :
  is_scalar_tower R S A :=
⟨λ x y z, by simp_rw [algebra.smul_def, ring_hom.map_mul, mul_assoc, h]⟩

/-- See note [partially-applied ext lemmas]. -/
theorem of_algebra_map_eq' [algebra R A]
  (h : algebra_map R A = (algebra_map S A).comp (algebra_map R S)) :
  is_scalar_tower R S A :=
of_algebra_map_eq $ ring_hom.ext_iff.1 h

variables (R S A)

instance subalgebra (S₀ : subalgebra R S) : is_scalar_tower S₀ S A :=
of_algebra_map_eq $ λ x, rfl

variables [algebra R A] [algebra R B]
variables [is_scalar_tower R S A] [is_scalar_tower R S B]

theorem algebra_map_eq :
  algebra_map R A = (algebra_map S A).comp (algebra_map R S) :=
ring_hom.ext $ λ x, by simp_rw [ring_hom.comp_apply, algebra.algebra_map_eq_smul_one,
    smul_assoc, one_smul]

theorem algebra_map_apply (x : R) : algebra_map R A x = algebra_map S A (algebra_map R S x) :=
by rw [algebra_map_eq R S A, ring_hom.comp_apply]

instance subalgebra' (S₀ : subalgebra R S) : is_scalar_tower R S₀ A :=
@is_scalar_tower.of_algebra_map_eq R S₀ A _ _ _ _ _ _ $ λ _,
(is_scalar_tower.algebra_map_apply R S A _ : _)

@[ext] lemma algebra.ext {S : Type u} {A : Type v} [comm_semiring S] [semiring A]
<<<<<<< HEAD
  (h1 h2 : algebra S A) (h : ∀ {r : S} {x : A}, (by haveI := h1; exact r • x) = r • x) : h1 = h2 :=
algebra.algebra_ext _ _ $ λ r, by
  simpa only [@algebra.smul_def _ _ _ _ h1, @algebra.smul_def _ _ _ _ h2, mul_one] using @h r 1
=======
  (h1 h2 : algebra S A) (h : ∀ (r : S) (x : A), (by haveI := h1; exact r • x) = r • x) : h1 = h2 :=
algebra.algebra_ext _ _ $ λ r, by
  simpa only [@algebra.smul_def _ _ _ _ h1, @algebra.smul_def _ _ _ _ h2, mul_one] using h r 1
>>>>>>> 85cb4a81

/-- In a tower, the canonical map from the middle element to the top element is an
algebra homomorphism over the bottom element. -/
def to_alg_hom : S →ₐ[R] A :=
{ commutes' := λ _, (algebra_map_apply _ _ _ _).symm,
  .. algebra_map S A }

lemma to_alg_hom_apply (y : S) : to_alg_hom R S A y = algebra_map S A y := rfl

@[simp] lemma coe_to_alg_hom : ↑(to_alg_hom R S A) = algebra_map S A :=
ring_hom.ext $ λ _, rfl

@[simp] lemma coe_to_alg_hom' : (to_alg_hom R S A : S → A) = algebra_map S A :=
rfl

variables {R S A B}

@[simp, priority 900] lemma _root_.alg_hom.map_algebra_map (f : A →ₐ[S] B) (r : R) :
  f (algebra_map R A r) = algebra_map R B r :=
by rw [algebra_map_apply R S A r, f.commutes, ← algebra_map_apply R S B]

variables (R)

@[simp, priority 900] lemma _root_.alg_hom.comp_algebra_map_of_tower (f : A →ₐ[S] B) :
  (f : A →+* B).comp (algebra_map R A) = algebra_map R B :=
ring_hom.ext f.map_algebra_map

variables (R) {S A B}

-- conflicts with is_scalar_tower.subalgebra
@[priority 999] instance subsemiring (U : subsemiring S) : is_scalar_tower U S A :=
of_algebra_map_eq $ λ x, rfl

@[nolint instance_priority]
instance of_ring_hom {R A B : Type*} [comm_semiring R] [comm_semiring A] [comm_semiring B]
  [algebra R A] [algebra R B] (f : A →ₐ[R] B) :
  @is_scalar_tower R A B _ (f.to_ring_hom.to_algebra.to_has_scalar) _ :=
by { letI := (f : A →+* B).to_algebra, exact of_algebra_map_eq (λ x, (f.commutes x).symm) }

end semiring

end is_scalar_tower

section homs

variables [comm_semiring R] [comm_semiring S] [semiring A] [semiring B]
variables [algebra R S] [algebra S A] [algebra S B]
variables [algebra R A] [algebra R B]
variables [is_scalar_tower R S A] [is_scalar_tower R S B]

variables (R) {A S B}

open is_scalar_tower

namespace alg_hom

/-- R ⟶ S induces S-Alg ⥤ R-Alg -/
def restrict_scalars (f : A →ₐ[S] B) : A →ₐ[R] B :=
{ commutes' := λ r, by { rw [algebra_map_apply R S A, algebra_map_apply R S B],
    exact f.commutes (algebra_map R S r) },
  .. (f : A →+* B) }

lemma restrict_scalars_apply (f : A →ₐ[S] B) (x : A) : f.restrict_scalars R x = f x := rfl

@[simp] lemma coe_restrict_scalars (f : A →ₐ[S] B) : (f.restrict_scalars R : A →+* B) = f := rfl

@[simp] lemma coe_restrict_scalars' (f : A →ₐ[S] B) : (restrict_scalars R f : A → B) = f := rfl

lemma restrict_scalars_injective :
  function.injective (restrict_scalars R : (A →ₐ[S] B) → (A →ₐ[R] B)) :=
λ f g h, alg_hom.ext (alg_hom.congr_fun h : _)

end alg_hom

namespace alg_equiv

/-- R ⟶ S induces S-Alg ⥤ R-Alg -/
def restrict_scalars (f : A ≃ₐ[S] B) : A ≃ₐ[R] B :=
{ commutes' := λ r, by { rw [algebra_map_apply R S A, algebra_map_apply R S B],
    exact f.commutes (algebra_map R S r) },
  .. (f : A ≃+* B) }

lemma restrict_scalars_apply (f : A ≃ₐ[S] B) (x : A) : f.restrict_scalars R x = f x := rfl

@[simp] lemma coe_restrict_scalars (f : A ≃ₐ[S] B) : (f.restrict_scalars R : A ≃+* B) = f := rfl

@[simp] lemma coe_restrict_scalars' (f : A ≃ₐ[S] B) : (restrict_scalars R f : A → B) = f := rfl

lemma restrict_scalars_injective :
  function.injective (restrict_scalars R : (A ≃ₐ[S] B) → (A ≃ₐ[R] B)) :=
λ f g h, alg_equiv.ext (alg_equiv.congr_fun h : _)

end alg_equiv

end homs

namespace subalgebra

open is_scalar_tower

section semiring

variables (R) {S A B} [comm_semiring R] [comm_semiring S] [semiring A] [semiring B]
variables [algebra R S] [algebra S A] [algebra R A] [algebra S B] [algebra R B]
variables [is_scalar_tower R S A] [is_scalar_tower R S B]

/-- Given a scalar tower `R`, `S`, `A` of algebras, reinterpret an `S`-subalgebra of `A` an as an
`R`-subalgebra. -/
def restrict_scalars (U : subalgebra S A) : subalgebra R A :=
{ algebra_map_mem' := λ x, by { rw algebra_map_apply R S A, exact U.algebra_map_mem _ },
  .. U }

@[simp] lemma coe_restrict_scalars {U : subalgebra S A} :
  (restrict_scalars R U : set A) = (U : set A) := rfl

@[simp] lemma restrict_scalars_top : restrict_scalars R (⊤ : subalgebra S A) = ⊤ :=
set_like.coe_injective rfl

@[simp] lemma restrict_scalars_to_submodule {U : subalgebra S A} :
  (U.restrict_scalars R).to_submodule = U.to_submodule.restrict_scalars R :=
set_like.coe_injective rfl

@[simp] lemma mem_restrict_scalars {U : subalgebra S A} {x : A} :
  x ∈ restrict_scalars R U ↔ x ∈ U := iff.rfl

lemma restrict_scalars_injective :
  function.injective (restrict_scalars R : subalgebra S A → subalgebra R A) :=
λ U V H, ext $ λ x, by rw [← mem_restrict_scalars R, H, mem_restrict_scalars]

/-- Produces an `R`-algebra map from `U.restrict_scalars R` given an `S`-algebra map from `U`.

This is a special case of `alg_hom.restrict_scalars` that can be helpful in elaboration. -/
@[simp]
def of_restrict_scalars (U : subalgebra S A) (f : U →ₐ[S] B) : U.restrict_scalars R →ₐ[R] B :=
f.restrict_scalars R

end semiring

end subalgebra

namespace is_scalar_tower

open subalgebra

variables [comm_semiring R] [comm_semiring S] [comm_semiring A]
variables [algebra R S] [algebra S A] [algebra R A] [is_scalar_tower R S A]

theorem adjoin_range_to_alg_hom (t : set A) :
  (algebra.adjoin (to_alg_hom R S A).range t).restrict_scalars R =
    (algebra.adjoin S t).restrict_scalars R :=
subalgebra.ext $ λ z,
show z ∈ subsemiring.closure (set.range (algebra_map (to_alg_hom R S A).range A) ∪ t : set A) ↔
  z ∈ subsemiring.closure (set.range (algebra_map S A) ∪ t : set A),
from suffices set.range (algebra_map (to_alg_hom R S A).range A) = set.range (algebra_map S A),
  by rw this,
by { ext z, exact ⟨λ ⟨⟨x, y, h1⟩, h2⟩, ⟨y, h2 ▸ h1⟩, λ ⟨y, hy⟩, ⟨⟨z, y, hy⟩, rfl⟩⟩ }

end is_scalar_tower

section semiring

variables {R S A}
variables [comm_semiring R] [semiring S] [add_comm_monoid A]
variables [algebra R S] [module S A] [module R A] [is_scalar_tower R S A]

namespace submodule

open is_scalar_tower

theorem smul_mem_span_smul_of_mem {s : set S} {t : set A} {k : S} (hks : k ∈ span R s)
  {x : A} (hx : x ∈ t) : k • x ∈ span R (s • t) :=
span_induction hks (λ c hc, subset_span $ set.mem_smul.2 ⟨c, x, hc, hx, rfl⟩)
  (by { rw zero_smul, exact zero_mem _ })
  (λ c₁ c₂ ih₁ ih₂, by { rw add_smul, exact add_mem _ ih₁ ih₂ })
  (λ b c hc, by { rw is_scalar_tower.smul_assoc, exact smul_mem _ _ hc })

theorem smul_mem_span_smul {s : set S} (hs : span R s = ⊤) {t : set A} {k : S}
  {x : A} (hx : x ∈ span R t) :
  k • x ∈ span R (s • t) :=
span_induction hx (λ x hx, smul_mem_span_smul_of_mem (hs.symm ▸ mem_top) hx)
  (by { rw smul_zero, exact zero_mem _ })
  (λ x y ihx ihy, by { rw smul_add, exact add_mem _ ihx ihy })
  (λ c x hx, smul_comm c k x ▸ smul_mem _ _ hx)

theorem smul_mem_span_smul' {s : set S} (hs : span R s = ⊤) {t : set A} {k : S}
  {x : A} (hx : x ∈ span R (s • t)) :
  k • x ∈ span R (s • t) :=
span_induction hx (λ x hx, let ⟨p, q, hp, hq, hpq⟩ := set.mem_smul.1 hx in
    by { rw [← hpq, smul_smul], exact smul_mem_span_smul_of_mem (hs.symm ▸ mem_top) hq })
  (by { rw smul_zero, exact zero_mem _ })
  (λ x y ihx ihy, by { rw smul_add, exact add_mem _ ihx ihy })
  (λ c x hx, smul_comm c k x ▸ smul_mem _ _ hx)

theorem span_smul {s : set S} (hs : span R s = ⊤) (t : set A) :
  span R (s • t) = (span S t).restrict_scalars R :=
le_antisymm (span_le.2 $ λ x hx, let ⟨p, q, hps, hqt, hpqx⟩ := set.mem_smul.1 hx in
  hpqx ▸ (span S t).smul_mem p (subset_span hqt)) $
λ p hp, span_induction hp (λ x hx, one_smul S x ▸ smul_mem_span_smul hs (subset_span hx))
  (zero_mem _)
  (λ _ _, add_mem _)
  (λ k x hx, smul_mem_span_smul' hs hx)

end submodule

end semiring

section ring

namespace algebra

variables [comm_semiring R] [ring A] [algebra R A]
variables [add_comm_group M] [module Rᵐᵒᵖ M] [module R M] [is_central_scalar R M]
variables [smul_comm_class R Rᵐᵒᵖ M]
variables [module A M] [is_scalar_tower R A M]

lemma lsmul_injective [no_zero_smul_divisors A M] {x : A} (hx : x ≠ 0) :
  function.injective (lsmul R M x) :=
smul_right_injective _ hx

end algebra

end ring<|MERGE_RESOLUTION|>--- conflicted
+++ resolved
@@ -104,15 +104,9 @@
 (is_scalar_tower.algebra_map_apply R S A _ : _)
 
 @[ext] lemma algebra.ext {S : Type u} {A : Type v} [comm_semiring S] [semiring A]
-<<<<<<< HEAD
-  (h1 h2 : algebra S A) (h : ∀ {r : S} {x : A}, (by haveI := h1; exact r • x) = r • x) : h1 = h2 :=
-algebra.algebra_ext _ _ $ λ r, by
-  simpa only [@algebra.smul_def _ _ _ _ h1, @algebra.smul_def _ _ _ _ h2, mul_one] using @h r 1
-=======
   (h1 h2 : algebra S A) (h : ∀ (r : S) (x : A), (by haveI := h1; exact r • x) = r • x) : h1 = h2 :=
 algebra.algebra_ext _ _ $ λ r, by
   simpa only [@algebra.smul_def _ _ _ _ h1, @algebra.smul_def _ _ _ _ h2, mul_one] using h r 1
->>>>>>> 85cb4a81
 
 /-- In a tower, the canonical map from the middle element to the top element is an
 algebra homomorphism over the bottom element. -/
