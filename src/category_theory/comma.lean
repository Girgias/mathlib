--- conflicted
+++ resolved
@@ -229,33 +229,6 @@
   map := λ X Y f, { left := f.left, right := f.right, w' :=
     by { simp only [functor.comp_map, ←F.map_comp, f.w] } } }
 
-<<<<<<< HEAD
-@[simp]
-lemma pre_left_left (F : C ⥤ D) (G : D ⥤ A) (L : A ⥤ T) (R : B ⥤ T) :
-  pre_left F (G ⋙ L) R ⋙ pre_left G L R = pre_left (F ⋙ G) L R := rfl
-
-@[simp]
-lemma pre_left_right (F : C ⥤ A) (L : A ⥤ T) (G : D ⥤ B) (R : B ⥤ T) :
-  pre_left F L (G ⋙ R) ⋙ pre_right L G R = pre_right (F ⋙ L) G R ⋙ pre_left F L R := rfl
-
-@[simp]
-lemma pre_left_post (F : C ⥤ A) (L : A ⥤ T) (R : B ⥤ T) (G : T ⥤ D) :
-  pre_left F L R ⋙ post L R G = post (F ⋙ L) R G ⋙ pre_left F (L ⋙ G) (R ⋙ G) := rfl
-
-@[simp]
-lemma pre_right_right (L : A ⥤ T) (F : C ⥤ D) (G : D ⥤ B) (R : B ⥤ T) :
-  pre_right L F (G ⋙ R) ⋙ pre_right L G R = pre_right L (F ⋙ G) R := rfl
-
-@[simp]
-lemma pre_right_post (L : A ⥤ T) (F : C ⥤ B) (R : B ⥤ T) (G : T ⥤ D) :
-  pre_right L F R ⋙ post L R G = post L (F ⋙ R) G ⋙ pre_right (L ⋙ G) F (R ⋙ G) := rfl
-
-@[simp]
-lemma post_post (L : A ⥤ T) (R : B ⥤ T) (F : T ⥤ C) (G : C ⥤ D) :
-  post L R F ⋙ post (L ⋙ F) (R ⋙ F) G = post L R (F ⋙ G) := rfl
-
-=======
->>>>>>> ea70e1c0
 end
 end comma
 
