--- conflicted
+++ resolved
@@ -24,13 +24,6 @@
 Filtered categories are nice because colimits indexed by filtered categories tend to be
 easier to describe than general colimits (and often often preserved by functors).
 
-<<<<<<< HEAD
-In this file we show that any functor from a finite category to a filtered category admits a cocone,
-and more generally,
-for any finite collection of objects and morphisms between them in a filtered category
-(even if not closed under composition) there exists some object `Z` receiving maps from all of them,
-so that all the triangles (one edge from the finite set, two from morphisms to `Z`) commute.
-=======
 In this file we show that any functor from a finite category to a filtered category admits a cocone:
 * `cocone_nonempty [fin_category J] [is_filtered C] (F : J ⥤ C) : nonempty (cocone F)`
 More generally,
@@ -42,7 +35,6 @@
 (bundled with their sources and targets), and
 `sup_exists`, which takes a finset of objects, and an indexed family (indexed by source and target)
 of finsets of morphisms.
->>>>>>> 80a9e4f4
 
 ## Future work
 * Finite limits commute with filtered colimits
@@ -65,12 +57,6 @@
 (cocone_objs : ∀ (X Y : C), ∃ Z (f : X ⟶ Z) (g : Y ⟶ Z), true)
 (cocone_maps : ∀ ⦃X Y : C⦄ (f g : X ⟶ Y), ∃ Z (h : Y ⟶ Z), f ≫ h = g ≫ h)
 
-<<<<<<< HEAD
-section prio
-set_option default_priority 100 -- see Note [default priority]
-
-=======
->>>>>>> 80a9e4f4
 /--
 A category `is_filtered` if
 1. for every pair of objects there exists another object "to the right",
@@ -161,8 +147,6 @@
     { exact ⟨(w' (by finish)).some ≫ right_to_max _ _⟩, }, }
 end
 
-<<<<<<< HEAD
-=======
 /--
 An alternative formulation of `sup_exists`, using a single `finset` of morphisms,
 rather than a family indexed by the sources and targets.
@@ -172,7 +156,6 @@
 there is an object `S`, with a morphism `T X : X ⟶ S` from each `X`,
 such that the triangles commute: `f ≫ T X = T Y`, for `f : X ⟶ Y` in the `finset`.
 -/
->>>>>>> 80a9e4f4
 lemma sup_exists' (O : finset C) (H : finset (Σ' (X Y : C) (mX : X ∈ O) (mY : Y ∈ O), X ⟶ Y)) :
   ∃ (S : C) (T : Π {X : C}, X ∈ O → (X ⟶ S)), ∀ {X Y : C} (mX : X ∈ O) (mY : Y ∈ O) {f : X ⟶ Y},
     (⟨X, Y, mX, mY, f⟩ : (Σ' (X Y : C) (mX : X ∈ O) (mY : Y ∈ O), X ⟶ Y)) ∈ H → f ≫ T mY = T mX :=
@@ -248,11 +231,7 @@
 If we have `is_filtered C`, then for any functor `F : J ⥤ C` with `fin_category J`,
 there exists a cocone over `F`.
 -/
-<<<<<<< HEAD
-lemma cocone_nonempty (F : J ⥤ C) : _root_.nonempty (cocone F):=
-=======
 lemma cocone_nonempty (F : J ⥤ C) : _root_.nonempty (cocone F) :=
->>>>>>> 80a9e4f4
 begin
   classical,
   let O := (finset.univ.image F.obj),
@@ -263,16 +242,10 @@
   refine ⟨⟨Z, ⟨λ X, f (by simp), _⟩⟩⟩,
   intros j j' g,
   dsimp,
-<<<<<<< HEAD
-  simp,
-  apply w,
-  simp,
-=======
   simp only [category.comp_id],
   apply w,
   simp only [finset.mem_univ, finset.mem_bind, exists_and_distrib_left,
     exists_prop_of_true, finset.mem_image],
->>>>>>> 80a9e4f4
   exact ⟨j, rfl, j', g, (by simp)⟩,
 end
 
@@ -282,7 +255,6 @@
 noncomputable def cocone (F : J ⥤ C) : cocone F :=
 (cocone_nonempty F).some
 
-<<<<<<< HEAD
 /--
 Given a "bowtie" of morphisms
 ```
@@ -319,8 +291,6 @@
     simp only [category.assoc], }
 end
 
-=======
->>>>>>> 80a9e4f4
 end is_filtered
 
 end category_theory