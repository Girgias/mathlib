/-
Copyright (c) 2018 Scott Morrison. All rights reserved.
Released under Apache 2.0 license as described in the file LICENSE.
Authors: Scott Morrison, Bhavik Mehta
-/
import category_theory.limits.limits
import category_theory.discrete_category

noncomputable theory

universes v u u₂

open category_theory

namespace category_theory.limits

variables {β : Type v}
variables {C : Type u} [category.{v} C]

-- We don't need an analogue of `pair` (for binary products), `parallel_pair` (for equalizers),
-- or `(co)span`, since we already have `discrete.functor`.

/-- A fan over `f : β → C` consists of a collection of maps from an object `P` to every `f b`. -/
abbreviation fan (f : β → C) := cone (discrete.functor f)
/-- A cofan over `f : β → C` consists of a collection of maps from every `f b` to an object `P`. -/
abbreviation cofan (f : β → C) := cocone (discrete.functor f)

/-- A fan over `f : β → C` consists of a collection of maps from an object `P` to every `f b`. -/
@[simps]
def fan.mk {f : β → C} (P : C) (p : Π b, P ⟶ f b) : fan f :=
{ X := P,
  π := { app := p } }

/-- A cofan over `f : β → C` consists of a collection of maps from every `f b` to an object `P`. -/
@[simps]
def cofan.mk {f : β → C} (P : C) (p : Π b, f b ⟶ P) : cofan f :=
{ X := P,
  ι := { app := p } }

/-- An abbreviation for `has_limit (discrete.functor f)`. -/
abbreviation has_product (f : β → C) := has_limit (discrete.functor f)

/-- An abbreviation for `has_colimit (discrete.functor f)`. -/
abbreviation has_coproduct (f : β → C) := has_colimit (discrete.functor f)

section
variables (C)

/-- An abbreviation for `has_limits_of_shape (discrete f)`. -/
abbreviation has_products_of_shape (β : Type v) := has_limits_of_shape.{v} (discrete β)
/-- An abbreviation for `has_colimits_of_shape (discrete f)`. -/
abbreviation has_coproducts_of_shape (β : Type v) := has_colimits_of_shape.{v} (discrete β)
end

/-- `pi_obj f` computes the product of a family of elements `f`. (It is defined as an abbreviation
   for `limit (discrete.functor f)`, so for most facts about `pi_obj f`, you will just use general facts
   about limits.) -/
abbreviation pi_obj (f : β → C) [has_product f] := limit (discrete.functor f)
/-- `sigma_obj f` computes the coproduct of a family of elements `f`. (It is defined as an abbreviation
   for `colimit (discrete.functor f)`, so for most facts about `sigma_obj f`, you will just use general facts
   about colimits.) -/
abbreviation sigma_obj (f : β → C) [has_coproduct f] := colimit (discrete.functor f)

notation `∏ ` f:20 := pi_obj f
notation `∐ ` f:20 := sigma_obj f

/-- The `b`-th projection from the pi object over `f` has the form `∏ f ⟶ f b`. -/
abbreviation pi.π (f : β → C) [has_product f] (b : β) : ∏ f ⟶ f b :=
limit.π (discrete.functor f) b
/-- The `b`-th inclusion into the sigma object over `f` has the form `f b ⟶ ∐ f`. -/
abbreviation sigma.ι (f : β → C) [has_coproduct f] (b : β) : f b ⟶ ∐ f :=
colimit.ι (discrete.functor f) b

/-- The fan constructed of the projections from the product is limiting. -/
def product_is_product (f : β → C) [has_product f] :
  is_limit (fan.mk _ (pi.π f)) :=
is_limit.of_iso_limit (limit.is_limit (discrete.functor f)) (cones.ext (iso.refl _) (by tidy))

/-- A collection of morphisms `P ⟶ f b` induces a morphism `P ⟶ ∏ f`. -/
abbreviation pi.lift {f : β → C} [has_product f] {P : C} (p : Π b, P ⟶ f b) : P ⟶ ∏ f :=
limit.lift _ (fan.mk P p)
/-- A collection of morphisms `f b ⟶ P` induces a morphism `∐ f ⟶ P`. -/
abbreviation sigma.desc {f : β → C} [has_coproduct f] {P : C} (p : Π b, f b ⟶ P) : ∐ f ⟶ P :=
colimit.desc _ (cofan.mk P p)

/--
Construct a morphism between categorical products (indexed by the same type)
from a family of morphisms between the factors.
-/
abbreviation pi.map {f g : β → C} [has_product f] [has_product g]
  (p : Π b, f b ⟶ g b) : ∏ f ⟶ ∏ g :=
lim_map (discrete.nat_trans p)
/--
Construct an isomorphism between categorical products (indexed by the same type)
from a family of isomorphisms between the factors.
-/
abbreviation pi.map_iso {f g : β → C} [has_products_of_shape β C]
  (p : Π b, f b ≅ g b) : ∏ f ≅ ∏ g :=
lim.map_iso (discrete.nat_iso p)
/--
Construct a morphism between categorical coproducts (indexed by the same type)
from a family of morphisms between the factors.
-/
abbreviation sigma.map {f g : β → C} [has_coproduct f] [has_coproduct g]
  (p : Π b, f b ⟶ g b) : ∐ f ⟶ ∐ g :=
colim_map (discrete.nat_trans p)
/--
Construct an isomorphism between categorical coproducts (indexed by the same type)
from a family of isomorphisms between the factors.
-/
abbreviation sigma.map_iso {f g : β → C} [has_coproducts_of_shape β C]
  (p : Π b, f b ≅ g b) : ∐ f ≅ ∐ g :=
colim.map_iso (discrete.nat_iso p)

section comparison

variables {D : Type u₂} [category.{v} D] (G : C ⥤ D)
variables (f : β → C)

-- TODO: show this is an iso iff G preserves the product of f.
/-- The comparison morphism for the product of `f`. -/
def pi_comparison [has_product f] [has_product (λ b, G.obj (f b))] :
  G.obj (∏ f) ⟶ ∏ (λ b, G.obj (f b)) :=
pi.lift (λ b, G.map (pi.π f b))

@[simp, reassoc]
<<<<<<< HEAD
lemma pi_comparison_comp_pi [has_product f] [has_product (λ b, G.obj (f b))] (b : β) :
=======
lemma pi_comparison_comp_π [has_product f] [has_product (λ b, G.obj (f b))] (b : β) :
>>>>>>> 505097f4
  pi_comparison G f ≫ pi.π _ b = G.map (pi.π f b) :=
limit.lift_π _ b

@[simp, reassoc]
lemma map_lift_pi_comparison [has_product f] [has_product (λ b, G.obj (f b))]
  (P : C) (g : Π j, P ⟶ f j) :
  G.map (pi.lift g) ≫ pi_comparison G f = pi.lift (λ j, G.map (g j)) :=
by { ext, simp [← G.map_comp] }

-- TODO: show this is an iso iff G preserves the coproduct of f.
/-- The comparison morphism for the coproduct of `f`. -/
def sigma_comparison [has_coproduct f] [has_coproduct (λ b, G.obj (f b))] :
  ∐ (λ b, G.obj (f b)) ⟶ G.obj (∐ f) :=
sigma.desc (λ b, G.map (sigma.ι f b))

@[simp, reassoc]
lemma ι_comp_sigma_comparison [has_coproduct f] [has_coproduct (λ b, G.obj (f b))] (b : β) :
  sigma.ι _ b ≫ sigma_comparison G f = G.map (sigma.ι f b) :=
colimit.ι_desc _ b

@[simp, reassoc]
lemma sigma_comparison_map_desc [has_coproduct f] [has_coproduct (λ b, G.obj (f b))]
  (P : C) (g : Π j, f j ⟶ P) :
  sigma_comparison G f ≫ G.map (sigma.desc g) = sigma.desc (λ j, G.map (g j)) :=
by { ext, simp [← G.map_comp] }

end comparison

variables (C)

/-- An abbreviation for `Π J, has_limits_of_shape (discrete J) C` -/
abbreviation has_products := Π (J : Type v), has_limits_of_shape (discrete J) C
/-- An abbreviation for `Π J, has_colimits_of_shape (discrete J) C` -/
abbreviation has_coproducts := Π (J : Type v), has_colimits_of_shape (discrete J) C

end category_theory.limits<|MERGE_RESOLUTION|>--- conflicted
+++ resolved
@@ -124,11 +124,7 @@
 pi.lift (λ b, G.map (pi.π f b))
 
 @[simp, reassoc]
-<<<<<<< HEAD
-lemma pi_comparison_comp_pi [has_product f] [has_product (λ b, G.obj (f b))] (b : β) :
-=======
 lemma pi_comparison_comp_π [has_product f] [has_product (λ b, G.obj (f b))] (b : β) :
->>>>>>> 505097f4
   pi_comparison G f ≫ pi.π _ b = G.map (pi.π f b) :=
 limit.lift_π _ b
 
