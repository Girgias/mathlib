--- conflicted
+++ resolved
@@ -1172,12 +1172,9 @@
   0 < ∫ x in a..b, f x ∂μ ↔ a < b ∧ 0 < μ (support f ∩ Ioc a b) :=
 integral_pos_iff_support_of_nonneg_ae' (ae_mono measure.restrict_le_self hf) hfi
 
-<<<<<<< HEAD
-=======
 /-- If `f` and `g` are two functions that are interval integrable on `a..b`, `a ≤ b`,
 `f x ≤ g x` for a.e. `x ∈ set.Ioc a b`, and `f x < g x` on a subset of `set.Ioc a b`
 of nonzero measure, then `∫ x in a..b, f x ∂μ < ∫ x in a..b, g x ∂μ`. -/
->>>>>>> c8dc250b
 lemma integral_lt_integral_of_ae_le_of_measure_set_of_lt_ne_zero (hab : a ≤ b)
   (hfi : interval_integrable f μ a b) (hgi : interval_integrable g μ a b)
   (hle : f ≤ᵐ[μ.restrict (Ioc a b)] g) (hlt : μ.restrict (Ioc a b) {x | f x < g x} ≠ 0) :
