--- conflicted
+++ resolved
@@ -661,12 +661,7 @@
     ↔ integrable g (μ.with_density (λ x, hf.mk f x)) :
 begin
   suffices : (λ x, (f x : ℝ≥0∞)) =ᵐ[μ] (λ x, hf.mk f x), by rw with_density_congr_ae this,
-<<<<<<< HEAD
-  filter_upwards [hf.ae_eq_mk],
-  assume x hx,
-=======
   filter_upwards [hf.ae_eq_mk] with x hx,
->>>>>>> cb45da26
   simp [hx],
 end
 ... ↔ integrable (λ x, (hf.mk f x : ℝ) • g x) μ :
@@ -674,12 +669,7 @@
 ... ↔ integrable (λ x, (f x : ℝ) • g x) μ :
 begin
   apply integrable_congr,
-<<<<<<< HEAD
-  filter_upwards [hf.ae_eq_mk],
-  assume x hx,
-=======
   filter_upwards [hf.ae_eq_mk] with x hx,
->>>>>>> cb45da26
   simp [hx],
 end
 
@@ -755,12 +745,7 @@
       (filter.eventually_of_forall (λ x, ennreal.coe_lt_top)),
     congr' 1,
     apply lintegral_congr_ae,
-<<<<<<< HEAD
-    filter_upwards [(mem_ℒ1_smul_of_L1_with_density f_meas u).coe_fn_to_Lp],
-    assume x hx,
-=======
     filter_upwards [(mem_ℒ1_smul_of_L1_with_density f_meas u).coe_fn_to_Lp] with x hx,
->>>>>>> cb45da26
     rw [hx, pi.mul_apply],
     change ↑∥(f x : ℝ) • u x∥₊ = ↑(f x) * ↑∥u x∥₊,
     simp only [nnnorm_smul, nnreal.nnnorm_eq, ennreal.coe_mul],
