/-
Copyright (c) 2019 Jean Lo. All rights reserved.
Released under Apache 2.0 license as described in the file LICENSE.
Authors: Jean Lo, Bhavik Mehta, Yaël Dillies
-/
import analysis.convex.function
import analysis.convex.star
import analysis.normed_space.ordered
import analysis.normed_space.pointwise
import data.real.pointwise

/-!
# Seminorms and Local Convexity

This file defines absorbent sets, balanced sets, seminorms and the Minkowski functional.

An absorbent set is one that "surrounds" the origin. The idea is made precise by requiring that any
point belongs to all large enough scalings of the set. This is the vector world analog of a
topological neighborhood of the origin.

A balanced set is one that is everywhere around the origin. This means that `a • s ⊆ s` for all `a`
of norm less than `1`.

A seminorm is a function to the reals which is positive-semidefinite, absolutely homogeneous, and
subadditive. They are closely related to convex sets and a topological vector space is locally
convex if and only if its topology is induced by a family of seminorms.

The Minkowski functional of a set `s` is the function which associates each point to how much you
need to scale `s` for `x` to be inside it. When `s` is symmetric, convex and absorbent, its gauge is
a seminorm. Reciprocally, any seminorm arises as the gauge of some set, namely its unit ball. This
induces the equivalence of seminorms and locally convex topological vector spaces.

## Main declarations

For a vector space over a normed field:
* `absorbent`: A set `s` is absorbent if every point eventually belongs to all large scalings of
  `s`.
* `balanced`: A set `s` is balanced if `a • s ⊆ s` for all `a` of norm less than `1`.
* `seminorm`: A function to the reals that is positive-semidefinite, absolutely homogeneous, and
  subadditive.
* `norm_seminorm 𝕜 E`: The norm on `E` as a seminorm.
* `gauge`: Aka Minkowksi functional. `gauge s x` is the least (actually, an infimum) `r` such
  that `x ∈ r • s`.
* `gauge_seminorm`: The Minkowski functional as a seminorm, when `s` is symmetric, convex and
  absorbent.

## References

* [H. H. Schaefer, *Topological Vector Spaces*][schaefer1966]

## TODO

Define and show equivalence of two notions of local convexity for a
topological vector space over ℝ or ℂ: that it has a local base of
balanced convex absorbent sets, and that it carries the initial
topology induced by a family of seminorms.

Prove the properties of balanced and absorbent sets of a real vector space.

## Tags

absorbent, balanced, seminorm, Minkowski functional, gauge, locally convex, LCTVS
-/

/-!
### Set Properties

Absorbent and balanced sets in a vector space over a normed field.
-/

open normed_field set
open_locale pointwise topological_space nnreal

<<<<<<< HEAD
namespace set
variables {α β : Type*}

section has_scalar
variables [has_scalar α β] {s s₁ s₂ : set α} {t t₁ t₂ : set β}

@[simp, to_additive] lemma inter_smul_subset : (s₁ ∩ s₂) • t ⊆ s₁ • t ∩ s₂ • t :=
λ x ⟨a, b, ha, hb, hx⟩, ⟨⟨a, b, ha.1, hb, hx⟩, ⟨a, b, ha.2, hb, hx⟩⟩

@[simp, to_additive] lemma smul_inter_subset : s • (t₁ ∩ t₂) ⊆ s • t₁ ∩ s • t₂ :=
λ x ⟨a, b, ha, hb, hx⟩, ⟨⟨a, b, ha, hb.1, hx⟩, ⟨a, b, ha, hb.2, hx⟩⟩

@[simp, to_additive] lemma smul_union : s • (t₁ ∪ t₂) = s • t₁ ∪ s • t₂ :=
by simp_rw [←image2_smul, image2_union_right]

@[simp, to_additive] lemma union_smul : (s₁ ∪ s₂) • t = s₁ • t ∪ s₂ • t :=
by simp_rw [←image2_smul, image2_union_left]

end has_scalar

section mul_action
variables [group α] [mul_action α β] {s : set α} {t : set β} {a : α}

@[simp, to_additive] lemma smul_univ (hs : s.nonempty) : s • (univ : set β) = univ :=
let ⟨a, ha⟩ := hs in eq_univ_of_forall $ λ b, ⟨a, a⁻¹ • b, ha, trivial, smul_inv_smul _ _⟩

@[simp, to_additive] lemma smul_set_univ : a • (univ : set β) = univ :=
eq_univ_of_forall $ λ b, ⟨a⁻¹ • b, trivial, smul_inv_smul _ _⟩

end mul_action

section mul_action
variables [group_with_zero α] [mul_action α β] {s : set α} {t : set β} {a : α}

lemma smul_univ₀ (hs : ¬ s ⊆ 0) : s • (univ : set β) = univ :=
let ⟨a, ha, ha₀⟩ := not_subset.1 hs in eq_univ_of_forall $ λ b,
  ⟨a, a⁻¹ • b, ha, trivial, smul_inv_smul₀ ha₀ _⟩

lemma smul_set_univ₀ (ha : a ≠ 0) : a • (univ : set β) = univ :=
eq_univ_of_forall $ λ b, ⟨a⁻¹ • b, trivial, smul_inv_smul₀ ha _⟩

end mul_action

section group
variables [group α] {s t : set α}

@[simp, to_additive] lemma mul_univ (hs : s.nonempty) : s * (univ : set α) = univ :=
let ⟨a, ha⟩ := hs in eq_univ_of_forall $ λ b, ⟨a, a⁻¹ * b, ha, trivial, mul_inv_cancel_left _ _⟩

@[simp, to_additive] lemma univ_mul (ht : t.nonempty) : (univ : set α) * t = univ :=
let ⟨a, ha⟩ := ht in eq_univ_of_forall $ λ b, ⟨b * a⁻¹, a, trivial, ha, inv_mul_cancel_right _ _⟩

end group

section zero
variables [has_zero α] [has_zero β] [smul_with_zero α β]

lemma zero_mem_smul_set {t : set β} {a : α} (h : (0 : β) ∈ t) : (0 : β) ∈ a • t :=
⟨0, h, smul_zero' _ _⟩

variables [no_zero_smul_divisors α β]
  {s : set α} {t : set β} {a : α}

lemma zero_mem_smul_iff : (0 : β) ∈ s • t ↔ (0 : α) ∈ s ∧ t.nonempty ∨ (0 : β) ∈ t ∧ s.nonempty :=
begin
  split,
  { rintro ⟨a, b, ha, hb, h⟩,
    obtain rfl | rfl := eq_zero_or_eq_zero_of_smul_eq_zero h,
    { exact or.inl ⟨ha, b, hb⟩ },
    { exact or.inr ⟨hb, a, ha⟩ } },
  { rintro (⟨hs, b, hb⟩ | ⟨ht, a, ha⟩),
    { exact ⟨0, b, hs, hb, zero_smul _ _⟩ },
    { exact ⟨a, 0, ha, ht, smul_zero' _ _⟩ } }
end

lemma zero_mem_smul_set_iff (ha : a ≠ 0) : (0 : β) ∈ a • t ↔ (0 : β) ∈ t :=
begin
  refine ⟨_, zero_mem_smul_set⟩,
  rintro ⟨b, hb, h⟩,
  rwa (eq_zero_or_eq_zero_of_smul_eq_zero h).resolve_left ha at hb,
end

end zero

section neg
variables [ring α] [add_comm_group β] [module α β] {s : set α} {t : set β} {a : α}

@[simp] lemma neg_smul_set  : -a • t = - (a • t) :=
by simp_rw [←image_smul, ←image_neg, image_image, neg_smul]

@[simp] lemma smul_set_neg  : a • -t = - (a • t) :=
by simp_rw [←image_smul, ←image_neg, image_image, smul_neg]

@[simp] protected lemma neg_smul  : -s • t = -(s • t) :=
by simp_rw [←image2_smul, ←image_neg, image2_image_left, image_image2, neg_smul]

@[simp] protected lemma smul_neg  : s • -t = -(s • t) :=
by simp_rw [←image2_smul, ←image_neg, image2_image_right, image_image2, smul_neg]

end neg
end set

open set

variables {𝕜 𝕝 E ι : Type*}

lemma norm_ne_zero [semi_normed_group E] {g : E} : ∥g∥ ≠ 0 → g ≠ 0 :=
mt $ by { rintro rfl, exact norm_zero }

lemma norm_ne_zero_iff [normed_group E] {g : E} : ∥g∥ ≠ 0 ↔ g ≠ 0 := not_congr norm_eq_zero

section smul
variables {α β : Type*} [group_with_zero α] [group_with_zero β] [mul_action_with_zero α β]

lemma smul_inv₀ [smul_comm_class α β β] [is_scalar_tower α β β] (c : α) (x : β) :
  (c • x)⁻¹ = c⁻¹ • x⁻¹ :=
begin
  obtain rfl | hc := eq_or_ne c 0,
  { simp only [inv_zero, zero_smul] },
  obtain rfl | hx := eq_or_ne x 0,
  { simp only [inv_zero, smul_zero'] },
  { refine (eq_inv_of_mul_left_eq_one _).symm,
    rw [smul_mul_smul, inv_mul_cancel hc, inv_mul_cancel hx, one_smul] }
end

end smul
=======
variables {R 𝕜 𝕝 E F G ι : Type*}
>>>>>>> 02c08d9b

section semi_normed_ring
variables [semi_normed_ring 𝕜]

section has_scalar
variables (𝕜) [has_scalar 𝕜 E]

/-- A set `A` absorbs another set `B` if `B` is contained in all scalings of
`A` by elements of sufficiently large norms. -/
def absorbs (A B : set E) := ∃ r, 0 < r ∧ ∀ a : 𝕜, r ≤ ∥a∥ → B ⊆ a • A

/-- A set is absorbent if it absorbs every singleton. -/
def absorbent (A : set E) := ∀ x, ∃ r, 0 < r ∧ ∀ a : 𝕜, r ≤ ∥a∥ → x ∈ a • A

/-- A set `A` is balanced if `a • A` is contained in `A` whenever `a`
has norm less than or equal to one. -/
def balanced (A : set E) := ∀ a : 𝕜, ∥a∥ ≤ 1 → a • A ⊆ A

variables {𝕜} {A B : set E}

lemma balanced_univ : balanced 𝕜 (univ : set E) := λ a ha, subset_univ _

lemma balanced.union (hA : balanced 𝕜 A) (hB : balanced 𝕜 B) : balanced 𝕜 (A ∪ B) :=
begin
  intros a ha t ht,
  rw [smul_set_union] at ht,
  exact ht.imp (λ x, hA _ ha x) (λ x, hB _ ha x),
end

end has_scalar

section add_comm_group
variables [add_comm_group E] [module 𝕜 E] {s t u v A B : set E}

lemma balanced.inter (hA : balanced 𝕜 A) (hB : balanced 𝕜 B) : balanced 𝕜 (A ∩ B) :=
begin
  rintro a ha _ ⟨x, ⟨hx₁, hx₂⟩, rfl⟩,
  exact ⟨hA _ ha ⟨_, hx₁, rfl⟩, hB _ ha ⟨_, hx₂, rfl⟩⟩,
end

lemma balanced.add (hA₁ : balanced 𝕜 A) (hA₂ : balanced 𝕜 B) : balanced 𝕜 (A + B) :=
begin
  rintro a ha _ ⟨_, ⟨x, y, hx, hy, rfl⟩, rfl⟩,
  rw smul_add,
  exact ⟨_, _, hA₁ _ ha ⟨_, hx, rfl⟩, hA₂ _ ha ⟨_, hy, rfl⟩, rfl⟩,
end

lemma absorbs.mono (hs : absorbs 𝕜 s u) (hst : s ⊆ t) (hvu : v ⊆ u) : absorbs 𝕜 t v :=
let ⟨r, hr, h⟩ := hs in ⟨r, hr, λ a ha, hvu.trans $ (h _ ha).trans $ smul_set_mono hst⟩

lemma absorbs.mono_left (hs : absorbs 𝕜 s u) (h : s ⊆ t) : absorbs 𝕜 t u := hs.mono h subset.rfl
lemma absorbs.mono_right (hs : absorbs 𝕜 s u) (h : v ⊆ u) : absorbs 𝕜 s v := hs.mono subset.rfl h

lemma absorbs.union (hu : absorbs 𝕜 s u) (hv : absorbs 𝕜 s v) : absorbs 𝕜 s (u ∪ v) :=
begin
  obtain ⟨a, ha, hu⟩ := hu,
  obtain ⟨b, hb, hv⟩ := hv,
  exact ⟨max a b, lt_max_of_lt_left ha,
    λ c hc, union_subset (hu _ $ le_of_max_le_left hc) (hv _ $ le_of_max_le_right hc)⟩,
end

@[simp] lemma absorbs_union : absorbs 𝕜 s (u ∪ v) ↔ absorbs 𝕜 s u ∧ absorbs 𝕜 s v :=
⟨λ h, ⟨h.mono_right $ subset_union_left _ _, h.mono_right $ subset_union_right _ _⟩,
  λ h, h.1.union h.2⟩

lemma absorbent.subset (hA : absorbent 𝕜 A) (hAB : A ⊆ B) : absorbent 𝕜 B :=
begin
  rintro x,
  obtain ⟨r, hr, hx⟩ := hA x,
  exact ⟨r, hr, λ a ha, set.smul_set_mono hAB $ hx a ha⟩,
end

lemma absorbent_iff_forall_absorbs_singleton : absorbent 𝕜 A ↔ ∀ x, absorbs 𝕜 A {x} :=
by simp_rw [absorbs, absorbent, singleton_subset_iff]

lemma absorbent.absorbs (hs : absorbent 𝕜 s) {x : E} : absorbs 𝕜 s {x} :=
absorbent_iff_forall_absorbs_singleton.1 hs _

lemma absorbent_iff_nonneg_lt : absorbent 𝕜 A ↔ ∀ x, ∃ r, 0 ≤ r ∧ ∀ a : 𝕜, r < ∥a∥ → x ∈ a • A :=
begin
  split,
  { rintro hA x,
    obtain ⟨r, hr, hx⟩ := hA x,
    exact ⟨r, hr.le, λ a ha, hx a ha.le⟩ },
  { rintro hA x,
    obtain ⟨r, hr, hx⟩ := hA x,
    exact ⟨r + 1, add_pos_of_nonneg_of_pos hr zero_lt_one,
      λ a ha, hx a ((lt_add_of_pos_right r zero_lt_one).trans_le ha)⟩ }
end

end add_comm_group
end semi_normed_ring

section normed_comm_ring
variables [normed_comm_ring 𝕜] [add_comm_monoid E] [module 𝕜 E] {A B : set E} (a : 𝕜)

lemma balanced.smul (hA : balanced 𝕜 A) : balanced 𝕜 (a • A) :=
begin
  rintro b hb _ ⟨_, ⟨x, hx, rfl⟩, rfl⟩,
  exact ⟨b • x, hA _ hb ⟨_, hx, rfl⟩, smul_comm _ _ _⟩,
end

end normed_comm_ring

section normed_field
<<<<<<< HEAD
variables [normed_field 𝕜] [normed_ring 𝕝] [semi_normed_space 𝕜 𝕝] [add_comm_group E]
  [module 𝕜 E] [smul_with_zero 𝕝 E] [is_scalar_tower 𝕜 𝕝 E] {s t u v A B : set E} {a b : 𝕜}
=======
variables [normed_field 𝕜] [normed_ring 𝕝] [normed_space 𝕜 𝕝] [add_comm_group E] [module 𝕜 E]
  [smul_with_zero 𝕝 E] [is_scalar_tower 𝕜 𝕝 E] {s t u v A B : set E} {a b : 𝕜}
>>>>>>> 02c08d9b

/-- Scalar multiplication (by possibly different types) of a balanced set is monotone. -/
lemma balanced.smul_mono (hs : balanced 𝕝 s) {a : 𝕝} {b : 𝕜} (h : ∥a∥ ≤ ∥b∥) : a • s ⊆ b • s :=
begin
  obtain rfl | hb := eq_or_ne b 0,
  { rw norm_zero at h,
    rw norm_eq_zero.1 (h.antisymm $ norm_nonneg _),
    obtain rfl | h := s.eq_empty_or_nonempty,
    { simp_rw [smul_set_empty] },
    { simp_rw [zero_smul_set h] } },
  rintro _ ⟨x, hx, rfl⟩,
  refine ⟨b⁻¹ • a • x, _, smul_inv_smul₀ hb _⟩,
  rw ←smul_assoc,
  refine hs _ _ (smul_mem_smul_set hx),
  rw [norm_smul, norm_inv, ←div_eq_inv_mul],
  exact div_le_one_of_le h (norm_nonneg _),
end

/-- A balanced set absorbs itself. -/
lemma balanced.absorbs_self (hA : balanced 𝕜 A) : absorbs 𝕜 A A :=
begin
  use [1, zero_lt_one],
  intros a ha x hx,
  rw mem_smul_set_iff_inv_smul_mem₀,
  { apply hA a⁻¹,
    { rw norm_inv, exact inv_le_one ha },
    { rw mem_smul_set, use [x, hx] }},
  { rw ←norm_pos_iff, calc 0 < 1 : zero_lt_one ... ≤ ∥a∥ : ha, }
end

lemma balanced.subset_smul (hA : balanced 𝕜 A) (ha : 1 ≤ ∥a∥) : A ⊆ a • A :=
begin
  refine (subset_set_smul_iff₀ _).2 (hA (a⁻¹) _),
  { rintro rfl,
    rw norm_zero at ha,
    exact zero_lt_one.not_le ha },
  { rw norm_inv,
    exact inv_le_one ha }
end

lemma balanced.smul_eq (hA : balanced 𝕜 A) (ha : ∥a∥ = 1) : a • A = A :=
(hA _ ha.le).antisymm $ hA.subset_smul ha.ge

lemma absorbs.inter (hs : absorbs 𝕜 s u) (ht : absorbs 𝕜 t u) : absorbs 𝕜 (s ∩ t) u :=
begin
  obtain ⟨a, ha, hs⟩ := hs,
  obtain ⟨b, hb, ht⟩ := ht,
  have h : 0 < max a b := lt_max_of_lt_left ha,
  refine ⟨max a b, lt_max_of_lt_left ha, λ c hc, _⟩,
  rw smul_set_inter₀ (norm_pos_iff.1 $ h.trans_le hc),
  exact subset_inter (hs _ $ le_of_max_le_left hc) (ht _ $ le_of_max_le_right hc),
end

@[simp] lemma absorbs_inter : absorbs 𝕜 (s ∩ t) u ↔ absorbs 𝕜 s u ∧ absorbs 𝕜 t u :=
⟨λ h, ⟨h.mono_left $ inter_subset_left _ _, h.mono_left $ inter_subset_right _ _⟩,
  λ h, h.1.inter h.2⟩

lemma absorbent_univ : absorbent 𝕜 (univ : set E) :=
begin
  refine λ x, ⟨1, zero_lt_one, λ a ha, _⟩,
  rw smul_set_univ₀ (norm_pos_iff.1 $ zero_lt_one.trans_le ha),
  exact trivial,
end

/-! #### Topological vector space -/

variables [topological_space E] [has_continuous_smul 𝕜 E]

/-- Every neighbourhood of the origin is absorbent. -/
lemma absorbent_nhds_zero (hA : A ∈ 𝓝 (0 : E)) : absorbent 𝕜 A :=
begin
  intro x,
  rcases mem_nhds_iff.mp hA with ⟨w, hw₁, hw₂, hw₃⟩,
  have hc : continuous (λ t : 𝕜, t • x), from continuous_id.smul continuous_const,
  rcases metric.is_open_iff.mp (hw₂.preimage hc) 0 (by rwa [mem_preimage, zero_smul])
    with ⟨r, hr₁, hr₂⟩,
  have hr₃, from inv_pos.mpr (half_pos hr₁),
  use [(r/2)⁻¹, hr₃],
  intros a ha₁,
  have ha₂ : 0 < ∥a∥ := hr₃.trans_le ha₁,
  rw [mem_smul_set_iff_inv_smul_mem₀ (norm_pos_iff.mp ha₂)],
  refine hw₁ (hr₂ _),
  rw [metric.mem_ball, dist_zero_right, norm_inv],
  calc ∥a∥⁻¹ ≤ r/2 : (inv_le (half_pos hr₁) ha₂).mp ha₁
  ...       < r : half_lt_self hr₁,
end

/-- The union of `{0}` with the interior of a balanced set is balanced. -/
lemma balanced_zero_union_interior (hA : balanced 𝕜 A) : balanced 𝕜 ((0 : set E) ∪ interior A) :=
begin
  intros a ha, by_cases a = 0,
  { rw [h, zero_smul_set],
    exacts [subset_union_left _ _, ⟨0, or.inl rfl⟩] },
  { rw [←image_smul, image_union],
    apply union_subset_union,
    { rw [image_zero, smul_zero],
      refl },
    { calc a • interior A ⊆ interior (a • A) : (is_open_map_smul₀ h).image_interior_subset A
                      ... ⊆ interior A       : interior_mono (hA _ ha) } }
end

/-- The interior of a balanced set is balanced if it contains the origin. -/
lemma balanced.interior (hA : balanced 𝕜 A) (h : (0 : E) ∈ interior A) :
  balanced 𝕜 (interior A) :=
begin
  rw ←singleton_subset_iff at h,
  rw [←union_eq_self_of_subset_left h],
  exact balanced_zero_union_interior hA,
end

/-- The closure of a balanced set is balanced. -/
lemma balanced.closure (hA : balanced 𝕜 A) : balanced 𝕜 (closure A) :=
assume a ha,
calc _ ⊆ closure (a • A) : image_closure_subset_closure_image (continuous_id.const_smul _)
...    ⊆ _ : closure_mono (hA _ ha)

end normed_field

section nondiscrete_normed_field
variables [nondiscrete_normed_field 𝕜] [add_comm_group E] [module 𝕜 E] {s : set E}

lemma absorbs_zero_iff : absorbs 𝕜 s 0 ↔ (0 : E) ∈ s :=
begin
  refine ⟨_, λ h, ⟨1, zero_lt_one, λ a _, zero_subset.2 $ zero_mem_smul_set h⟩⟩,
  rintro ⟨r, hr, h⟩,
  obtain ⟨a, ha⟩ := normed_space.exists_lt_norm 𝕜 𝕜 r,
  have := h _ ha.le,
  rwa [zero_subset, zero_mem_smul_set_iff] at this,
  exact norm_ne_zero_iff.1 (hr.trans ha).ne',
end

lemma absorbent.zero_mem (hs : absorbent 𝕜 s) : (0 : E) ∈ s :=
absorbs_zero_iff.1 $ absorbent_iff_forall_absorbs_singleton.1 hs _

end nondiscrete_normed_field

/-!
### Seminorms
-/

/-- A seminorm on a vector space over a normed field is a function to
the reals that is positive semidefinite, positive homogeneous, and
subadditive. -/
structure seminorm (𝕜 : Type*) (E : Type*) [semi_normed_ring 𝕜] [add_monoid E] [has_scalar 𝕜 E] :=
(to_fun    : E → ℝ)
(smul'     : ∀ (a : 𝕜) (x : E), to_fun (a • x) = ∥a∥ * to_fun x)
(triangle' : ∀ x y : E, to_fun (x + y) ≤ to_fun x + to_fun y)

namespace seminorm

section semi_normed_ring
variables [semi_normed_ring 𝕜]

section add_monoid
variables [add_monoid E]

section has_scalar
variables [has_scalar 𝕜 E]

instance fun_like : fun_like (seminorm 𝕜 E) E (λ _, ℝ) :=
{ coe := seminorm.to_fun, coe_injective' := λ f g h, by cases f; cases g; congr' }

/-- Helper instance for when there's too many metavariables to apply `to_fun.to_coe_fn`. -/
instance : has_coe_to_fun (seminorm 𝕜 E) (λ _, E → ℝ) := ⟨λ p, p.to_fun⟩

@[ext] lemma ext {p q : seminorm 𝕜 E} (h : ∀ x, (p : E → ℝ) x = q x) : p = q := fun_like.ext p q h

instance : has_zero (seminorm 𝕜 E) :=
⟨{ to_fun    := 0,
  smul'     := λ _ _, (mul_zero _).symm,
  triangle' := λ _ _, eq.ge (zero_add _) }⟩

@[simp] lemma coe_zero : ⇑(0 : seminorm 𝕜 E) = 0 := rfl

@[simp] lemma zero_apply (x : E) : (0 : seminorm 𝕜 E) x = 0 := rfl

instance : inhabited (seminorm 𝕜 E) := ⟨0⟩

variables (p : seminorm 𝕜 E) (c : 𝕜) (x y : E) (r : ℝ)

protected lemma smul : p (c • x) = ∥c∥ * p x := p.smul' _ _
protected lemma triangle : p (x + y) ≤ p x + p y := p.triangle' _ _

/-- Any action on `ℝ` which factors through `ℝ≥0` applies to a seminorm. -/
instance [has_scalar R ℝ] [has_scalar R ℝ≥0] [is_scalar_tower R ℝ≥0 ℝ] :
  has_scalar R (seminorm 𝕜 E) :=
{ smul := λ r p,
  { to_fun := λ x, r • p x,
    smul' := λ _ _, begin
      simp only [←smul_one_smul ℝ≥0 r (_ : ℝ), nnreal.smul_def, smul_eq_mul],
      rw [p.smul, mul_left_comm],
    end,
    triangle' := λ _ _, begin
      simp only [←smul_one_smul ℝ≥0 r (_ : ℝ), nnreal.smul_def, smul_eq_mul],
      exact (mul_le_mul_of_nonneg_left (p.triangle _ _) (nnreal.coe_nonneg _)).trans_eq
        (mul_add _ _ _),
    end } }

lemma coe_smul [has_scalar R ℝ] [has_scalar R ℝ≥0] [is_scalar_tower R ℝ≥0 ℝ]
  (r : R) (p : seminorm 𝕜 E) : ⇑(r • p) = r • p := rfl

@[simp] lemma smul_apply [has_scalar R ℝ] [has_scalar R ℝ≥0] [is_scalar_tower R ℝ≥0 ℝ]
  (r : R) (p : seminorm 𝕜 E) (x : E) : (r • p) x = r • p x := rfl

instance : has_add (seminorm 𝕜 E) :=
{ add := λ p q,
  { to_fun := λ x, p x + q x,
    smul' := λ a x, by rw [p.smul, q.smul, mul_add],
    triangle' := λ _ _, has_le.le.trans_eq (add_le_add (p.triangle _ _) (q.triangle _ _))
      (add_add_add_comm _ _ _ _) } }

lemma coe_add (p q : seminorm 𝕜 E) : ⇑(p + q) = p + q := rfl

@[simp] lemma add_apply (p q : seminorm 𝕜 E) (x : E) : (p + q) x = p x + q x := rfl

instance : add_monoid (seminorm 𝕜 E) :=
fun_like.coe_injective.add_monoid_smul _ rfl coe_add (λ p n, coe_smul n p)

instance : ordered_cancel_add_comm_monoid (seminorm 𝕜 E) :=
{ nsmul := (•),  -- to avoid introducing a diamond
  ..seminorm.add_monoid,
  ..(fun_like.coe_injective.ordered_cancel_add_comm_monoid _ rfl coe_add
      : ordered_cancel_add_comm_monoid (seminorm 𝕜 E)) }

instance [monoid R] [mul_action R ℝ] [has_scalar R ℝ≥0] [is_scalar_tower R ℝ≥0 ℝ] :
  mul_action R (seminorm 𝕜 E) :=
fun_like.coe_injective.mul_action _ coe_smul

variables (𝕜 E)

/-- `coe_fn` as an `add_monoid_hom`. Helper definition for showing that `seminorm 𝕜 E` is
a module. -/
@[simps]
def coe_fn_add_monoid_hom : add_monoid_hom (seminorm 𝕜 E) (E → ℝ) := ⟨coe_fn, coe_zero, coe_add⟩

lemma coe_fn_add_monoid_hom_injective : function.injective (coe_fn_add_monoid_hom 𝕜 E) :=
show @function.injective (seminorm 𝕜 E) (E → ℝ) coe_fn, from fun_like.coe_injective

variables {𝕜 E}

instance [monoid R] [distrib_mul_action R ℝ] [has_scalar R ℝ≥0] [is_scalar_tower R ℝ≥0 ℝ] :
  distrib_mul_action R (seminorm 𝕜 E) :=
(coe_fn_add_monoid_hom_injective 𝕜 E).distrib_mul_action _ coe_smul

instance [semiring R] [module R ℝ] [has_scalar R ℝ≥0] [is_scalar_tower R ℝ≥0 ℝ] :
  module R (seminorm 𝕜 E) :=
(coe_fn_add_monoid_hom_injective 𝕜 E).module R _ coe_smul

-- TODO: define `has_Sup` too, from the skeleton at
-- https://github.com/leanprover-community/mathlib/pull/11329#issuecomment-1008915345
noncomputable instance : has_sup (seminorm 𝕜 E) :=
{ sup := λ p q,
  { to_fun := p ⊔ q,
    triangle' := λ x y, sup_le
      ((p.triangle x y).trans $ add_le_add le_sup_left le_sup_left)
      ((q.triangle x y).trans $ add_le_add le_sup_right le_sup_right),
    smul' := λ x v, (congr_arg2 max (p.smul x v) (q.smul x v)).trans $
      (mul_max_of_nonneg _ _ $ norm_nonneg x).symm } }

@[simp] lemma coe_sup (p q : seminorm 𝕜 E) : ⇑(p ⊔ q) = p ⊔ q := rfl

instance : partial_order (seminorm 𝕜 E) :=
  partial_order.lift _ fun_like.coe_injective

lemma le_def (p q : seminorm 𝕜 E) : p ≤ q ↔ (p : E → ℝ) ≤ q := iff.rfl
lemma lt_def (p q : seminorm 𝕜 E) : p < q ↔ (p : E → ℝ) < q := iff.rfl

noncomputable instance : semilattice_sup (seminorm 𝕜 E) :=
function.injective.semilattice_sup _ fun_like.coe_injective coe_sup

end has_scalar

section smul_with_zero
variables [smul_with_zero 𝕜 E] (p : seminorm 𝕜 E)

@[simp]
protected lemma zero : p 0 = 0 :=
calc p 0 = p ((0 : 𝕜) • 0) : by rw zero_smul
...      = 0 : by rw [p.smul, norm_zero, zero_mul]

end smul_with_zero
end add_monoid

section module
variables [add_comm_group E] [add_comm_group F] [add_comm_group G]
variables [module 𝕜 E] [module 𝕜 F] [module 𝕜 G]
variables [has_scalar R ℝ] [has_scalar R ℝ≥0] [is_scalar_tower R ℝ≥0 ℝ]

/-- Composition of a seminorm with a linear map is a seminorm. -/
def comp (p : seminorm 𝕜 F) (f : E →ₗ[𝕜] F) : seminorm 𝕜 E :=
{ to_fun := λ x, p(f x),
  smul' := λ _ _, (congr_arg p (f.map_smul _ _)).trans (p.smul _ _),
  triangle' := λ _ _, eq.trans_le (congr_arg p (f.map_add _ _)) (p.triangle _ _) }

lemma coe_comp (p : seminorm 𝕜 F) (f : E →ₗ[𝕜] F) : ⇑(p.comp f) = p ∘ f := rfl

@[simp] lemma comp_apply (p : seminorm 𝕜 F) (f : E →ₗ[𝕜] F) (x : E) : (p.comp f) x = p (f x) := rfl

@[simp] lemma comp_id (p : seminorm 𝕜 E) : p.comp linear_map.id = p :=
ext $ λ _, rfl

@[simp] lemma comp_zero (p : seminorm 𝕜 F) : p.comp (0 : E →ₗ[𝕜] F) = 0 :=
ext $ λ _, seminorm.zero _

@[simp] lemma zero_comp (f : E →ₗ[𝕜] F) : (0 : seminorm 𝕜 F).comp f = 0 :=
ext $ λ _, rfl

lemma comp_comp (p : seminorm 𝕜 G) (g : F →ₗ[𝕜] G) (f : E →ₗ[𝕜] F) :
  p.comp (g.comp f) = (p.comp g).comp f :=
ext $ λ _, rfl

lemma add_comp (p q : seminorm 𝕜 F) (f : E →ₗ[𝕜] F) : (p + q).comp f = p.comp f + q.comp f :=
ext $ λ _, rfl

lemma comp_triangle (p : seminorm 𝕜 F) (f g : E →ₗ[𝕜] F) : p.comp (f + g) ≤ p.comp f + p.comp g :=
λ _, p.triangle _ _

lemma smul_comp (p : seminorm 𝕜 F) (f : E →ₗ[𝕜] F) (c : R) : (c • p).comp f = c • (p.comp f) :=
ext $ λ _, rfl

lemma comp_mono {p : seminorm 𝕜 F} {q : seminorm 𝕜 F} (f : E →ₗ[𝕜] F) (hp : p ≤ q) :
  p.comp f ≤ q.comp f := λ _, hp _

section norm_one_class
variables [norm_one_class 𝕜] (p : seminorm 𝕜 E) (x y : E) (r : ℝ)

@[simp]
protected lemma neg : p (-x) = p x :=
calc p (-x) = p ((-1 : 𝕜) • x) : by rw neg_one_smul
...         = p x : by rw [p.smul, norm_neg, norm_one, one_mul]

protected lemma sub_le : p (x - y) ≤ p x + p y :=
calc
  p (x - y)
      = p (x + -y) : by rw sub_eq_add_neg
  ... ≤ p x + p (-y) : p.triangle x (-y)
  ... = p x + p y : by rw p.neg

lemma nonneg : 0 ≤ p x :=
have h: 0 ≤ 2 * p x, from
calc 0 = p (x + (- x)) : by rw [add_neg_self, p.zero]
...    ≤ p x + p (-x)  : p.triangle _ _
...    = 2 * p x : by rw [p.neg, two_mul],
nonneg_of_mul_nonneg_left h zero_lt_two

lemma sub_rev : p (x - y) = p (y - x) := by rw [←neg_sub, p.neg]

instance : order_bot (seminorm 𝕜 E) := ⟨0, nonneg⟩

@[simp] lemma coe_bot : ⇑(⊥ : seminorm 𝕜 E) = 0 := rfl

lemma bot_eq_zero : (⊥ : seminorm 𝕜 E) = 0 := rfl

lemma finset_sup_apply (p : ι → seminorm 𝕜 E) (s : finset ι) (x : E) :
  s.sup p x = ↑(s.sup (λ i, ⟨p i x, nonneg (p i) x⟩) : nnreal) :=
begin
  induction s using finset.cons_induction_on with a s ha ih,
  { rw [finset.sup_empty, finset.sup_empty, coe_bot, _root_.bot_eq_zero, pi.zero_apply,
        nonneg.coe_zero] },
  { rw [finset.sup_cons, finset.sup_cons, coe_sup, sup_eq_max, pi.sup_apply, sup_eq_max,
        nnreal.coe_max, subtype.coe_mk, ih] }
end

end norm_one_class
end module
end semi_normed_ring

section semi_normed_comm_ring
variables [semi_normed_comm_ring 𝕜] [add_comm_group E] [add_comm_group F] [module 𝕜 E] [module 𝕜 F]

lemma comp_smul (p : seminorm 𝕜 F) (f : E →ₗ[𝕜] F) (c : 𝕜) :
  p.comp (c • f) = ∥c∥₊ • p.comp f :=
ext $ λ _, by rw [comp_apply, smul_apply, linear_map.smul_apply, p.smul, nnreal.smul_def,
  coe_nnnorm, smul_eq_mul, comp_apply]

lemma comp_smul_apply (p : seminorm 𝕜 F) (f : E →ₗ[𝕜] F) (c : 𝕜) (x : E) :
  p.comp (c • f) x = ∥c∥ * p (f x) := p.smul _ _

end semi_normed_comm_ring

/-! ### Seminorm ball -/

section semi_normed_ring
variables [semi_normed_ring 𝕜]

section add_comm_group
variables [add_comm_group E]

section has_scalar
variables [has_scalar 𝕜 E] (p : seminorm 𝕜 E)

/-- The ball of radius `r` at `x` with respect to seminorm `p` is the set of elements `y` with
`p (y - x) < `r`. -/
def ball (x : E) (r : ℝ) := { y : E | p (y - x) < r }

variables {x y : E} {r : ℝ}

@[simp] lemma mem_ball : y ∈ ball p x r ↔ p (y - x) < r := iff.rfl

lemma mem_ball_zero : y ∈ ball p 0 r ↔ p y < r := by rw [mem_ball, sub_zero]

lemma ball_zero_eq : ball p 0 r = { y : E | p y < r } := set.ext $ λ x, p.mem_ball_zero

@[simp] lemma ball_zero' (x : E) (hr : 0 < r) : ball (0 : seminorm 𝕜 E) x r = set.univ :=
begin
  rw [set.eq_univ_iff_forall, ball],
  simp [hr],
end
lemma ball_sup (p : seminorm 𝕜 E) (q : seminorm 𝕜 E) (e : E) (r : ℝ) :
  ball (p ⊔ q) e r = ball p e r ∩ ball q e r :=
by simp_rw [ball, ←set.set_of_and, coe_sup, pi.sup_apply, sup_lt_iff]

lemma ball_finset_sup' (p : ι → seminorm 𝕜 E) (s : finset ι) (H : s.nonempty) (e : E) (r : ℝ) :
  ball (s.sup' H p) e r = s.inf' H (λ i, ball (p i) e r) :=
begin
  induction H using finset.nonempty.cons_induction with a a s ha hs ih,
  { classical, simp },
  { rw [finset.sup'_cons hs, finset.inf'_cons hs, ball_sup, inf_eq_inter, ih] },
end

lemma ball_mono {p : seminorm 𝕜 E} {r₁ r₂ : ℝ} (h : r₁ ≤ r₂) : p.ball x r₁ ⊆ p.ball x r₂ :=
λ _ (hx : _ < _), hx.trans_le h

lemma ball_antitone {p q : seminorm 𝕜 E} (h : q ≤ p) : p.ball x r ⊆ q.ball x r :=
λ _, (h _).trans_lt

lemma ball_add_ball_subset (p : seminorm 𝕜 E) (r₁ r₂ : ℝ) (x₁ x₂ : E):
  p.ball (x₁ : E) r₁ + p.ball (x₂ : E) r₂ ⊆ p.ball (x₁ + x₂) (r₁ + r₂) :=
begin
  rintros x ⟨y₁, y₂, hy₁, hy₂, rfl⟩,
  rw [mem_ball, add_sub_comm],
  exact (p.triangle _ _).trans_lt (add_lt_add hy₁ hy₂),
end

end has_scalar

section module

variables [module 𝕜 E]
variables [add_comm_group F] [module 𝕜 F]

lemma ball_comp (p : seminorm 𝕜 F) (f : E →ₗ[𝕜] F) (x : E) (r : ℝ) :
  (p.comp f).ball x r = f ⁻¹' (p.ball (f x) r) :=
begin
  ext,
  simp_rw [ball, mem_preimage, comp_apply, set.mem_set_of_eq, map_sub],
end

section norm_one_class
variables [norm_one_class 𝕜] (p : seminorm 𝕜 E)

@[simp] lemma ball_bot {r : ℝ} (x : E) (hr : 0 < r) : ball (⊥ : seminorm 𝕜 E) x r = set.univ :=
ball_zero' x hr

/-- Seminorm-balls at the origin are balanced. -/
lemma balanced_ball_zero (r : ℝ) : balanced 𝕜 (ball p 0 r) :=
begin
  rintro a ha x ⟨y, hy, hx⟩,
  rw [mem_ball_zero, ←hx, p.smul],
  calc _ ≤ p y : mul_le_of_le_one_left (p.nonneg _) ha
  ...    < r   : by rwa mem_ball_zero at hy,
end

lemma ball_finset_sup_eq_Inter (p : ι → seminorm 𝕜 E) (s : finset ι) (e : E) {r : ℝ} (hr : 0 < r) :
  ball (s.sup p) e r = ⋂ (i ∈ s), ball (p i) e r :=
begin
  lift r to nnreal using hr.le,
  simp_rw [ball, Inter_set_of, finset_sup_apply, nnreal.coe_lt_coe,
    finset.sup_lt_iff (show ⊥ < r, from hr), ←nnreal.coe_lt_coe, subtype.coe_mk],
end

lemma ball_finset_sup (p : ι → seminorm 𝕜 E) (s : finset ι) (e : E) {r : ℝ}
  (hr : 0 < r) : ball (s.sup p) e r = s.inf (λ i, ball (p i) e r) :=
begin
  rw finset.inf_eq_infi,
  exact ball_finset_sup_eq_Inter _ _ _ hr,
end

lemma ball_smul_ball (p : seminorm 𝕜 E) (r₁ r₂ : ℝ) :
  metric.ball (0 : 𝕜) r₁ • p.ball 0 r₂ ⊆ p.ball 0 (r₁ * r₂) :=
begin
  rw set.subset_def,
  intros x hx,
  rw set.mem_smul at hx,
  rcases hx with ⟨a, y, ha, hy, hx⟩,
  rw [←hx, mem_ball_zero, seminorm.smul],
  exact mul_lt_mul'' (mem_ball_zero_iff.mp ha) (p.mem_ball_zero.mp hy) (norm_nonneg a) (p.nonneg y),
end

end norm_one_class
end module
end add_comm_group
end semi_normed_ring

section normed_field
variables [normed_field 𝕜] [add_comm_group E] [module 𝕜 E] (p : seminorm 𝕜 E) {A B : set E}
  {a : 𝕜} {r : ℝ} {x : E}

/-- Seminorm-balls at the origin are absorbent. -/
protected lemma absorbent_ball_zero (hr : 0 < r) : absorbent 𝕜 (ball p (0 : E) r) :=
begin
  rw absorbent_iff_nonneg_lt,
  rintro x,
  have hxr : 0 ≤ p x/r := div_nonneg (p.nonneg _) hr.le,
  refine ⟨p x/r, hxr, λ a ha, _⟩,
  have ha₀ : 0 < ∥a∥ := hxr.trans_lt ha,
  refine ⟨a⁻¹ • x, _, smul_inv_smul₀ (norm_pos_iff.1 ha₀) x⟩,
  rwa [mem_ball_zero, p.smul, norm_inv, inv_mul_lt_iff ha₀, ←div_lt_iff hr],
end

/-- Seminorm-balls containing the origin are absorbent. -/
protected lemma absorbent_ball (hpr : p x < r) : absorbent 𝕜 (ball p x r) :=
begin
  refine (p.absorbent_ball_zero $ sub_pos.2 hpr).subset (λ y hy, _),
  rw p.mem_ball_zero at hy,
  exact p.mem_ball.2 ((p.sub_le _ _).trans_lt $ add_lt_of_lt_sub_right hy),
end

lemma symmetric_ball_zero (r : ℝ) (hx : x ∈ ball p 0 r) : -x ∈ ball p 0 r :=
balanced_ball_zero p r (-1) (by rw [norm_neg, norm_one]) ⟨x, hx, by rw [neg_smul, one_smul]⟩

@[simp]
lemma neg_ball (p : seminorm 𝕜 E) (r : ℝ) (x : E) :
  -ball p x r = ball p (-x) r :=
by { ext, rw [mem_neg, mem_ball, mem_ball, ←neg_add', sub_neg_eq_add, p.neg], }

@[simp]
lemma smul_ball_preimage (p : seminorm 𝕜 E) (y : E) (r : ℝ) (a : 𝕜) (ha : a ≠ 0) :
  ((•) a) ⁻¹' p.ball y r = p.ball (a⁻¹ • y) (r / ∥a∥) :=
set.ext $ λ _, by rw [mem_preimage, mem_ball, mem_ball,
  lt_div_iff (norm_pos_iff.mpr ha), mul_comm, ←p.smul, smul_sub, smul_inv_smul₀ ha]

end normed_field

section normed_linear_ordered_field
variables [normed_linear_ordered_field 𝕜] [add_comm_group E] [normed_space ℝ 𝕜] [module 𝕜 E]

section has_scalar
variables [has_scalar ℝ E] [is_scalar_tower ℝ 𝕜 E] (p : seminorm 𝕜 E)

/-- A seminorm is convex. Also see `convex_on_norm`. -/
protected lemma convex_on : convex_on ℝ univ p :=
begin
  refine ⟨convex_univ, λ x y _ _ a b ha hb hab, _⟩,
  calc p (a • x + b • y) ≤ p (a • x) + p (b • y) : p.triangle _ _
    ... = ∥a • (1 : 𝕜)∥ * p x + ∥b • (1 : 𝕜)∥ * p y
        : by rw [←p.smul, ←p.smul, smul_one_smul, smul_one_smul]
    ... = a * p x + b * p y
        : by rw [norm_smul, norm_smul, norm_one, mul_one, mul_one, real.norm_of_nonneg ha,
            real.norm_of_nonneg hb],
end

end has_scalar

section module
variables [module ℝ E] [is_scalar_tower ℝ 𝕜 E] (p : seminorm 𝕜 E) (x : E) (r : ℝ)

/-- Seminorm-balls are convex. -/
lemma convex_ball : convex ℝ (ball p x r) :=
begin
  convert (p.convex_on.translate_left (-x)).convex_lt r,
  ext y,
  rw [preimage_univ, sep_univ, p.mem_ball, sub_eq_add_neg],
  refl,
end

end module
end normed_linear_ordered_field

-- TODO: convexity and absorbent/balanced sets in vector spaces over ℝ

end seminorm

/-! ### The norm as a seminorm -/

section norm_seminorm
<<<<<<< HEAD
variables (𝕜 E) [normed_field 𝕜] [semi_normed_group E] [semi_normed_space 𝕜 E] {r : ℝ}

/-- The norm of a seminormed group as a seminorm. -/
def norm_seminorm : seminorm 𝕜 E :=
{ to_fun := norm,
  smul' := norm_smul,
  triangle' := norm_add_le }
=======
variables (𝕜 E) [normed_field 𝕜] [semi_normed_group E] [normed_space 𝕜 E] {r : ℝ}

/-- The norm of a seminormed group as a seminorm. -/
def norm_seminorm : seminorm 𝕜 E := ⟨norm, norm_smul, norm_add_le⟩
>>>>>>> 02c08d9b

@[simp] lemma coe_norm_seminorm : ⇑(norm_seminorm 𝕜 E) = norm := rfl

@[simp] lemma ball_norm_seminorm : (norm_seminorm 𝕜 E).ball = metric.ball :=
by { ext x r y, simp only [seminorm.mem_ball, metric.mem_ball, coe_norm_seminorm, dist_eq_norm] }

variables {𝕜 E} {x : E}

/-- Balls at the origin are absorbent. -/
lemma absorbent_ball_zero (hr : 0 < r) : absorbent 𝕜 (metric.ball (0 : E) r) :=
by { rw ←ball_norm_seminorm 𝕜, exact (norm_seminorm _ _).absorbent_ball_zero hr }

/-- Balls containing the origin are absorbent. -/
lemma absorbent_ball (hx : ∥x∥ < r) : absorbent 𝕜 (metric.ball x r) :=
by { rw ←ball_norm_seminorm 𝕜, exact (norm_seminorm _ _).absorbent_ball hx }

/-- Balls at the origin are balanced. -/
lemma balanced_ball_zero [norm_one_class 𝕜] : balanced 𝕜 (metric.ball (0 : E) r) :=
by { rw ←ball_norm_seminorm 𝕜, exact (norm_seminorm _ _).balanced_ball_zero r }

end norm_seminorm

/-! ### Minkowksi functional -/

section gauge
noncomputable theory

section add_comm_group
variables [add_comm_group E] [module ℝ E]

/--The Minkowski functional. Given a set `s` in a real vector space, `gauge s` is the functional
which sends `x : E` to the smallest `r : ℝ` such that `x` is in `s` scaled by `r`. -/
def gauge (s : set E) (x : E) : ℝ := Inf {r : ℝ | 0 < r ∧ x ∈ r • s}

variables {s t : set E} {a : ℝ} {x : E}

lemma gauge_def : gauge s x = Inf {r ∈ set.Ioi 0 | x ∈ r • s} := rfl

/-- An alternative definition of the gauge using scalar multiplication on the element rather than on
the set. -/
lemma gauge_def' : gauge s x = Inf {r ∈ set.Ioi 0 | r⁻¹ • x ∈ s} :=
begin
  unfold gauge,
  congr' 1,
  ext r,
  exact and_congr_right (λ hr, mem_smul_set_iff_inv_smul_mem₀ hr.ne' _ _),
end

private lemma gauge_set_bdd_below : bdd_below {r : ℝ | 0 < r ∧ x ∈ r • s} := ⟨0, λ r hr, hr.1.le⟩

/-- If the given subset is `absorbent` then the set we take an infimum over in `gauge` is nonempty,
which is useful for proving many properties about the gauge.  -/
lemma absorbent.gauge_set_nonempty (absorbs : absorbent ℝ s) :
  {r : ℝ | 0 < r ∧ x ∈ r • s}.nonempty :=
let ⟨r, hr₁, hr₂⟩ := absorbs x in ⟨r, hr₁, hr₂ r (real.norm_of_nonneg hr₁.le).ge⟩

lemma gauge_mono (hs : absorbent ℝ s) (h : s ⊆ t) : gauge t ≤ gauge s :=
λ x, cInf_le_cInf gauge_set_bdd_below hs.gauge_set_nonempty $ λ r hr, ⟨hr.1, smul_set_mono h hr.2⟩

lemma exists_lt_of_gauge_lt (absorbs : absorbent ℝ s) (h : gauge s x < a) :
  ∃ b, 0 < b ∧ b < a ∧ x ∈ b • s :=
begin
  obtain ⟨b, ⟨hb, hx⟩, hba⟩ := exists_lt_of_cInf_lt absorbs.gauge_set_nonempty h,
  exact ⟨b, hb, hba, hx⟩,
end

/-- The gauge evaluated at `0` is always zero (mathematically this requires `0` to be in the set `s`
but, the real infimum of the empty set in Lean being defined as `0`, it holds unconditionally). -/
@[simp] lemma gauge_zero : gauge s 0 = 0 :=
begin
  rw gauge_def',
  by_cases (0 : E) ∈ s,
  { simp only [smul_zero, sep_true, h, cInf_Ioi] },
  { simp only [smul_zero, sep_false, h, real.Inf_empty] }
end

@[simp] lemma gauge_zero' : gauge (0 : set E) = 0 :=
begin
  ext,
  rw gauge_def',
  obtain rfl | hx := eq_or_ne x 0,
  { simp only [cInf_Ioi, mem_zero, pi.zero_apply, eq_self_iff_true, sep_true, smul_zero] },
  { simp only [mem_zero, pi.zero_apply, inv_eq_zero, smul_eq_zero],
    convert real.Inf_empty,
    exact eq_empty_iff_forall_not_mem.2 (λ r hr, hr.2.elim (ne_of_gt hr.1) hx) }
end

@[simp] lemma gauge_empty : gauge (∅ : set E) = 0 :=
by { ext, simp only [gauge_def', real.Inf_empty, mem_empty_eq, pi.zero_apply, sep_false] }

lemma gauge_of_subset_zero (h : s ⊆ 0) : gauge s = 0 :=
by { obtain rfl | rfl := subset_singleton_iff_eq.1 h, exacts [gauge_empty, gauge_zero'] }

/-- The gauge is always nonnegative. -/
lemma gauge_nonneg (x : E) : 0 ≤ gauge s x := real.Inf_nonneg _ $ λ x hx, hx.1.le

lemma gauge_neg (symmetric : ∀ x ∈ s, -x ∈ s) (x : E) : gauge s (-x) = gauge s x :=
begin
  have : ∀ x, -x ∈ s ↔ x ∈ s := λ x, ⟨λ h, by simpa using symmetric _ h, symmetric x⟩,
  rw [gauge_def', gauge_def'],
  simp_rw [smul_neg, this],
end

lemma gauge_le_of_mem (ha : 0 ≤ a) (hx : x ∈ a • s) : gauge s x ≤ a :=
begin
  obtain rfl | ha' := ha.eq_or_lt,
  { rw [mem_singleton_iff.1 (zero_smul_subset _ hx), gauge_zero] },
  { exact cInf_le gauge_set_bdd_below ⟨ha', hx⟩ }
end

lemma gauge_le_eq (hs₁ : convex ℝ s) (hs₀ : (0 : E) ∈ s) (hs₂ : absorbent ℝ s) (ha : 0 ≤ a) :
  {x | gauge s x ≤ a} = ⋂ (r : ℝ) (H : a < r), r • s :=
begin
  ext,
  simp_rw [set.mem_Inter, set.mem_set_of_eq],
  split,
  { intros h r hr,
    have hr' := ha.trans_lt hr,
    rw mem_smul_set_iff_inv_smul_mem₀ hr'.ne',
    obtain ⟨δ, δ_pos, hδr, hδ⟩ := exists_lt_of_gauge_lt hs₂ (h.trans_lt hr),
    suffices : (r⁻¹ * δ) • δ⁻¹ • x ∈ s,
    { rwa [smul_smul, mul_inv_cancel_right₀ δ_pos.ne'] at this },
    rw mem_smul_set_iff_inv_smul_mem₀ δ_pos.ne' at hδ,
    refine hs₁.smul_mem_of_zero_mem hs₀ hδ
      ⟨mul_nonneg (inv_nonneg.2 hr'.le) δ_pos.le, _⟩,
    rw [inv_mul_le_iff hr', mul_one],
    exact hδr.le },
  { refine λ h, le_of_forall_pos_lt_add (λ ε hε, _),
    have hε' := (lt_add_iff_pos_right a).2 (half_pos hε),
    exact (gauge_le_of_mem (ha.trans hε'.le) $ h _ hε').trans_lt
      (add_lt_add_left (half_lt_self hε) _) }
end

lemma gauge_lt_eq' (absorbs : absorbent ℝ s) (a : ℝ) :
  {x | gauge s x < a} = ⋃ (r : ℝ) (H : 0 < r) (H : r < a), r • s :=
begin
  ext,
  simp_rw [mem_set_of_eq, mem_Union, exists_prop],
  exact ⟨exists_lt_of_gauge_lt absorbs,
    λ ⟨r, hr₀, hr₁, hx⟩, (gauge_le_of_mem hr₀.le hx).trans_lt hr₁⟩,
end

lemma gauge_lt_eq (absorbs : absorbent ℝ s) (a : ℝ) :
  {x | gauge s x < a} = ⋃ (r ∈ set.Ioo 0 (a : ℝ)), r • s :=
begin
  ext,
  simp_rw [mem_set_of_eq, mem_Union, exists_prop, mem_Ioo, and_assoc],
  exact ⟨exists_lt_of_gauge_lt absorbs,
    λ ⟨r, hr₀, hr₁, hx⟩, (gauge_le_of_mem hr₀.le hx).trans_lt hr₁⟩,
end

lemma gauge_lt_one_subset_self (hs : convex ℝ s) (h₀ : (0 : E) ∈ s) (absorbs : absorbent ℝ s) :
  {x | gauge s x < 1} ⊆ s :=
begin
  rw gauge_lt_eq absorbs,
<<<<<<< HEAD
  apply set.bUnion_subset,
=======
  apply set.Union₂_subset,
>>>>>>> 02c08d9b
  rintro r hr _ ⟨y, hy, rfl⟩,
  exact hs.smul_mem_of_zero_mem h₀ hy (Ioo_subset_Icc_self hr),
end

lemma gauge_le_one_of_mem {x : E} (hx : x ∈ s) : gauge s x ≤ 1 :=
gauge_le_of_mem zero_le_one $ by rwa one_smul

lemma self_subset_gauge_le_one : s ⊆ {x | gauge s x ≤ 1} := λ x, gauge_le_one_of_mem

<<<<<<< HEAD
lemma convex.gauge_le (hs : convex ℝ s) (h₀ : (0 : E) ∈ s) (absorbs : absorbent ℝ s) (r : ℝ) :
  convex ℝ {x | gauge s x ≤ r} :=
begin
  by_cases hr : 0 ≤ r,
  { rw gauge_le_eq hs h₀ absorbs hr,
    exact convex_Inter (λ i, convex_Inter (λ hi, hs.smul _)) },
  { convert convex_empty,
    exact eq_empty_iff_forall_not_mem.2 (λ x hx, hr $ (gauge_nonneg _).trans hx) }
=======
lemma convex.gauge_le (hs : convex ℝ s) (h₀ : (0 : E) ∈ s) (absorbs : absorbent ℝ s) (a : ℝ) :
  convex ℝ {x | gauge s x ≤ a} :=
begin
  by_cases ha : 0 ≤ a,
  { rw gauge_le_eq hs h₀ absorbs ha,
    exact convex_Inter (λ i, convex_Inter (λ hi, hs.smul _)) },
  { convert convex_empty,
    exact eq_empty_iff_forall_not_mem.2 (λ x hx, ha $ (gauge_nonneg _).trans hx) }
>>>>>>> 02c08d9b
end

lemma balanced.star_convex (hs : balanced ℝ s) : star_convex ℝ 0 s :=
star_convex_zero_iff.2 $ λ x hx a ha₀ ha₁,
  hs _ (by rwa real.norm_of_nonneg ha₀) (smul_mem_smul_set hx)

lemma le_gauge_of_not_mem (hs₀ : star_convex ℝ 0 s) (hs₂ : absorbs ℝ s {x}) (hx : x ∉ a • s) :
  a ≤ gauge s x :=
begin
  rw star_convex_zero_iff at hs₀,
  obtain ⟨r, hr, h⟩ := hs₂,
  refine le_cInf ⟨r, hr, singleton_subset_iff.1 $ h _ (real.norm_of_nonneg hr.le).ge⟩ _,
  rintro b ⟨hb, x, hx', rfl⟩,
  refine not_lt.1 (λ hba, hx _),
  have ha := hb.trans hba,
  refine ⟨(a⁻¹ * b) • x, hs₀ hx' (mul_nonneg (inv_nonneg.2 ha.le) hb.le) _, _⟩,
  { rw ←div_eq_inv_mul,
    exact div_le_one_of_le hba.le ha.le },
  { rw [←mul_smul, mul_inv_cancel_left₀ ha.ne'] }
end

lemma one_le_gauge_of_not_mem (hs₁ : star_convex ℝ 0 s) (hs₂ : absorbs ℝ s {x}) (hx : x ∉ s) :
  1 ≤ gauge s x :=
le_gauge_of_not_mem hs₁ hs₂ $ by rwa one_smul

section linear_ordered_field
variables {α : Type*} [linear_ordered_field α] [mul_action_with_zero α ℝ] [ordered_smul α ℝ]

lemma gauge_smul_of_nonneg [mul_action_with_zero α E] [is_scalar_tower α ℝ (set E)] {s : set E}
  {r : α} (hr : 0 ≤ r) (x : E) :
  gauge s (r • x) = r • gauge s x :=
begin
  obtain rfl | hr' := hr.eq_or_lt,
  { rw [zero_smul, gauge_zero, zero_smul] },
  rw [gauge_def', gauge_def', ←real.Inf_smul_of_nonneg hr],
  congr' 1,
  ext β,
  simp_rw [set.mem_smul_set, set.mem_sep_eq],
  split,
  { rintro ⟨hβ, hx⟩,
    simp_rw [mem_Ioi] at ⊢ hβ,
    have := smul_pos (inv_pos.2 hr') hβ,
    refine ⟨r⁻¹ • β, ⟨this, _⟩, smul_inv_smul₀ hr'.ne' _⟩,
    rw ←mem_smul_set_iff_inv_smul_mem₀ at ⊢ hx,
    rwa [smul_assoc, mem_smul_set_iff_inv_smul_mem₀ (inv_ne_zero hr'.ne'), inv_inv₀],
    { exact this.ne' },
    { exact hβ.ne' } },
  { rintro ⟨β, ⟨hβ, hx⟩, rfl⟩,
    rw mem_Ioi at ⊢ hβ,
    have := smul_pos hr' hβ,
    refine ⟨this, _⟩,
    rw ←mem_smul_set_iff_inv_smul_mem₀ at ⊢ hx,
    rw smul_assoc,
    exact smul_mem_smul_set hx,
    { exact this.ne' },
    { exact hβ.ne'} }
end

/-- In textbooks, this is the homogeneity of the Minkowksi functional. -/
lemma gauge_smul [module α E] [is_scalar_tower α ℝ (set E)] {s : set E}
  (symmetric : ∀ x ∈ s, -x ∈ s) (r : α) (x : E) :
  gauge s (r • x) = abs r • gauge s x :=
begin
  rw ←gauge_smul_of_nonneg (abs_nonneg r),
  obtain h | h := abs_choice r,
  { rw h },
  { rw [h, neg_smul, gauge_neg symmetric] },
  { apply_instance }
end

lemma gauge_smul_left_of_nonneg [mul_action_with_zero α E] [smul_comm_class α ℝ ℝ]
  [is_scalar_tower α ℝ ℝ] [is_scalar_tower α ℝ E] {s : set E} {a : α} (ha : 0 ≤ a) :
  gauge (a • s) = a⁻¹ • gauge s :=
begin
  obtain rfl | ha' := ha.eq_or_lt,
  { rw [inv_zero, zero_smul, gauge_of_subset_zero (zero_smul_subset _)] },
  ext,
  rw [gauge_def', pi.smul_apply, gauge_def', ←real.Inf_smul_of_nonneg (inv_nonneg.2 ha)],
  congr' 1,
  ext r,
  simp_rw [set.mem_smul_set, set.mem_sep_eq],
  split,
  { rintro ⟨hr, y, hy, h⟩,
    simp_rw [mem_Ioi] at ⊢ hr,
    refine ⟨a • r, ⟨smul_pos ha' hr, _⟩, inv_smul_smul₀ ha'.ne' _⟩,
    rwa [smul_inv₀, smul_assoc, ←h, inv_smul_smul₀ ha'.ne'] },
  { rintro ⟨r, ⟨hr, hx⟩, rfl⟩,
    rw mem_Ioi at ⊢ hr,
    have := smul_pos ha' hr,
    refine ⟨smul_pos (inv_pos.2 ha') hr, r⁻¹ • x, hx, _⟩,
    rw [smul_inv₀, smul_assoc, inv_inv₀] }
end

lemma gauge_smul_left [module α E] [smul_comm_class α ℝ ℝ] [is_scalar_tower α ℝ ℝ]
  [is_scalar_tower α ℝ E] {s : set E} (symmetric : ∀ x ∈ s, -x ∈ s) (a : α) :
  gauge (a • s) = |a|⁻¹ • gauge s :=
begin
  rw ←gauge_smul_left_of_nonneg (abs_nonneg a),
  obtain h | h := abs_choice a,
  { rw h },
  { rw [h, set.neg_smul_set, ←set.smul_set_neg],
    congr,
    ext y,
    refine ⟨symmetric _, λ hy, _⟩,
    rw ←neg_neg y,
    exact symmetric _ hy },
  { apply_instance }
end

end linear_ordered_field

section topological_space
variables [topological_space E] [has_continuous_smul ℝ E]

lemma interior_subset_gauge_lt_one (s : set E) : interior s ⊆ {x | gauge s x < 1} :=
begin
  intros x hx,
  let f : ℝ → E := λ t, t • x,
  have hf : continuous f,
  { continuity },
  let s' := f ⁻¹' (interior s),
  have hs' : is_open s' := hf.is_open_preimage _ is_open_interior,
  have one_mem : (1 : ℝ) ∈ s',
  { simpa only [s', f, set.mem_preimage, one_smul] },
  obtain ⟨ε, hε₀, hε⟩ := (metric.nhds_basis_closed_ball.1 _).1
    (is_open_iff_mem_nhds.1 hs' 1 one_mem),
  rw real.closed_ball_eq_Icc at hε,
  have hε₁ : 0 < 1 + ε := hε₀.trans (lt_one_add ε),
  have : (1 + ε)⁻¹ < 1,
  { rw inv_lt_one_iff,
    right,
    linarith },
  refine (gauge_le_of_mem (inv_nonneg.2 hε₁.le) _).trans_lt this,
  rw mem_inv_smul_set_iff₀ hε₁.ne',
  exact interior_subset
    (hε ⟨(sub_le_self _ hε₀.le).trans ((le_add_iff_nonneg_right _).2 hε₀.le), le_rfl⟩),
end

<<<<<<< HEAD
lemma gauge_lt_one_eq_self_of_open (hs : convex ℝ s) (zero_mem : (0 : E) ∈ s)
  (hs₂ : is_open s) :
  {x | gauge s x < 1} = s :=
begin
  apply (gauge_lt_one_subset_self hs ‹_› $ absorbent_nhds_zero $ hs₂.mem_nhds zero_mem).antisymm,
=======
lemma gauge_lt_one_eq_self_of_open (hs₁ : convex ℝ s) (hs₀ : (0 : E) ∈ s) (hs₂ : is_open s) :
  {x | gauge s x < 1} = s :=
begin
  apply (gauge_lt_one_subset_self hs₁ ‹_› $ absorbent_nhds_zero $ hs₂.mem_nhds hs₀).antisymm,
>>>>>>> 02c08d9b
  convert interior_subset_gauge_lt_one s,
  exact hs₂.interior_eq.symm,
end

<<<<<<< HEAD
lemma gauge_lt_one_of_mem_of_open (hs : convex ℝ s) (zero_mem : (0 : E) ∈ s) (hs₂ : is_open s)
  {x : E} (hx : x ∈ s) :
  gauge s x < 1 :=
by rwa ←gauge_lt_one_eq_self_of_open hs zero_mem hs₂ at hx

lemma gauge_lt_of_mem_smul (x : E) (ε : ℝ) (hε : 0 < ε) (zero_mem : (0 : E) ∈ s)
  (hs : convex ℝ s) (hs₂ : is_open s) (hx : x ∈ ε • s) :
=======
lemma gauge_lt_one_of_mem_of_open (hs₁ : convex ℝ s) (hs₀ : (0 : E) ∈ s) (hs₂ : is_open s)
  {x : E} (hx : x ∈ s) :
  gauge s x < 1 :=
by rwa ←gauge_lt_one_eq_self_of_open hs₁ hs₀ hs₂ at hx

lemma gauge_lt_of_mem_smul (x : E) (ε : ℝ) (hε : 0 < ε) (hs₀ : (0 : E) ∈ s)
  (hs₁ : convex ℝ s) (hs₂ : is_open s) (hx : x ∈ ε • s) :
>>>>>>> 02c08d9b
  gauge s x < ε :=
begin
  have : ε⁻¹ • x ∈ s,
  { rwa ←mem_smul_set_iff_inv_smul_mem₀ hε.ne' },
<<<<<<< HEAD
  have h_gauge_lt := gauge_lt_one_of_mem_of_open hs zero_mem hs₂ this,
=======
  have h_gauge_lt := gauge_lt_one_of_mem_of_open hs₁ hs₀ hs₂ this,
>>>>>>> 02c08d9b
  rwa [gauge_smul_of_nonneg (inv_nonneg.2 hε.le), smul_eq_mul, inv_mul_lt_iff hε, mul_one]
    at h_gauge_lt,
  apply_instance
end

end topological_space

lemma gauge_add_le (hs : convex ℝ s) (absorbs : absorbent ℝ s) (x y : E) :
  gauge s (x + y) ≤ gauge s x + gauge s y :=
begin
  refine le_of_forall_pos_lt_add (λ ε hε, _),
  obtain ⟨a, ha, ha', hx⟩ := exists_lt_of_gauge_lt absorbs
    (lt_add_of_pos_right (gauge s x) (half_pos hε)),
  obtain ⟨b, hb, hb', hy⟩ := exists_lt_of_gauge_lt absorbs
    (lt_add_of_pos_right (gauge s y) (half_pos hε)),
  rw mem_smul_set_iff_inv_smul_mem₀ ha.ne' at hx,
  rw mem_smul_set_iff_inv_smul_mem₀ hb.ne' at hy,
  suffices : gauge s (x + y) ≤ a + b,
  { linarith },
  have hab : 0 < a + b := add_pos ha hb,
  apply gauge_le_of_mem hab.le,
  have := convex_iff_div.1 hs hx hy ha.le hb.le hab,
  rwa [smul_smul, smul_smul, mul_comm_div', mul_comm_div', ←mul_div_assoc, ←mul_div_assoc,
    mul_inv_cancel ha.ne', mul_inv_cancel hb.ne', ←smul_add, one_div,
    ←mem_smul_set_iff_inv_smul_mem₀ hab.ne'] at this,
end

/-- `gauge s` as a seminorm when `s` is symmetric, convex and absorbent. -/
@[simps] def gauge_seminorm (hs₀ : ∀ x ∈ s, -x ∈ s) (hs₁ : convex ℝ s) (hs₂ : absorbent ℝ s) :
  seminorm ℝ E :=
{ to_fun := gauge s,
  smul' := λ r x, by rw [gauge_smul hs₀, real.norm_eq_abs, smul_eq_mul]; apply_instance,
  triangle' := gauge_add_le hs₁ hs₂ }

section gauge_seminorm
variables {hs₀ : ∀ x ∈ s, -x ∈ s} {hs₁ : convex ℝ s} {hs₂ : absorbent ℝ s}

section topological_space
variables [topological_space E] [has_continuous_smul ℝ E]

lemma gauge_seminorm_lt_one_of_open (hs : is_open s) {x : E} (hx : x ∈ s) :
  gauge_seminorm hs₀ hs₁ hs₂ x < 1 :=
gauge_lt_one_of_mem_of_open hs₁ hs₂.zero_mem hs hx

end topological_space
end gauge_seminorm

/-- Any seminorm arises as the gauge of its unit ball. -/
@[simp] protected lemma seminorm.gauge_ball (p : seminorm ℝ E) : gauge (p.ball 0 1) = p :=
begin
  ext,
  obtain hp | hp := {r : ℝ | 0 < r ∧ x ∈ r • p.ball 0 1}.eq_empty_or_nonempty,
  { rw [gauge, hp, real.Inf_empty],
    by_contra,
    have hpx : 0 < p x := (p.nonneg x).lt_of_ne h,
    have hpx₂ : 0 < 2 * p x := mul_pos zero_lt_two hpx,
    refine hp.subset ⟨hpx₂, (2 * p x)⁻¹ • x, _, smul_inv_smul₀ hpx₂.ne' _⟩,
    rw [p.mem_ball_zero, p.smul, real.norm_eq_abs, abs_of_pos (inv_pos.2 hpx₂), inv_mul_lt_iff hpx₂,
      mul_one],
    exact lt_mul_of_one_lt_left hpx one_lt_two },
  refine is_glb.cInf_eq ⟨λ r, _, λ r hr, le_of_forall_pos_le_add $ λ ε hε, _⟩ hp,
  { rintro ⟨hr, y, hy, rfl⟩,
    rw p.mem_ball_zero at hy,
    rw [p.smul, real.norm_eq_abs, abs_of_pos hr],
    exact mul_le_of_le_one_right hr.le hy.le },
  { have hpε : 0 < p x + ε := add_pos_of_nonneg_of_pos (p.nonneg _) hε,
    refine hr ⟨hpε, (p x + ε)⁻¹ • x, _, smul_inv_smul₀ hpε.ne' _⟩,
    rw [p.mem_ball_zero, p.smul, real.norm_eq_abs, abs_of_pos (inv_pos.2 hpε), inv_mul_lt_iff hpε,
      mul_one],
    exact lt_add_of_pos_right _ hε }
end

lemma seminorm.gauge_seminorm_ball (p : seminorm ℝ E) :
  gauge_seminorm (λ x, p.symmetric_ball_zero 1) (p.convex_ball 0 1)
    (p.absorbent_ball_zero zero_lt_one) = p := fun_like.coe_injective p.gauge_ball

end add_comm_group

section norm
<<<<<<< HEAD
variables [semi_normed_group E] [semi_normed_space ℝ E] {s : set E} {r : ℝ} {x : E}
=======
variables [semi_normed_group E] [normed_space ℝ E] {s : set E} {r : ℝ} {x : E}
>>>>>>> 02c08d9b

lemma gauge_unit_ball (x : E) : gauge (metric.ball (0 : E) 1) x = ∥x∥ :=
begin
  obtain rfl | hx := eq_or_ne x 0,
  { rw [norm_zero, gauge_zero] },
  refine (le_of_forall_pos_le_add $ λ ε hε, _).antisymm _,
  { have := add_pos_of_nonneg_of_pos (norm_nonneg x) hε,
    refine gauge_le_of_mem this.le _,
    rw [smul_ball this.ne', smul_zero, real.norm_of_nonneg this.le, mul_one, mem_ball_zero_iff],
    exact lt_add_of_pos_right _ hε },
  refine le_gauge_of_not_mem balanced_ball_zero.star_convex
    (absorbent_ball_zero zero_lt_one).absorbs (λ h, _),
  obtain hx' | hx' := eq_or_ne (∥x∥) 0,
  { rw hx' at h,
    exact hx (zero_smul_subset _ h) },
  { rw [mem_smul_set_iff_inv_smul_mem₀ hx', mem_ball_zero_iff, norm_smul, norm_inv, norm_norm,
      inv_mul_cancel hx'] at h,
    exact lt_irrefl _ h }
end

lemma smul_unit_ball {r : ℝ} (hr : 0 < r) : r • metric.ball (0 : E) 1 = metric.ball (0 : E) r :=
by rw [smul_ball hr.ne', smul_zero, mul_one, real.norm_of_nonneg hr.le]

lemma gauge_ball (hr : 0 < r) (x : E) : gauge (metric.ball (0 : E) r) x = ∥x∥ / r :=
begin
  rw [←smul_unit_ball hr, gauge_smul_left, pi.smul_apply, gauge_unit_ball, smul_eq_mul,
    abs_of_nonneg hr.le, div_eq_inv_mul],
  simp_rw [mem_ball_zero_iff, norm_neg],
  exact λ _, id,
end

lemma mul_gauge_le_norm (hs : metric.ball (0 : E) r ⊆ s) : r * gauge s x ≤ ∥x∥ :=
begin
  obtain hr | hr := le_or_lt r 0,
  { exact (mul_nonpos_of_nonpos_of_nonneg hr $ gauge_nonneg _).trans (norm_nonneg _) },
  rw [mul_comm, ←le_div_iff hr, ←gauge_ball hr],
  exact gauge_mono (absorbent_ball_zero hr) hs x,
end

end norm
end gauge

-- TODO: topology induced by family of seminorms, local convexity.<|MERGE_RESOLUTION|>--- conflicted
+++ resolved
@@ -71,136 +71,7 @@
 open normed_field set
 open_locale pointwise topological_space nnreal
 
-<<<<<<< HEAD
-namespace set
-variables {α β : Type*}
-
-section has_scalar
-variables [has_scalar α β] {s s₁ s₂ : set α} {t t₁ t₂ : set β}
-
-@[simp, to_additive] lemma inter_smul_subset : (s₁ ∩ s₂) • t ⊆ s₁ • t ∩ s₂ • t :=
-λ x ⟨a, b, ha, hb, hx⟩, ⟨⟨a, b, ha.1, hb, hx⟩, ⟨a, b, ha.2, hb, hx⟩⟩
-
-@[simp, to_additive] lemma smul_inter_subset : s • (t₁ ∩ t₂) ⊆ s • t₁ ∩ s • t₂ :=
-λ x ⟨a, b, ha, hb, hx⟩, ⟨⟨a, b, ha, hb.1, hx⟩, ⟨a, b, ha, hb.2, hx⟩⟩
-
-@[simp, to_additive] lemma smul_union : s • (t₁ ∪ t₂) = s • t₁ ∪ s • t₂ :=
-by simp_rw [←image2_smul, image2_union_right]
-
-@[simp, to_additive] lemma union_smul : (s₁ ∪ s₂) • t = s₁ • t ∪ s₂ • t :=
-by simp_rw [←image2_smul, image2_union_left]
-
-end has_scalar
-
-section mul_action
-variables [group α] [mul_action α β] {s : set α} {t : set β} {a : α}
-
-@[simp, to_additive] lemma smul_univ (hs : s.nonempty) : s • (univ : set β) = univ :=
-let ⟨a, ha⟩ := hs in eq_univ_of_forall $ λ b, ⟨a, a⁻¹ • b, ha, trivial, smul_inv_smul _ _⟩
-
-@[simp, to_additive] lemma smul_set_univ : a • (univ : set β) = univ :=
-eq_univ_of_forall $ λ b, ⟨a⁻¹ • b, trivial, smul_inv_smul _ _⟩
-
-end mul_action
-
-section mul_action
-variables [group_with_zero α] [mul_action α β] {s : set α} {t : set β} {a : α}
-
-lemma smul_univ₀ (hs : ¬ s ⊆ 0) : s • (univ : set β) = univ :=
-let ⟨a, ha, ha₀⟩ := not_subset.1 hs in eq_univ_of_forall $ λ b,
-  ⟨a, a⁻¹ • b, ha, trivial, smul_inv_smul₀ ha₀ _⟩
-
-lemma smul_set_univ₀ (ha : a ≠ 0) : a • (univ : set β) = univ :=
-eq_univ_of_forall $ λ b, ⟨a⁻¹ • b, trivial, smul_inv_smul₀ ha _⟩
-
-end mul_action
-
-section group
-variables [group α] {s t : set α}
-
-@[simp, to_additive] lemma mul_univ (hs : s.nonempty) : s * (univ : set α) = univ :=
-let ⟨a, ha⟩ := hs in eq_univ_of_forall $ λ b, ⟨a, a⁻¹ * b, ha, trivial, mul_inv_cancel_left _ _⟩
-
-@[simp, to_additive] lemma univ_mul (ht : t.nonempty) : (univ : set α) * t = univ :=
-let ⟨a, ha⟩ := ht in eq_univ_of_forall $ λ b, ⟨b * a⁻¹, a, trivial, ha, inv_mul_cancel_right _ _⟩
-
-end group
-
-section zero
-variables [has_zero α] [has_zero β] [smul_with_zero α β]
-
-lemma zero_mem_smul_set {t : set β} {a : α} (h : (0 : β) ∈ t) : (0 : β) ∈ a • t :=
-⟨0, h, smul_zero' _ _⟩
-
-variables [no_zero_smul_divisors α β]
-  {s : set α} {t : set β} {a : α}
-
-lemma zero_mem_smul_iff : (0 : β) ∈ s • t ↔ (0 : α) ∈ s ∧ t.nonempty ∨ (0 : β) ∈ t ∧ s.nonempty :=
-begin
-  split,
-  { rintro ⟨a, b, ha, hb, h⟩,
-    obtain rfl | rfl := eq_zero_or_eq_zero_of_smul_eq_zero h,
-    { exact or.inl ⟨ha, b, hb⟩ },
-    { exact or.inr ⟨hb, a, ha⟩ } },
-  { rintro (⟨hs, b, hb⟩ | ⟨ht, a, ha⟩),
-    { exact ⟨0, b, hs, hb, zero_smul _ _⟩ },
-    { exact ⟨a, 0, ha, ht, smul_zero' _ _⟩ } }
-end
-
-lemma zero_mem_smul_set_iff (ha : a ≠ 0) : (0 : β) ∈ a • t ↔ (0 : β) ∈ t :=
-begin
-  refine ⟨_, zero_mem_smul_set⟩,
-  rintro ⟨b, hb, h⟩,
-  rwa (eq_zero_or_eq_zero_of_smul_eq_zero h).resolve_left ha at hb,
-end
-
-end zero
-
-section neg
-variables [ring α] [add_comm_group β] [module α β] {s : set α} {t : set β} {a : α}
-
-@[simp] lemma neg_smul_set  : -a • t = - (a • t) :=
-by simp_rw [←image_smul, ←image_neg, image_image, neg_smul]
-
-@[simp] lemma smul_set_neg  : a • -t = - (a • t) :=
-by simp_rw [←image_smul, ←image_neg, image_image, smul_neg]
-
-@[simp] protected lemma neg_smul  : -s • t = -(s • t) :=
-by simp_rw [←image2_smul, ←image_neg, image2_image_left, image_image2, neg_smul]
-
-@[simp] protected lemma smul_neg  : s • -t = -(s • t) :=
-by simp_rw [←image2_smul, ←image_neg, image2_image_right, image_image2, smul_neg]
-
-end neg
-end set
-
-open set
-
-variables {𝕜 𝕝 E ι : Type*}
-
-lemma norm_ne_zero [semi_normed_group E] {g : E} : ∥g∥ ≠ 0 → g ≠ 0 :=
-mt $ by { rintro rfl, exact norm_zero }
-
-lemma norm_ne_zero_iff [normed_group E] {g : E} : ∥g∥ ≠ 0 ↔ g ≠ 0 := not_congr norm_eq_zero
-
-section smul
-variables {α β : Type*} [group_with_zero α] [group_with_zero β] [mul_action_with_zero α β]
-
-lemma smul_inv₀ [smul_comm_class α β β] [is_scalar_tower α β β] (c : α) (x : β) :
-  (c • x)⁻¹ = c⁻¹ • x⁻¹ :=
-begin
-  obtain rfl | hc := eq_or_ne c 0,
-  { simp only [inv_zero, zero_smul] },
-  obtain rfl | hx := eq_or_ne x 0,
-  { simp only [inv_zero, smul_zero'] },
-  { refine (eq_inv_of_mul_left_eq_one _).symm,
-    rw [smul_mul_smul, inv_mul_cancel hc, inv_mul_cancel hx, one_smul] }
-end
-
-end smul
-=======
 variables {R 𝕜 𝕝 E F G ι : Type*}
->>>>>>> 02c08d9b
 
 section semi_normed_ring
 variables [semi_normed_ring 𝕜]
@@ -306,13 +177,8 @@
 end normed_comm_ring
 
 section normed_field
-<<<<<<< HEAD
-variables [normed_field 𝕜] [normed_ring 𝕝] [semi_normed_space 𝕜 𝕝] [add_comm_group E]
-  [module 𝕜 E] [smul_with_zero 𝕝 E] [is_scalar_tower 𝕜 𝕝 E] {s t u v A B : set E} {a b : 𝕜}
-=======
 variables [normed_field 𝕜] [normed_ring 𝕝] [normed_space 𝕜 𝕝] [add_comm_group E] [module 𝕜 E]
   [smul_with_zero 𝕝 E] [is_scalar_tower 𝕜 𝕝 E] {s t u v A B : set E} {a b : 𝕜}
->>>>>>> 02c08d9b
 
 /-- Scalar multiplication (by possibly different types) of a balanced set is monotone. -/
 lemma balanced.smul_mono (hs : balanced 𝕝 s) {a : 𝕝} {b : 𝕜} (h : ∥a∥ ≤ ∥b∥) : a • s ⊆ b • s :=
@@ -889,20 +755,10 @@
 /-! ### The norm as a seminorm -/
 
 section norm_seminorm
-<<<<<<< HEAD
-variables (𝕜 E) [normed_field 𝕜] [semi_normed_group E] [semi_normed_space 𝕜 E] {r : ℝ}
-
-/-- The norm of a seminormed group as a seminorm. -/
-def norm_seminorm : seminorm 𝕜 E :=
-{ to_fun := norm,
-  smul' := norm_smul,
-  triangle' := norm_add_le }
-=======
 variables (𝕜 E) [normed_field 𝕜] [semi_normed_group E] [normed_space 𝕜 E] {r : ℝ}
 
 /-- The norm of a seminormed group as a seminorm. -/
 def norm_seminorm : seminorm 𝕜 E := ⟨norm, norm_smul, norm_add_le⟩
->>>>>>> 02c08d9b
 
 @[simp] lemma coe_norm_seminorm : ⇑(norm_seminorm 𝕜 E) = norm := rfl
 
@@ -1058,11 +914,7 @@
   {x | gauge s x < 1} ⊆ s :=
 begin
   rw gauge_lt_eq absorbs,
-<<<<<<< HEAD
-  apply set.bUnion_subset,
-=======
   apply set.Union₂_subset,
->>>>>>> 02c08d9b
   rintro r hr _ ⟨y, hy, rfl⟩,
   exact hs.smul_mem_of_zero_mem h₀ hy (Ioo_subset_Icc_self hr),
 end
@@ -1072,16 +924,6 @@
 
 lemma self_subset_gauge_le_one : s ⊆ {x | gauge s x ≤ 1} := λ x, gauge_le_one_of_mem
 
-<<<<<<< HEAD
-lemma convex.gauge_le (hs : convex ℝ s) (h₀ : (0 : E) ∈ s) (absorbs : absorbent ℝ s) (r : ℝ) :
-  convex ℝ {x | gauge s x ≤ r} :=
-begin
-  by_cases hr : 0 ≤ r,
-  { rw gauge_le_eq hs h₀ absorbs hr,
-    exact convex_Inter (λ i, convex_Inter (λ hi, hs.smul _)) },
-  { convert convex_empty,
-    exact eq_empty_iff_forall_not_mem.2 (λ x hx, hr $ (gauge_nonneg _).trans hx) }
-=======
 lemma convex.gauge_le (hs : convex ℝ s) (h₀ : (0 : E) ∈ s) (absorbs : absorbent ℝ s) (a : ℝ) :
   convex ℝ {x | gauge s x ≤ a} :=
 begin
@@ -1090,7 +932,6 @@
     exact convex_Inter (λ i, convex_Inter (λ hi, hs.smul _)) },
   { convert convex_empty,
     exact eq_empty_iff_forall_not_mem.2 (λ x hx, ha $ (gauge_nonneg _).trans hx) }
->>>>>>> 02c08d9b
 end
 
 lemma balanced.star_convex (hs : balanced ℝ s) : star_convex ℝ 0 s :=
@@ -1229,31 +1070,14 @@
     (hε ⟨(sub_le_self _ hε₀.le).trans ((le_add_iff_nonneg_right _).2 hε₀.le), le_rfl⟩),
 end
 
-<<<<<<< HEAD
-lemma gauge_lt_one_eq_self_of_open (hs : convex ℝ s) (zero_mem : (0 : E) ∈ s)
-  (hs₂ : is_open s) :
-  {x | gauge s x < 1} = s :=
-begin
-  apply (gauge_lt_one_subset_self hs ‹_› $ absorbent_nhds_zero $ hs₂.mem_nhds zero_mem).antisymm,
-=======
 lemma gauge_lt_one_eq_self_of_open (hs₁ : convex ℝ s) (hs₀ : (0 : E) ∈ s) (hs₂ : is_open s) :
   {x | gauge s x < 1} = s :=
 begin
   apply (gauge_lt_one_subset_self hs₁ ‹_› $ absorbent_nhds_zero $ hs₂.mem_nhds hs₀).antisymm,
->>>>>>> 02c08d9b
   convert interior_subset_gauge_lt_one s,
   exact hs₂.interior_eq.symm,
 end
 
-<<<<<<< HEAD
-lemma gauge_lt_one_of_mem_of_open (hs : convex ℝ s) (zero_mem : (0 : E) ∈ s) (hs₂ : is_open s)
-  {x : E} (hx : x ∈ s) :
-  gauge s x < 1 :=
-by rwa ←gauge_lt_one_eq_self_of_open hs zero_mem hs₂ at hx
-
-lemma gauge_lt_of_mem_smul (x : E) (ε : ℝ) (hε : 0 < ε) (zero_mem : (0 : E) ∈ s)
-  (hs : convex ℝ s) (hs₂ : is_open s) (hx : x ∈ ε • s) :
-=======
 lemma gauge_lt_one_of_mem_of_open (hs₁ : convex ℝ s) (hs₀ : (0 : E) ∈ s) (hs₂ : is_open s)
   {x : E} (hx : x ∈ s) :
   gauge s x < 1 :=
@@ -1261,16 +1085,11 @@
 
 lemma gauge_lt_of_mem_smul (x : E) (ε : ℝ) (hε : 0 < ε) (hs₀ : (0 : E) ∈ s)
   (hs₁ : convex ℝ s) (hs₂ : is_open s) (hx : x ∈ ε • s) :
->>>>>>> 02c08d9b
   gauge s x < ε :=
 begin
   have : ε⁻¹ • x ∈ s,
   { rwa ←mem_smul_set_iff_inv_smul_mem₀ hε.ne' },
-<<<<<<< HEAD
-  have h_gauge_lt := gauge_lt_one_of_mem_of_open hs zero_mem hs₂ this,
-=======
   have h_gauge_lt := gauge_lt_one_of_mem_of_open hs₁ hs₀ hs₂ this,
->>>>>>> 02c08d9b
   rwa [gauge_smul_of_nonneg (inv_nonneg.2 hε.le), smul_eq_mul, inv_mul_lt_iff hε, mul_one]
     at h_gauge_lt,
   apply_instance
@@ -1350,11 +1169,7 @@
 end add_comm_group
 
 section norm
-<<<<<<< HEAD
-variables [semi_normed_group E] [semi_normed_space ℝ E] {s : set E} {r : ℝ} {x : E}
-=======
 variables [semi_normed_group E] [normed_space ℝ E] {s : set E} {r : ℝ} {x : E}
->>>>>>> 02c08d9b
 
 lemma gauge_unit_ball (x : E) : gauge (metric.ball (0 : E) 1) x = ∥x∥ :=
 begin
