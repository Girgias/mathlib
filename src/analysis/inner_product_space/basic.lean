--- conflicted
+++ resolved
@@ -1624,16 +1624,6 @@
 variables {ι : Type*} [dec_ι : decidable_eq ι] (𝕜)
 open_locale direct_sum
 
-<<<<<<< HEAD
-/-- An indexed family of mutually-orthogonal subspaces of an inner product space `E`. -/
-def orthogonal_family {G : ι → Type*} [Π i, inner_product_space 𝕜 (G i)] (V : Π i, G i →ₗᵢ[𝕜] E) :
-  Prop :=
-∀ ⦃i j⦄, i ≠ j → ∀ v : G i, ∀ w : G j, ⟪V i v, V j w⟫ = 0
-
-variables {𝕜} {G : ι → Type*} [Π i, inner_product_space 𝕜 (G i)] {V : Π i, G i →ₗᵢ[𝕜] E}
-  (hV : orthogonal_family 𝕜 V) [dec_V : Π i (x : G i), decidable (x ≠ 0)]
-
-=======
 /-- An indexed family of mutually-orthogonal subspaces of an inner product space `E`.
 
 The simple way to express this concept would be as a condition on `V : ι → submodule 𝕜 E`.  We
@@ -1652,7 +1642,6 @@
 variables {𝕜} {G : ι → Type*} [Π i, inner_product_space 𝕜 (G i)] {V : Π i, G i →ₗᵢ[𝕜] E}
   (hV : orthogonal_family 𝕜 V) [dec_V : Π i (x : G i), decidable (x ≠ 0)]
 
->>>>>>> df2d70d6
 lemma orthonormal.orthogonal_family {v : ι → E} (hv : orthonormal 𝕜 v) :
   @orthogonal_family 𝕜 _ _ _ _ (λ i : ι, 𝕜) _
     (λ i, linear_isometry.to_span_singleton 𝕜 E (hv.1 i)) :=
@@ -1697,11 +1686,7 @@
   ⟪∑ i in s, V i (l₁ i), ∑ j in s, V j (l₂ j)⟫ = ∑ i in s, ⟪l₁ i, l₂ i⟫ :=
 by classical;
 calc ⟪∑ i in s, V i (l₁ i), ∑ j in s, V j (l₂ j)⟫
-<<<<<<< HEAD
-    = ∑ j in s, ∑ i in s, ⟪V i (l₁ i), V j (l₂ j)⟫ :  by { simp [sum_inner, inner_sum], }
-=======
     = ∑ j in s, ∑ i in s, ⟪V i (l₁ i), V j (l₂ j)⟫ : by simp [sum_inner, inner_sum]
->>>>>>> df2d70d6
 ... = ∑ j in s, ∑ i in s, ite (i = j) ⟪V i (l₁ i), V j (l₂ j)⟫ 0 :
 begin
   congr' with i,
