/-
Copyright (c) 2019 Jeremy Avigad. All rights reserved.
Released under Apache 2.0 license as described in the file LICENSE.
Authors: Jeremy Avigad, Sébastien Gouëzel, Yury Kudryashov
-/
import analysis.asymptotics.asymptotic_equivalent
import analysis.calculus.tangent_cone
import analysis.normed_space.bounded_linear_maps
import analysis.normed_space.units

/-!
# The Fréchet derivative

Let `E` and `F` be normed spaces, `f : E → F`, and `f' : E →L[𝕜] F` a
continuous 𝕜-linear map, where `𝕜` is a non-discrete normed field. Then

  `has_fderiv_within_at f f' s x`

says that `f` has derivative `f'` at `x`, where the domain of interest
is restricted to `s`. We also have

  `has_fderiv_at f f' x := has_fderiv_within_at f f' x univ`

Finally,

  `has_strict_fderiv_at f f' x`

means that `f : E → F` has derivative `f' : E →L[𝕜] F` in the sense of strict differentiability,
i.e., `f y - f z - f'(y - z) = o(y - z)` as `y, z → x`. This notion is used in the inverse
function theorem, and is defined here only to avoid proving theorems like
`is_bounded_bilinear_map.has_fderiv_at` twice: first for `has_fderiv_at`, then for
`has_strict_fderiv_at`.

## Main results

In addition to the definition and basic properties of the derivative, this file contains the
usual formulas (and existence assertions) for the derivative of
* constants
* the identity
* bounded linear maps
* bounded bilinear maps
* sum of two functions
* sum of finitely many functions
* multiplication of a function by a scalar constant
* negative of a function
* subtraction of two functions
* multiplication of a function by a scalar function
* multiplication of two scalar functions
* composition of functions (the chain rule)
* inverse function (assuming that it exists; the inverse function theorem is in `inverse.lean`)

For most binary operations we also define `const_op` and `op_const` theorems for the cases when
the first or second argument is a constant. This makes writing chains of `has_deriv_at`'s easier,
and they more frequently lead to the desired result.

One can also interpret the derivative of a function `f : 𝕜 → E` as an element of `E` (by identifying
a linear function from `𝕜` to `E` with its value at `1`). Results on the Fréchet derivative are
translated to this more elementary point of view on the derivative in the file `deriv.lean`. The
derivative of polynomials is handled there, as it is naturally one-dimensional.

The simplifier is set up to prove automatically that some functions are differentiable, or
differentiable at a point (but not differentiable on a set or within a set at a point, as checking
automatically that the good domains are mapped one to the other when using composition is not
something the simplifier can easily do). This means that one can write
`example (x : ℝ) : differentiable ℝ (λ x, sin (exp (3 + x^2)) - 5 * cos x) := by simp`.
If there are divisions, one needs to supply to the simplifier proofs that the denominators do
not vanish, as in
```lean
example (x : ℝ) (h : 1 + sin x ≠ 0) : differentiable_at ℝ (λ x, exp x / (1 + sin x)) x :=
by simp [h]
```
Of course, these examples only work once `exp`, `cos` and `sin` have been shown to be
differentiable, in `analysis.special_functions.trigonometric`.

The simplifier is not set up to compute the Fréchet derivative of maps (as these are in general
complicated multidimensional linear maps), but it will compute one-dimensional derivatives,
see `deriv.lean`.

## Implementation details

The derivative is defined in terms of the `is_o` relation, but also
characterized in terms of the `tendsto` relation.

We also introduce predicates `differentiable_within_at 𝕜 f s x` (where `𝕜` is the base field,
`f` the function to be differentiated, `x` the point at which the derivative is asserted to exist,
and `s` the set along which the derivative is defined), as well as `differentiable_at 𝕜 f x`,
`differentiable_on 𝕜 f s` and `differentiable 𝕜 f` to express the existence of a derivative.

To be able to compute with derivatives, we write `fderiv_within 𝕜 f s x` and `fderiv 𝕜 f x`
for some choice of a derivative if it exists, and the zero function otherwise. This choice only
behaves well along sets for which the derivative is unique, i.e., those for which the tangent
directions span a dense subset of the whole space. The predicates `unique_diff_within_at s x` and
`unique_diff_on s`, defined in `tangent_cone.lean` express this property. We prove that indeed
they imply the uniqueness of the derivative. This is satisfied for open subsets, and in particular
for `univ`. This uniqueness only holds when the field is non-discrete, which we request at the very
beginning: otherwise, a derivative can be defined, but it has no interesting properties whatsoever.

To make sure that the simplifier can prove automatically that functions are differentiable, we tag
many lemmas with the `simp` attribute, for instance those saying that the sum of differentiable
functions is differentiable, as well as their product, their cartesian product, and so on. A notable
exception is the chain rule: we do not mark as a simp lemma the fact that, if `f` and `g` are
differentiable, then their composition also is: `simp` would always be able to match this lemma,
by taking `f` or `g` to be the identity. Instead, for every reasonable function (say, `exp`),
we add a lemma that if `f` is differentiable then so is `(λ x, exp (f x))`. This means adding
some boilerplate lemmas, but these can also be useful in their own right.

Tests for this ability of the simplifier (with more examples) are provided in
`tests/differentiable.lean`.

## Tags

derivative, differentiable, Fréchet, calculus

-/

open filter asymptotics continuous_linear_map set metric
open_locale topological_space classical nnreal filter asymptotics ennreal

noncomputable theory


section

variables {𝕜 : Type*} [nondiscrete_normed_field 𝕜]
variables {E : Type*} [normed_group E] [normed_space 𝕜 E]
variables {F : Type*} [normed_group F] [normed_space 𝕜 F]
variables {G : Type*} [normed_group G] [normed_space 𝕜 G]
variables {G' : Type*} [normed_group G'] [normed_space 𝕜 G']

/-- A function `f` has the continuous linear map `f'` as derivative along the filter `L` if
`f x' = f x + f' (x' - x) + o (x' - x)` when `x'` converges along the filter `L`. This definition
is designed to be specialized for `L = 𝓝 x` (in `has_fderiv_at`), giving rise to the usual notion
of Fréchet derivative, and for `L = 𝓝[s] x` (in `has_fderiv_within_at`), giving rise to
the notion of Fréchet derivative along the set `s`. -/
def has_fderiv_at_filter (f : E → F) (f' : E →L[𝕜] F) (x : E) (L : filter E) :=
is_o (λ x', f x' - f x - f' (x' - x)) (λ x', x' - x) L

/-- A function `f` has the continuous linear map `f'` as derivative at `x` within a set `s` if
`f x' = f x + f' (x' - x) + o (x' - x)` when `x'` tends to `x` inside `s`. -/
def has_fderiv_within_at (f : E → F) (f' : E →L[𝕜] F) (s : set E) (x : E) :=
has_fderiv_at_filter f f' x (𝓝[s] x)

/-- A function `f` has the continuous linear map `f'` as derivative at `x` if
`f x' = f x + f' (x' - x) + o (x' - x)` when `x'` tends to `x`. -/
def has_fderiv_at (f : E → F) (f' : E →L[𝕜] F) (x : E) :=
has_fderiv_at_filter f f' x (𝓝 x)

/-- A function `f` has derivative `f'` at `a` in the sense of *strict differentiability*
if `f x - f y - f' (x - y) = o(x - y)` as `x, y → a`. This form of differentiability is required,
e.g., by the inverse function theorem. Any `C^1` function on a vector space over `ℝ` is strictly
differentiable but this definition works, e.g., for vector spaces over `p`-adic numbers. -/
def has_strict_fderiv_at (f : E → F) (f' : E →L[𝕜] F) (x : E) :=
is_o (λ p : E × E, f p.1 - f p.2 - f' (p.1 - p.2)) (λ p : E × E, p.1 - p.2) (𝓝 (x, x))

variables (𝕜)

/-- A function `f` is differentiable at a point `x` within a set `s` if it admits a derivative
there (possibly non-unique). -/
def differentiable_within_at (f : E → F) (s : set E) (x : E) :=
∃f' : E →L[𝕜] F, has_fderiv_within_at f f' s x

/-- A function `f` is differentiable at a point `x` if it admits a derivative there (possibly
non-unique). -/
def differentiable_at (f : E → F) (x : E) :=
∃f' : E →L[𝕜] F, has_fderiv_at f f' x

/-- If `f` has a derivative at `x` within `s`, then `fderiv_within 𝕜 f s x` is such a derivative.
Otherwise, it is set to `0`. -/
def fderiv_within (f : E → F) (s : set E) (x : E) : E →L[𝕜] F :=
if h : ∃f', has_fderiv_within_at f f' s x then classical.some h else 0

/-- If `f` has a derivative at `x`, then `fderiv 𝕜 f x` is such a derivative. Otherwise, it is
set to `0`. -/
def fderiv (f : E → F) (x : E) : E →L[𝕜] F :=
if h : ∃f', has_fderiv_at f f' x then classical.some h else 0

/-- `differentiable_on 𝕜 f s` means that `f` is differentiable within `s` at any point of `s`. -/
def differentiable_on (f : E → F) (s : set E) :=
∀x ∈ s, differentiable_within_at 𝕜 f s x

/-- `differentiable 𝕜 f` means that `f` is differentiable at any point. -/
def differentiable (f : E → F) :=
∀x, differentiable_at 𝕜 f x

variables {𝕜}
variables {f f₀ f₁ g : E → F}
variables {f' f₀' f₁' g' : E →L[𝕜] F}
variables (e : E →L[𝕜] F)
variables {x : E}
variables {s t : set E}
variables {L L₁ L₂ : filter E}

lemma fderiv_within_zero_of_not_differentiable_within_at
  (h : ¬ differentiable_within_at 𝕜 f s x) : fderiv_within 𝕜 f s x = 0 :=
have ¬ ∃ f', has_fderiv_within_at f f' s x, from h,
by simp [fderiv_within, this]

lemma fderiv_zero_of_not_differentiable_at (h : ¬ differentiable_at 𝕜 f x) : fderiv 𝕜 f x = 0 :=
have ¬ ∃ f', has_fderiv_at f f' x, from h,
by simp [fderiv, this]

section derivative_uniqueness
/- In this section, we discuss the uniqueness of the derivative.
We prove that the definitions `unique_diff_within_at` and `unique_diff_on` indeed imply the
uniqueness of the derivative. -/

/-- If a function f has a derivative f' at x, a rescaled version of f around x converges to f',
i.e., `n (f (x + (1/n) v) - f x)` converges to `f' v`. More generally, if `c n` tends to infinity
and `c n * d n` tends to `v`, then `c n * (f (x + d n) - f x)` tends to `f' v`. This lemma expresses
this fact, for functions having a derivative within a set. Its specific formulation is useful for
tangent cone related discussions. -/
theorem has_fderiv_within_at.lim (h : has_fderiv_within_at f f' s x) {α : Type*} (l : filter α)
  {c : α → 𝕜} {d : α → E} {v : E} (dtop : ∀ᶠ n in l, x + d n ∈ s)
  (clim : tendsto (λ n, ∥c n∥) l at_top)
  (cdlim : tendsto (λ n, c n • d n) l (𝓝 v)) :
  tendsto (λn, c n • (f (x + d n) - f x)) l (𝓝 (f' v)) :=
begin
  have tendsto_arg : tendsto (λ n, x + d n) l (𝓝[s] x),
  { conv in (𝓝[s] x) { rw ← add_zero x },
    rw [nhds_within, tendsto_inf],
    split,
    { apply tendsto_const_nhds.add (tangent_cone_at.lim_zero l clim cdlim) },
    { rwa tendsto_principal } },
  have : is_o (λ y, f y - f x - f' (y - x)) (λ y, y - x) (𝓝[s] x) := h,
  have : is_o (λ n, f (x + d n) - f x - f' ((x + d n) - x)) (λ n, (x + d n)  - x) l :=
    this.comp_tendsto tendsto_arg,
  have : is_o (λ n, f (x + d n) - f x - f' (d n)) d l := by simpa only [add_sub_cancel'],
  have : is_o (λn, c n • (f (x + d n) - f x - f' (d n))) (λn, c n • d n) l :=
    (is_O_refl c l).smul_is_o this,
  have : is_o (λn, c n • (f (x + d n) - f x - f' (d n))) (λn, (1:ℝ)) l :=
    this.trans_is_O (is_O_one_of_tendsto ℝ cdlim),
  have L1 : tendsto (λn, c n • (f (x + d n) - f x - f' (d n))) l (𝓝 0) :=
    (is_o_one_iff ℝ).1 this,
  have L2 : tendsto (λn, f' (c n • d n)) l (𝓝 (f' v)) :=
    tendsto.comp f'.cont.continuous_at cdlim,
  have L3 : tendsto (λn, (c n • (f (x + d n) - f x - f' (d n)) +  f' (c n • d n)))
            l (𝓝 (0 + f' v)) :=
    L1.add L2,
  have : (λn, (c n • (f (x + d n) - f x - f' (d n)) +  f' (c n • d n)))
          = (λn, c n • (f (x + d n) - f x)),
    by { ext n, simp [smul_add, smul_sub] },
  rwa [this, zero_add] at L3
end

/-- If `f'` and `f₁'` are two derivatives of `f` within `s` at `x`, then they are equal on the
tangent cone to `s` at `x` -/
theorem has_fderiv_within_at.unique_on (hf : has_fderiv_within_at f f' s x)
  (hg : has_fderiv_within_at f f₁' s x) :
  eq_on f' f₁' (tangent_cone_at 𝕜 s x) :=
λ y ⟨c, d, dtop, clim, cdlim⟩,
  tendsto_nhds_unique (hf.lim at_top dtop clim cdlim) (hg.lim at_top dtop clim cdlim)

/-- `unique_diff_within_at` achieves its goal: it implies the uniqueness of the derivative. -/
theorem unique_diff_within_at.eq (H : unique_diff_within_at 𝕜 s x)
  (hf : has_fderiv_within_at f f' s x) (hg : has_fderiv_within_at f f₁' s x) : f' = f₁' :=
continuous_linear_map.ext_on H.1 (hf.unique_on hg)

theorem unique_diff_on.eq (H : unique_diff_on 𝕜 s) (hx : x ∈ s)
  (h : has_fderiv_within_at f f' s x) (h₁ : has_fderiv_within_at f f₁' s x) : f' = f₁' :=
(H x hx).eq h h₁

end derivative_uniqueness

section fderiv_properties
/-! ### Basic properties of the derivative -/

theorem has_fderiv_at_filter_iff_tendsto :
  has_fderiv_at_filter f f' x L ↔
  tendsto (λ x', ∥x' - x∥⁻¹ * ∥f x' - f x - f' (x' - x)∥) L (𝓝 0) :=
have h : ∀ x', ∥x' - x∥ = 0 → ∥f x' - f x - f' (x' - x)∥ = 0, from λ x' hx',
  by { rw [sub_eq_zero.1 (norm_eq_zero.1 hx')], simp },
begin
  unfold has_fderiv_at_filter,
  rw [←is_o_norm_left, ←is_o_norm_right, is_o_iff_tendsto h],
  exact tendsto_congr (λ _, div_eq_inv_mul),
end

theorem has_fderiv_within_at_iff_tendsto : has_fderiv_within_at f f' s x ↔
  tendsto (λ x', ∥x' - x∥⁻¹ * ∥f x' - f x - f' (x' - x)∥) (𝓝[s] x) (𝓝 0) :=
has_fderiv_at_filter_iff_tendsto

theorem has_fderiv_at_iff_tendsto : has_fderiv_at f f' x ↔
  tendsto (λ x', ∥x' - x∥⁻¹ * ∥f x' - f x - f' (x' - x)∥) (𝓝 x) (𝓝 0) :=
has_fderiv_at_filter_iff_tendsto

theorem has_fderiv_at_iff_is_o_nhds_zero : has_fderiv_at f f' x ↔
  is_o (λh, f (x + h) - f x - f' h) (λh, h) (𝓝 0) :=
begin
  rw [has_fderiv_at, has_fderiv_at_filter, ← map_add_left_nhds_zero x, is_o_map],
  simp [(∘)]
end

/-- Converse to the mean value inequality: if `f` is differentiable at `x₀` and `C`-lipschitz
on a neighborhood of `x₀` then it its derivative at `x₀` has norm bounded by `C`. -/
lemma has_fderiv_at.le_of_lip {f : E → F} {f' : E →L[𝕜] F} {x₀ : E} (hf : has_fderiv_at f f' x₀)
  {s : set E} (hs : s ∈ 𝓝 x₀) {C : ℝ≥0} (hlip : lipschitz_on_with C f s) : ∥f'∥ ≤ C :=
begin
  refine le_of_forall_pos_le_add (λ ε ε0, op_norm_le_of_nhds_zero _ _),
  exact add_nonneg C.coe_nonneg ε0.le,
  have hs' := hs, rw [← map_add_left_nhds_zero x₀, mem_map] at hs',
  filter_upwards [is_o_iff.1 (has_fderiv_at_iff_is_o_nhds_zero.1 hf) ε0, hs'], intros y hy hys,
  have := hlip.norm_sub_le hys (mem_of_mem_nhds hs), rw add_sub_cancel' at this,
  calc ∥f' y∥ ≤ ∥f (x₀ + y) - f x₀∥ + ∥f (x₀ + y) - f x₀ - f' y∥ : norm_le_insert _ _
          ... ≤ C * ∥y∥ + ε * ∥y∥                                : add_le_add this hy
          ... = (C + ε) * ∥y∥                                    : (add_mul _ _ _).symm
end

theorem has_fderiv_at_filter.mono (h : has_fderiv_at_filter f f' x L₂) (hst : L₁ ≤ L₂) :
  has_fderiv_at_filter f f' x L₁ :=
h.mono hst

theorem has_fderiv_within_at.mono (h : has_fderiv_within_at f f' t x) (hst : s ⊆ t) :
  has_fderiv_within_at f f' s x :=
h.mono (nhds_within_mono _ hst)

theorem has_fderiv_at.has_fderiv_at_filter (h : has_fderiv_at f f' x) (hL : L ≤ 𝓝 x) :
  has_fderiv_at_filter f f' x L :=
h.mono hL

theorem has_fderiv_at.has_fderiv_within_at
  (h : has_fderiv_at f f' x) : has_fderiv_within_at f f' s x :=
h.has_fderiv_at_filter inf_le_left

lemma has_fderiv_within_at.differentiable_within_at (h : has_fderiv_within_at f f' s x) :
  differentiable_within_at 𝕜 f s x :=
⟨f', h⟩

lemma has_fderiv_at.differentiable_at (h : has_fderiv_at f f' x) : differentiable_at 𝕜 f x :=
⟨f', h⟩

@[simp] lemma has_fderiv_within_at_univ :
  has_fderiv_within_at f f' univ x ↔ has_fderiv_at f f' x :=
by { simp only [has_fderiv_within_at, nhds_within_univ], refl }

lemma has_strict_fderiv_at.is_O_sub (hf : has_strict_fderiv_at f f' x) :
  is_O (λ p : E × E, f p.1 - f p.2) (λ p : E × E, p.1 - p.2) (𝓝 (x, x)) :=
hf.is_O.congr_of_sub.2 (f'.is_O_comp _ _)

lemma has_fderiv_at_filter.is_O_sub (h : has_fderiv_at_filter f f' x L) :
  is_O (λ x', f x' - f x) (λ x', x' - x) L :=
h.is_O.congr_of_sub.2 (f'.is_O_sub _ _)

protected lemma has_strict_fderiv_at.has_fderiv_at (hf : has_strict_fderiv_at f f' x) :
  has_fderiv_at f f' x :=
begin
  rw [has_fderiv_at, has_fderiv_at_filter, is_o_iff],
  exact (λ c hc, tendsto_id.prod_mk_nhds tendsto_const_nhds (is_o_iff.1 hf hc))
end

protected lemma has_strict_fderiv_at.differentiable_at (hf : has_strict_fderiv_at f f' x) :
  differentiable_at 𝕜 f x :=
hf.has_fderiv_at.differentiable_at

/-- If `f` is strictly differentiable at `x` with derivative `f'` and `K > ∥f'∥₊`, then `f` is
`K`-Lipschitz in a neighborhood of `x`. -/
lemma has_strict_fderiv_at.exists_lipschitz_on_with_of_nnnorm_lt (hf : has_strict_fderiv_at f f' x)
  (K : ℝ≥0) (hK : ∥f'∥₊ < K) : ∃ s ∈ 𝓝 x, lipschitz_on_with K f s :=
begin
  have := hf.add_is_O_with (f'.is_O_with_comp _ _) hK,
  simp only [sub_add_cancel, is_O_with] at this,
  rcases exists_nhds_square this with ⟨U, Uo, xU, hU⟩,
  exact ⟨U, Uo.mem_nhds xU, lipschitz_on_with_iff_norm_sub_le.2 $
    λ x hx y hy, hU (mk_mem_prod hx hy)⟩
end

/-- If `f` is strictly differentiable at `x` with derivative `f'`, then `f` is Lipschitz in a
neighborhood of `x`. See also `has_strict_fderiv_at.exists_lipschitz_on_with_of_nnnorm_lt` for a
more precise statement. -/
lemma has_strict_fderiv_at.exists_lipschitz_on_with (hf : has_strict_fderiv_at f f' x) :
  ∃ K (s ∈ 𝓝 x), lipschitz_on_with K f s :=
(no_top _).imp hf.exists_lipschitz_on_with_of_nnnorm_lt

/-- Directional derivative agrees with `has_fderiv`. -/
lemma has_fderiv_at.lim (hf : has_fderiv_at f f' x) (v : E) {α : Type*} {c : α → 𝕜}
  {l : filter α} (hc : tendsto (λ n, ∥c n∥) l at_top) :
  tendsto (λ n, (c n) • (f (x + (c n)⁻¹ • v) - f x)) l (𝓝 (f' v)) :=
begin
  refine (has_fderiv_within_at_univ.2 hf).lim _ (univ_mem' (λ _, trivial)) hc _,
  assume U hU,
  refine (eventually_ne_of_tendsto_norm_at_top hc (0:𝕜)).mono (λ y hy, _),
  convert mem_of_mem_nhds hU,
  dsimp only,
  rw [← mul_smul, mul_inv_cancel hy, one_smul]
end

theorem has_fderiv_at.unique
  (h₀ : has_fderiv_at f f₀' x) (h₁ : has_fderiv_at f f₁' x) : f₀' = f₁' :=
begin
  rw ← has_fderiv_within_at_univ at h₀ h₁,
  exact unique_diff_within_at_univ.eq h₀ h₁
end

lemma has_fderiv_within_at_inter' (h : t ∈ 𝓝[s] x) :
  has_fderiv_within_at f f' (s ∩ t) x ↔ has_fderiv_within_at f f' s x :=
by simp [has_fderiv_within_at, nhds_within_restrict'' s h]

lemma has_fderiv_within_at_inter (h : t ∈ 𝓝 x) :
  has_fderiv_within_at f f' (s ∩ t) x ↔ has_fderiv_within_at f f' s x :=
by simp [has_fderiv_within_at, nhds_within_restrict' s h]

lemma has_fderiv_within_at.union (hs : has_fderiv_within_at f f' s x)
  (ht : has_fderiv_within_at f f' t x) :
  has_fderiv_within_at f f' (s ∪ t) x :=
begin
  simp only [has_fderiv_within_at, nhds_within_union],
  exact hs.join ht,
end

lemma has_fderiv_within_at.nhds_within (h : has_fderiv_within_at f f' s x)
  (ht : s ∈ 𝓝[t] x) : has_fderiv_within_at f f' t x :=
(has_fderiv_within_at_inter' ht).1 (h.mono (inter_subset_right _ _))

lemma has_fderiv_within_at.has_fderiv_at (h : has_fderiv_within_at f f' s x) (hs : s ∈ 𝓝 x) :
  has_fderiv_at f f' x :=
by rwa [← univ_inter s, has_fderiv_within_at_inter hs, has_fderiv_within_at_univ] at h

lemma differentiable_within_at.differentiable_at
  (h : differentiable_within_at 𝕜 f s x) (hs : s ∈ 𝓝 x) : differentiable_at 𝕜 f x :=
h.imp (λ f' hf', hf'.has_fderiv_at hs)

lemma differentiable_within_at.has_fderiv_within_at (h : differentiable_within_at 𝕜 f s x) :
  has_fderiv_within_at f (fderiv_within 𝕜 f s x) s x :=
begin
  dunfold fderiv_within,
  dunfold differentiable_within_at at h,
  rw dif_pos h,
  exact classical.some_spec h
end

lemma differentiable_at.has_fderiv_at (h : differentiable_at 𝕜 f x) :
  has_fderiv_at f (fderiv 𝕜 f x) x :=
begin
  dunfold fderiv,
  dunfold differentiable_at at h,
  rw dif_pos h,
  exact classical.some_spec h
end

lemma differentiable_on.has_fderiv_at (h : differentiable_on 𝕜 f s) (hs : s ∈ 𝓝 x) :
  has_fderiv_at f (fderiv 𝕜 f x) x :=
((h x (mem_of_mem_nhds hs)).differentiable_at hs).has_fderiv_at

lemma has_fderiv_at.fderiv (h : has_fderiv_at f f' x) : fderiv 𝕜 f x = f' :=
by { ext, rw h.unique h.differentiable_at.has_fderiv_at }

/-- Converse to the mean value inequality: if `f` is differentiable at `x₀` and `C`-lipschitz
on a neighborhood of `x₀` then it its derivative at `x₀` has norm bounded by `C`.
Version using `fderiv`. -/
lemma fderiv_at.le_of_lip {f : E → F} {x₀ : E} (hf : differentiable_at 𝕜 f x₀)
  {s : set E} (hs : s ∈ 𝓝 x₀) {C : ℝ≥0} (hlip : lipschitz_on_with C f s) : ∥fderiv 𝕜 f x₀∥ ≤ C :=
hf.has_fderiv_at.le_of_lip hs hlip

lemma has_fderiv_within_at.fderiv_within
  (h : has_fderiv_within_at f f' s x) (hxs : unique_diff_within_at 𝕜 s x) :
  fderiv_within 𝕜 f s x = f' :=
(hxs.eq h h.differentiable_within_at.has_fderiv_within_at).symm

/-- If `x` is not in the closure of `s`, then `f` has any derivative at `x` within `s`,
as this statement is empty. -/
lemma has_fderiv_within_at_of_not_mem_closure (h : x ∉ closure s) :
  has_fderiv_within_at f f' s x :=
begin
  simp only [mem_closure_iff_nhds_within_ne_bot, ne_bot_iff, ne.def, not_not] at h,
  simp [has_fderiv_within_at, has_fderiv_at_filter, h, is_o, is_O_with],
end

lemma differentiable_within_at.mono (h : differentiable_within_at 𝕜 f t x) (st : s ⊆ t) :
  differentiable_within_at 𝕜 f s x :=
begin
  rcases h with ⟨f', hf'⟩,
  exact ⟨f', hf'.mono st⟩
end

lemma differentiable_within_at_univ :
  differentiable_within_at 𝕜 f univ x ↔ differentiable_at 𝕜 f x :=
by simp only [differentiable_within_at, has_fderiv_within_at_univ, differentiable_at]

lemma differentiable_within_at_inter (ht : t ∈ 𝓝 x) :
  differentiable_within_at 𝕜 f (s ∩ t) x ↔ differentiable_within_at 𝕜 f s x :=
by simp only [differentiable_within_at, has_fderiv_within_at, has_fderiv_at_filter,
    nhds_within_restrict' s ht]

lemma differentiable_within_at_inter' (ht : t ∈ 𝓝[s] x) :
  differentiable_within_at 𝕜 f (s ∩ t) x ↔ differentiable_within_at 𝕜 f s x :=
by simp only [differentiable_within_at, has_fderiv_within_at, has_fderiv_at_filter,
    nhds_within_restrict'' s ht]

lemma differentiable_at.differentiable_within_at
  (h : differentiable_at 𝕜 f x) : differentiable_within_at 𝕜 f s x :=
(differentiable_within_at_univ.2 h).mono (subset_univ _)

lemma differentiable.differentiable_at (h : differentiable 𝕜 f) :
  differentiable_at 𝕜 f x :=
h x

lemma differentiable_at.fderiv_within
  (h : differentiable_at 𝕜 f x) (hxs : unique_diff_within_at 𝕜 s x) :
  fderiv_within 𝕜 f s x = fderiv 𝕜 f x :=
begin
  apply has_fderiv_within_at.fderiv_within _ hxs,
  exact h.has_fderiv_at.has_fderiv_within_at
end

lemma differentiable_on.mono (h : differentiable_on 𝕜 f t) (st : s ⊆ t) :
  differentiable_on 𝕜 f s :=
λx hx, (h x (st hx)).mono st

lemma differentiable_on_univ :
  differentiable_on 𝕜 f univ ↔ differentiable 𝕜 f :=
by { simp [differentiable_on, differentiable_within_at_univ], refl }

lemma differentiable.differentiable_on (h : differentiable 𝕜 f) : differentiable_on 𝕜 f s :=
(differentiable_on_univ.2 h).mono (subset_univ _)

lemma differentiable_on_of_locally_differentiable_on
  (h : ∀x∈s, ∃u, is_open u ∧ x ∈ u ∧ differentiable_on 𝕜 f (s ∩ u)) : differentiable_on 𝕜 f s :=
begin
  assume x xs,
  rcases h x xs with ⟨t, t_open, xt, ht⟩,
  exact (differentiable_within_at_inter (is_open.mem_nhds t_open xt)).1 (ht x ⟨xs, xt⟩)
end

lemma fderiv_within_subset (st : s ⊆ t) (ht : unique_diff_within_at 𝕜 s x)
  (h : differentiable_within_at 𝕜 f t x) :
  fderiv_within 𝕜 f s x = fderiv_within 𝕜 f t x :=
((differentiable_within_at.has_fderiv_within_at h).mono st).fderiv_within ht

@[simp] lemma fderiv_within_univ : fderiv_within 𝕜 f univ = fderiv 𝕜 f :=
begin
  ext x : 1,
  by_cases h : differentiable_at 𝕜 f x,
  { apply has_fderiv_within_at.fderiv_within _ unique_diff_within_at_univ,
    rw has_fderiv_within_at_univ,
    apply h.has_fderiv_at },
  { have : ¬ differentiable_within_at 𝕜 f univ x,
      by contrapose! h; rwa ← differentiable_within_at_univ,
    rw [fderiv_zero_of_not_differentiable_at h,
        fderiv_within_zero_of_not_differentiable_within_at this] }
end

lemma fderiv_within_inter (ht : t ∈ 𝓝 x) (hs : unique_diff_within_at 𝕜 s x) :
  fderiv_within 𝕜 f (s ∩ t) x = fderiv_within 𝕜 f s x :=
begin
  by_cases h : differentiable_within_at 𝕜 f (s ∩ t) x,
  { apply fderiv_within_subset (inter_subset_left _ _) _ ((differentiable_within_at_inter ht).1 h),
    apply hs.inter ht },
  { have : ¬ differentiable_within_at 𝕜 f s x,
      by contrapose! h; rw differentiable_within_at_inter; assumption,
    rw [fderiv_within_zero_of_not_differentiable_within_at h,
        fderiv_within_zero_of_not_differentiable_within_at this] }
end

lemma fderiv_within_of_mem_nhds (h : s ∈ 𝓝 x) :
  fderiv_within 𝕜 f s x = fderiv 𝕜 f x :=
begin
  have : s = univ ∩ s, by simp only [univ_inter],
  rw [this, ← fderiv_within_univ],
  exact fderiv_within_inter h (unique_diff_on_univ _ (mem_univ _))
end

lemma fderiv_within_of_open (hs : is_open s) (hx : x ∈ s) :
  fderiv_within 𝕜 f s x = fderiv 𝕜 f x :=
fderiv_within_of_mem_nhds (is_open.mem_nhds hs hx)

lemma fderiv_within_eq_fderiv (hs : unique_diff_within_at 𝕜 s x) (h : differentiable_at 𝕜 f x) :
  fderiv_within 𝕜 f s x = fderiv 𝕜 f x :=
begin
  rw ← fderiv_within_univ,
  exact fderiv_within_subset (subset_univ _) hs h.differentiable_within_at
end

lemma fderiv_mem_iff {f : E → F} {s : set (E →L[𝕜] F)} {x : E} :
  fderiv 𝕜 f x ∈ s ↔ (differentiable_at 𝕜 f x ∧ fderiv 𝕜 f x ∈ s) ∨
    (0 : E →L[𝕜] F) ∈ s ∧ ¬differentiable_at 𝕜 f x :=
begin
  split,
  { intro hfx,
    by_cases hx : differentiable_at 𝕜 f x,
    { exact or.inl ⟨hx, hfx⟩ },
    { rw [fderiv_zero_of_not_differentiable_at hx] at hfx,
      exact or.inr ⟨hfx, hx⟩ } },
  { rintro (⟨hf, hf'⟩|⟨h₀, hx⟩),
    { exact hf' },
    { rwa [fderiv_zero_of_not_differentiable_at hx] } }
end

end fderiv_properties

section continuous
/-! ### Deducing continuity from differentiability -/

theorem has_fderiv_at_filter.tendsto_nhds
  (hL : L ≤ 𝓝 x) (h : has_fderiv_at_filter f f' x L) :
  tendsto f L (𝓝 (f x)) :=
begin
  have : tendsto (λ x', f x' - f x) L (𝓝 0),
  { refine h.is_O_sub.trans_tendsto (tendsto.mono_left _ hL),
    rw ← sub_self x, exact tendsto_id.sub tendsto_const_nhds },
  have := tendsto.add this tendsto_const_nhds,
  rw zero_add (f x) at this,
  exact this.congr (by simp)
end

theorem has_fderiv_within_at.continuous_within_at
  (h : has_fderiv_within_at f f' s x) : continuous_within_at f s x :=
has_fderiv_at_filter.tendsto_nhds inf_le_left h

theorem has_fderiv_at.continuous_at (h : has_fderiv_at f f' x) :
  continuous_at f x :=
has_fderiv_at_filter.tendsto_nhds (le_refl _) h

lemma differentiable_within_at.continuous_within_at (h : differentiable_within_at 𝕜 f s x) :
  continuous_within_at f s x :=
let ⟨f', hf'⟩ := h in hf'.continuous_within_at

lemma differentiable_at.continuous_at (h : differentiable_at 𝕜 f x) : continuous_at f x :=
let ⟨f', hf'⟩ := h in hf'.continuous_at

lemma differentiable_on.continuous_on (h : differentiable_on 𝕜 f s) : continuous_on f s :=
λx hx, (h x hx).continuous_within_at

lemma differentiable.continuous (h : differentiable 𝕜 f) : continuous f :=
continuous_iff_continuous_at.2 $ λx, (h x).continuous_at

protected lemma has_strict_fderiv_at.continuous_at (hf : has_strict_fderiv_at f f' x) :
  continuous_at f x :=
hf.has_fderiv_at.continuous_at

lemma has_strict_fderiv_at.is_O_sub_rev {f' : E ≃L[𝕜] F}
  (hf : has_strict_fderiv_at f (f' : E →L[𝕜] F) x) :
  is_O (λ p : E × E, p.1 - p.2) (λ p : E × E, f p.1 - f p.2) (𝓝 (x, x)) :=
((f'.is_O_comp_rev _ _).trans (hf.trans_is_O (f'.is_O_comp_rev _ _)).right_is_O_add).congr
(λ _, rfl) (λ _, sub_add_cancel _ _)

lemma has_fderiv_at_filter.is_O_sub_rev {f' : E ≃L[𝕜] F}
  (hf : has_fderiv_at_filter f (f' : E →L[𝕜] F) x L) :
  is_O (λ x', x' - x) (λ x', f x' - f x) L :=
((f'.is_O_sub_rev _ _).trans (hf.trans_is_O (f'.is_O_sub_rev _ _)).right_is_O_add).congr
(λ _, rfl) (λ _, sub_add_cancel _ _)

end continuous

section congr
/-! ### congr properties of the derivative -/

theorem filter.eventually_eq.has_strict_fderiv_at_iff
  (h : f₀ =ᶠ[𝓝 x] f₁) (h' : ∀ y, f₀' y = f₁' y) :
  has_strict_fderiv_at f₀ f₀' x ↔ has_strict_fderiv_at f₁ f₁' x :=
begin
  refine is_o_congr ((h.prod_mk_nhds h).mono _) (eventually_of_forall $ λ _, rfl),
  rintros p ⟨hp₁, hp₂⟩,
  simp only [*]
end

theorem has_strict_fderiv_at.congr_of_eventually_eq (h : has_strict_fderiv_at f f' x)
  (h₁ : f =ᶠ[𝓝 x] f₁) : has_strict_fderiv_at f₁ f' x :=
(h₁.has_strict_fderiv_at_iff (λ _, rfl)).1 h

theorem filter.eventually_eq.has_fderiv_at_filter_iff
  (h₀ : f₀ =ᶠ[L] f₁) (hx : f₀ x = f₁ x) (h₁ : ∀ x, f₀' x = f₁' x) :
  has_fderiv_at_filter f₀ f₀' x L ↔ has_fderiv_at_filter f₁ f₁' x L :=
is_o_congr (h₀.mono $ λ y hy, by simp only [hy, h₁, hx]) (eventually_of_forall $ λ _, rfl)

lemma has_fderiv_at_filter.congr_of_eventually_eq (h : has_fderiv_at_filter f f' x L)
  (hL : f₁ =ᶠ[L] f) (hx : f₁ x = f x) : has_fderiv_at_filter f₁ f' x L :=
(hL.has_fderiv_at_filter_iff hx $ λ _, rfl).2 h

lemma has_fderiv_within_at.congr_mono (h : has_fderiv_within_at f f' s x) (ht : ∀x ∈ t, f₁ x = f x)
  (hx : f₁ x = f x) (h₁ : t ⊆ s) : has_fderiv_within_at f₁ f' t x :=
has_fderiv_at_filter.congr_of_eventually_eq (h.mono h₁) (filter.mem_inf_of_right ht) hx

lemma has_fderiv_within_at.congr (h : has_fderiv_within_at f f' s x) (hs : ∀x ∈ s, f₁ x = f x)
  (hx : f₁ x = f x) : has_fderiv_within_at f₁ f' s x :=
h.congr_mono hs hx (subset.refl _)

lemma has_fderiv_within_at.congr' (h : has_fderiv_within_at f f' s x) (hs : ∀x ∈ s, f₁ x = f x)
  (hx : x ∈ s) : has_fderiv_within_at f₁ f' s x :=
h.congr hs (hs x hx)

lemma has_fderiv_within_at.congr_of_eventually_eq (h : has_fderiv_within_at f f' s x)
  (h₁ : f₁ =ᶠ[𝓝[s] x] f) (hx : f₁ x = f x) : has_fderiv_within_at f₁ f' s x :=
has_fderiv_at_filter.congr_of_eventually_eq h h₁ hx

lemma has_fderiv_at.congr_of_eventually_eq (h : has_fderiv_at f f' x)
  (h₁ : f₁ =ᶠ[𝓝 x] f) : has_fderiv_at f₁ f' x :=
has_fderiv_at_filter.congr_of_eventually_eq h h₁ (mem_of_mem_nhds h₁ : _)

lemma differentiable_within_at.congr_mono (h : differentiable_within_at 𝕜 f s x)
  (ht : ∀x ∈ t, f₁ x = f x) (hx : f₁ x = f x) (h₁ : t ⊆ s) : differentiable_within_at 𝕜 f₁ t x :=
(has_fderiv_within_at.congr_mono h.has_fderiv_within_at ht hx h₁).differentiable_within_at

lemma differentiable_within_at.congr (h : differentiable_within_at 𝕜 f s x)
  (ht : ∀x ∈ s, f₁ x = f x) (hx : f₁ x = f x) : differentiable_within_at 𝕜 f₁ s x :=
differentiable_within_at.congr_mono h ht hx (subset.refl _)

lemma differentiable_within_at.congr_of_eventually_eq
  (h : differentiable_within_at 𝕜 f s x) (h₁ : f₁ =ᶠ[𝓝[s] x] f)
  (hx : f₁ x = f x) : differentiable_within_at 𝕜 f₁ s x :=
(h.has_fderiv_within_at.congr_of_eventually_eq h₁ hx).differentiable_within_at

lemma differentiable_on.congr_mono (h : differentiable_on 𝕜 f s) (h' : ∀x ∈ t, f₁ x = f x)
  (h₁ : t ⊆ s) : differentiable_on 𝕜 f₁ t :=
λ x hx, (h x (h₁ hx)).congr_mono h' (h' x hx) h₁

lemma differentiable_on.congr (h : differentiable_on 𝕜 f s) (h' : ∀x ∈ s, f₁ x = f x) :
  differentiable_on 𝕜 f₁ s :=
λ x hx, (h x hx).congr h' (h' x hx)

lemma differentiable_on_congr (h' : ∀x ∈ s, f₁ x = f x) :
  differentiable_on 𝕜 f₁ s ↔ differentiable_on 𝕜 f s :=
⟨λ h, differentiable_on.congr h (λy hy, (h' y hy).symm),
λ h, differentiable_on.congr h h'⟩

lemma differentiable_at.congr_of_eventually_eq (h : differentiable_at 𝕜 f x) (hL : f₁ =ᶠ[𝓝 x] f) :
  differentiable_at 𝕜 f₁ x :=
has_fderiv_at.differentiable_at
  (has_fderiv_at_filter.congr_of_eventually_eq h.has_fderiv_at hL (mem_of_mem_nhds hL : _))

lemma differentiable_within_at.fderiv_within_congr_mono (h : differentiable_within_at 𝕜 f s x)
  (hs : ∀x ∈ t, f₁ x = f x) (hx : f₁ x = f x) (hxt : unique_diff_within_at 𝕜 t x) (h₁ : t ⊆ s) :
  fderiv_within 𝕜 f₁ t x = fderiv_within 𝕜 f s x :=
(has_fderiv_within_at.congr_mono h.has_fderiv_within_at hs hx h₁).fderiv_within hxt

lemma filter.eventually_eq.fderiv_within_eq (hs : unique_diff_within_at 𝕜 s x)
  (hL : f₁ =ᶠ[𝓝[s] x] f) (hx : f₁ x = f x) :
  fderiv_within 𝕜 f₁ s x = fderiv_within 𝕜 f s x :=
if h : differentiable_within_at 𝕜 f s x
then has_fderiv_within_at.fderiv_within (h.has_fderiv_within_at.congr_of_eventually_eq hL hx) hs
else
  have h' : ¬ differentiable_within_at 𝕜 f₁ s x,
  from mt (λ h, h.congr_of_eventually_eq (hL.mono $ λ x, eq.symm) hx.symm) h,
  by rw [fderiv_within_zero_of_not_differentiable_within_at h,
    fderiv_within_zero_of_not_differentiable_within_at h']

lemma fderiv_within_congr (hs : unique_diff_within_at 𝕜 s x)
  (hL : ∀y∈s, f₁ y = f y) (hx : f₁ x = f x) :
  fderiv_within 𝕜 f₁ s x = fderiv_within 𝕜 f s x :=
begin
  apply filter.eventually_eq.fderiv_within_eq hs _ hx,
  apply mem_of_superset self_mem_nhds_within,
  exact hL
end

lemma filter.eventually_eq.fderiv_eq (hL : f₁ =ᶠ[𝓝 x] f) :
  fderiv 𝕜 f₁ x = fderiv 𝕜 f x :=
begin
  have A : f₁ x = f x := hL.eq_of_nhds,
  rw [← fderiv_within_univ, ← fderiv_within_univ],
  rw ← nhds_within_univ at hL,
  exact hL.fderiv_within_eq unique_diff_within_at_univ A
end

protected lemma filter.eventually_eq.fderiv (h : f₁ =ᶠ[𝓝 x] f) :
  fderiv 𝕜 f₁ =ᶠ[𝓝 x] fderiv 𝕜 f :=
h.eventually_eq_nhds.mono $ λ x h, h.fderiv_eq

end congr

section id
/-! ### Derivative of the identity -/

theorem has_strict_fderiv_at_id (x : E) :
  has_strict_fderiv_at id (id 𝕜 E) x :=
(is_o_zero _ _).congr_left $ by simp

theorem has_fderiv_at_filter_id (x : E) (L : filter E) :
  has_fderiv_at_filter id (id 𝕜 E) x L :=
(is_o_zero _ _).congr_left $ by simp

theorem has_fderiv_within_at_id (x : E) (s : set E) :
  has_fderiv_within_at id (id 𝕜 E) s x :=
has_fderiv_at_filter_id _ _

theorem has_fderiv_at_id (x : E) : has_fderiv_at id (id 𝕜 E) x :=
has_fderiv_at_filter_id _ _

@[simp] lemma differentiable_at_id : differentiable_at 𝕜 id x :=
(has_fderiv_at_id x).differentiable_at

@[simp] lemma differentiable_at_id' : differentiable_at 𝕜 (λ x, x) x :=
(has_fderiv_at_id x).differentiable_at

lemma differentiable_within_at_id : differentiable_within_at 𝕜 id s x :=
differentiable_at_id.differentiable_within_at

@[simp] lemma differentiable_id : differentiable 𝕜 (id : E → E) :=
λx, differentiable_at_id

@[simp] lemma differentiable_id' : differentiable 𝕜 (λ (x : E), x) :=
λx, differentiable_at_id

lemma differentiable_on_id : differentiable_on 𝕜 id s :=
differentiable_id.differentiable_on

lemma fderiv_id : fderiv 𝕜 id x = id 𝕜 E :=
has_fderiv_at.fderiv (has_fderiv_at_id x)

@[simp] lemma fderiv_id' : fderiv 𝕜 (λ (x : E), x) x = continuous_linear_map.id 𝕜 E :=
fderiv_id

lemma fderiv_within_id (hxs : unique_diff_within_at 𝕜 s x) :
  fderiv_within 𝕜 id s x = id 𝕜 E :=
begin
  rw differentiable_at.fderiv_within (differentiable_at_id) hxs,
  exact fderiv_id
end

lemma fderiv_within_id' (hxs : unique_diff_within_at 𝕜 s x) :
  fderiv_within 𝕜 (λ (x : E), x) s x = continuous_linear_map.id 𝕜 E :=
fderiv_within_id hxs

end id

section const
/-! ### derivative of a constant function -/

theorem has_strict_fderiv_at_const (c : F) (x : E) :
  has_strict_fderiv_at (λ _, c) (0 : E →L[𝕜] F) x :=
(is_o_zero _ _).congr_left $ λ _, by simp only [zero_apply, sub_self]

theorem has_fderiv_at_filter_const (c : F) (x : E) (L : filter E) :
  has_fderiv_at_filter (λ x, c) (0 : E →L[𝕜] F) x L :=
(is_o_zero _ _).congr_left $ λ _, by simp only [zero_apply, sub_self]

theorem has_fderiv_within_at_const (c : F) (x : E) (s : set E) :
  has_fderiv_within_at (λ x, c) (0 : E →L[𝕜] F) s x :=
has_fderiv_at_filter_const _ _ _

theorem has_fderiv_at_const (c : F) (x : E) :
  has_fderiv_at (λ x, c) (0 : E →L[𝕜] F) x :=
has_fderiv_at_filter_const _ _ _

@[simp] lemma differentiable_at_const (c : F) : differentiable_at 𝕜 (λx, c) x :=
⟨0, has_fderiv_at_const c x⟩

lemma differentiable_within_at_const (c : F) : differentiable_within_at 𝕜 (λx, c) s x :=
differentiable_at.differentiable_within_at (differentiable_at_const _)

lemma fderiv_const_apply (c : F) : fderiv 𝕜 (λy, c) x = 0 :=
has_fderiv_at.fderiv (has_fderiv_at_const c x)

@[simp] lemma fderiv_const (c : F) : fderiv 𝕜 (λ (y : E), c) = 0 :=
by { ext m, rw fderiv_const_apply, refl }

lemma fderiv_within_const_apply (c : F) (hxs : unique_diff_within_at 𝕜 s x) :
  fderiv_within 𝕜 (λy, c) s x = 0 :=
begin
  rw differentiable_at.fderiv_within (differentiable_at_const _) hxs,
  exact fderiv_const_apply _
end

@[simp] lemma differentiable_const (c : F) : differentiable 𝕜 (λx : E, c) :=
λx, differentiable_at_const _

lemma differentiable_on_const (c : F) : differentiable_on 𝕜 (λx, c) s :=
(differentiable_const _).differentiable_on

lemma has_fderiv_at_of_subsingleton {R X Y : Type*} [nondiscrete_normed_field R]
  [normed_group X] [normed_group Y] [normed_space R X] [normed_space R Y] [h : subsingleton X]
  (f : X → Y) (x : X) :
  has_fderiv_at f (0 : X →L[R] Y) x :=
begin
  rw subsingleton_iff at h,
  have key : function.const X (f 0) = f := by ext x'; rw h x' 0,
  exact key ▸ (has_fderiv_at_const (f 0) _),
end

end const

section continuous_linear_map
/-!
### Continuous linear maps

There are currently two variants of these in mathlib, the bundled version
(named `continuous_linear_map`, and denoted `E →L[𝕜] F`), and the unbundled version (with a
predicate `is_bounded_linear_map`). We give statements for both versions. -/

protected theorem continuous_linear_map.has_strict_fderiv_at {x : E} :
  has_strict_fderiv_at e e x :=
(is_o_zero _ _).congr_left $ λ x, by simp only [e.map_sub, sub_self]

protected lemma continuous_linear_map.has_fderiv_at_filter :
  has_fderiv_at_filter e e x L :=
(is_o_zero _ _).congr_left $ λ x, by simp only [e.map_sub, sub_self]

protected lemma continuous_linear_map.has_fderiv_within_at : has_fderiv_within_at e e s x :=
e.has_fderiv_at_filter

protected lemma continuous_linear_map.has_fderiv_at : has_fderiv_at e e x :=
e.has_fderiv_at_filter

@[simp] protected lemma continuous_linear_map.differentiable_at : differentiable_at 𝕜 e x :=
e.has_fderiv_at.differentiable_at

protected lemma continuous_linear_map.differentiable_within_at : differentiable_within_at 𝕜 e s x :=
e.differentiable_at.differentiable_within_at

@[simp] protected lemma continuous_linear_map.fderiv : fderiv 𝕜 e x = e :=
e.has_fderiv_at.fderiv

protected lemma continuous_linear_map.fderiv_within (hxs : unique_diff_within_at 𝕜 s x) :
  fderiv_within 𝕜 e s x = e :=
begin
  rw differentiable_at.fderiv_within e.differentiable_at hxs,
  exact e.fderiv
end

@[simp] protected lemma continuous_linear_map.differentiable : differentiable 𝕜 e :=
λx, e.differentiable_at

protected lemma continuous_linear_map.differentiable_on : differentiable_on 𝕜 e s :=
e.differentiable.differentiable_on

lemma is_bounded_linear_map.has_fderiv_at_filter (h : is_bounded_linear_map 𝕜 f) :
  has_fderiv_at_filter f h.to_continuous_linear_map x L :=
h.to_continuous_linear_map.has_fderiv_at_filter

lemma is_bounded_linear_map.has_fderiv_within_at (h : is_bounded_linear_map 𝕜 f) :
  has_fderiv_within_at f h.to_continuous_linear_map s x :=
h.has_fderiv_at_filter

lemma is_bounded_linear_map.has_fderiv_at (h : is_bounded_linear_map 𝕜 f) :
  has_fderiv_at f h.to_continuous_linear_map x  :=
h.has_fderiv_at_filter

lemma is_bounded_linear_map.differentiable_at (h : is_bounded_linear_map 𝕜 f) :
  differentiable_at 𝕜 f x :=
h.has_fderiv_at.differentiable_at

lemma is_bounded_linear_map.differentiable_within_at (h : is_bounded_linear_map 𝕜 f) :
  differentiable_within_at 𝕜 f s x :=
h.differentiable_at.differentiable_within_at

lemma is_bounded_linear_map.fderiv (h : is_bounded_linear_map 𝕜 f) :
  fderiv 𝕜 f x = h.to_continuous_linear_map :=
has_fderiv_at.fderiv (h.has_fderiv_at)

lemma is_bounded_linear_map.fderiv_within (h : is_bounded_linear_map 𝕜 f)
  (hxs : unique_diff_within_at 𝕜 s x) : fderiv_within 𝕜 f s x = h.to_continuous_linear_map :=
begin
  rw differentiable_at.fderiv_within h.differentiable_at hxs,
  exact h.fderiv
end

lemma is_bounded_linear_map.differentiable (h : is_bounded_linear_map 𝕜 f) :
  differentiable 𝕜 f :=
λx, h.differentiable_at

lemma is_bounded_linear_map.differentiable_on (h : is_bounded_linear_map 𝕜 f) :
  differentiable_on 𝕜 f s :=
h.differentiable.differentiable_on

end continuous_linear_map

section composition
/-!
### Derivative of the composition of two functions

For composition lemmas, we put x explicit to help the elaborator, as otherwise Lean tends to
get confused since there are too many possibilities for composition -/

variable (x)

theorem has_fderiv_at_filter.comp {g : F → G} {g' : F →L[𝕜] G}
  (hg : has_fderiv_at_filter g g' (f x) (L.map f))
  (hf : has_fderiv_at_filter f f' x L) :
  has_fderiv_at_filter (g ∘ f) (g'.comp f') x L :=
let eq₁ := (g'.is_O_comp _ _).trans_is_o hf in
let eq₂ := (hg.comp_tendsto tendsto_map).trans_is_O hf.is_O_sub in
by { refine eq₂.triangle (eq₁.congr_left (λ x', _)), simp }

/- A readable version of the previous theorem,
   a general form of the chain rule. -/

example {g : F → G} {g' : F →L[𝕜] G}
  (hg : has_fderiv_at_filter g g' (f x) (L.map f))
  (hf : has_fderiv_at_filter f f' x L) :
  has_fderiv_at_filter (g ∘ f) (g'.comp f') x L :=
begin
  unfold has_fderiv_at_filter at hg,
  have : is_o (λ x', g (f x') - g (f x) - g' (f x' - f x)) (λ x', f x' - f x) L,
    from hg.comp_tendsto (le_refl _),
  have eq₁ : is_o (λ x', g (f x') - g (f x) - g' (f x' - f x)) (λ x', x' - x) L,
    from this.trans_is_O hf.is_O_sub,
  have eq₂ : is_o (λ x', f x' - f x - f' (x' - x)) (λ x', x' - x) L,
    from hf,
  have : is_O
    (λ x', g' (f x' - f x - f' (x' - x))) (λ x', f x' - f x - f' (x' - x)) L,
    from g'.is_O_comp _ _,
  have : is_o (λ x', g' (f x' - f x - f' (x' - x))) (λ x', x' - x) L,
    from this.trans_is_o eq₂,
  have eq₃ : is_o (λ x', g' (f x' - f x) - (g' (f' (x' - x)))) (λ x', x' - x) L,
    by { refine this.congr_left _, simp},
  exact eq₁.triangle eq₃
end

theorem has_fderiv_within_at.comp {g : F → G} {g' : F →L[𝕜] G} {t : set F}
  (hg : has_fderiv_within_at g g' t (f x)) (hf : has_fderiv_within_at f f' s x)
  (hst : s ⊆ f ⁻¹' t) :
  has_fderiv_within_at (g ∘ f) (g'.comp f') s x :=
begin
  apply has_fderiv_at_filter.comp _ (has_fderiv_at_filter.mono hg _) hf,
  calc map f (𝓝[s] x)
      ≤ 𝓝[f '' s] (f x) : hf.continuous_within_at.tendsto_nhds_within_image
  ... ≤ 𝓝[t] (f x)        : nhds_within_mono _ (image_subset_iff.mpr hst)
end

/-- The chain rule. -/
theorem has_fderiv_at.comp {g : F → G} {g' : F →L[𝕜] G}
  (hg : has_fderiv_at g g' (f x)) (hf : has_fderiv_at f f' x) :
  has_fderiv_at (g ∘ f) (g'.comp f') x :=
(hg.mono hf.continuous_at).comp x hf

theorem has_fderiv_at.comp_has_fderiv_within_at {g : F → G} {g' : F →L[𝕜] G}
  (hg : has_fderiv_at g g' (f x)) (hf : has_fderiv_within_at f f' s x) :
  has_fderiv_within_at (g ∘ f) (g'.comp f') s x :=
begin
  rw ← has_fderiv_within_at_univ at hg,
  exact has_fderiv_within_at.comp x hg hf subset_preimage_univ
end

lemma differentiable_within_at.comp {g : F → G} {t : set F}
  (hg : differentiable_within_at 𝕜 g t (f x)) (hf : differentiable_within_at 𝕜 f s x)
  (h : s ⊆ f ⁻¹' t) : differentiable_within_at 𝕜 (g ∘ f) s x :=
begin
  rcases hf with ⟨f', hf'⟩,
  rcases hg with ⟨g', hg'⟩,
  exact ⟨continuous_linear_map.comp g' f', hg'.comp x hf' h⟩
end

lemma differentiable_within_at.comp' {g : F → G} {t : set F}
  (hg : differentiable_within_at 𝕜 g t (f x)) (hf : differentiable_within_at 𝕜 f s x) :
  differentiable_within_at 𝕜 (g ∘ f) (s ∩ f⁻¹' t) x :=
hg.comp x (hf.mono (inter_subset_left _ _)) (inter_subset_right _ _)

lemma differentiable_at.comp {g : F → G}
  (hg : differentiable_at 𝕜 g (f x)) (hf : differentiable_at 𝕜 f x) :
  differentiable_at 𝕜 (g ∘ f) x :=
(hg.has_fderiv_at.comp x hf.has_fderiv_at).differentiable_at

lemma differentiable_at.comp_differentiable_within_at {g : F → G}
  (hg : differentiable_at 𝕜 g (f x)) (hf : differentiable_within_at 𝕜 f s x) :
  differentiable_within_at 𝕜 (g ∘ f) s x :=
(differentiable_within_at_univ.2 hg).comp x hf (by simp)

lemma fderiv_within.comp {g : F → G} {t : set F}
  (hg : differentiable_within_at 𝕜 g t (f x)) (hf : differentiable_within_at 𝕜 f s x)
  (h : maps_to f s t) (hxs : unique_diff_within_at 𝕜 s x) :
  fderiv_within 𝕜 (g ∘ f) s x = (fderiv_within 𝕜 g t (f x)).comp (fderiv_within 𝕜 f s x) :=
begin
  apply has_fderiv_within_at.fderiv_within _ hxs,
  exact has_fderiv_within_at.comp x (hg.has_fderiv_within_at) (hf.has_fderiv_within_at) h
end

lemma fderiv.comp {g : F → G}
  (hg : differentiable_at 𝕜 g (f x)) (hf : differentiable_at 𝕜 f x) :
  fderiv 𝕜 (g ∘ f) x = (fderiv 𝕜 g (f x)).comp (fderiv 𝕜 f x) :=
begin
  apply has_fderiv_at.fderiv,
  exact has_fderiv_at.comp x hg.has_fderiv_at hf.has_fderiv_at
end

lemma fderiv.comp_fderiv_within {g : F → G}
  (hg : differentiable_at 𝕜 g (f x)) (hf : differentiable_within_at 𝕜 f s x)
  (hxs : unique_diff_within_at 𝕜 s x) :
  fderiv_within 𝕜 (g ∘ f) s x = (fderiv 𝕜 g (f x)).comp (fderiv_within 𝕜 f s x) :=
begin
  apply has_fderiv_within_at.fderiv_within _ hxs,
  exact has_fderiv_at.comp_has_fderiv_within_at x (hg.has_fderiv_at) (hf.has_fderiv_within_at)
end

lemma differentiable_on.comp {g : F → G} {t : set F}
  (hg : differentiable_on 𝕜 g t) (hf : differentiable_on 𝕜 f s) (st : s ⊆ f ⁻¹' t) :
  differentiable_on 𝕜 (g ∘ f) s :=
λx hx, differentiable_within_at.comp x (hg (f x) (st hx)) (hf x hx) st

lemma differentiable.comp {g : F → G} (hg : differentiable 𝕜 g) (hf : differentiable 𝕜 f) :
  differentiable 𝕜 (g ∘ f) :=
λx, differentiable_at.comp x (hg (f x)) (hf x)

lemma differentiable.comp_differentiable_on {g : F → G} (hg : differentiable 𝕜 g)
  (hf : differentiable_on 𝕜 f s) :
  differentiable_on 𝕜 (g ∘ f) s :=
(differentiable_on_univ.2 hg).comp hf (by simp)

/-- The chain rule for derivatives in the sense of strict differentiability. -/
protected lemma has_strict_fderiv_at.comp {g : F → G} {g' : F →L[𝕜] G}
  (hg : has_strict_fderiv_at g g' (f x)) (hf : has_strict_fderiv_at f f' x) :
  has_strict_fderiv_at (λ x, g (f x)) (g'.comp f') x :=
((hg.comp_tendsto (hf.continuous_at.prod_map' hf.continuous_at)).trans_is_O hf.is_O_sub).triangle $
  by simpa only [g'.map_sub, f'.coe_comp'] using (g'.is_O_comp _ _).trans_is_o hf

protected lemma differentiable.iterate {f : E → E} (hf : differentiable 𝕜 f) (n : ℕ) :
  differentiable 𝕜 (f^[n]) :=
nat.rec_on n differentiable_id (λ n ihn, ihn.comp hf)

protected lemma differentiable_on.iterate {f : E → E} (hf : differentiable_on 𝕜 f s)
  (hs : maps_to f s s) (n : ℕ) :
  differentiable_on 𝕜 (f^[n]) s :=
nat.rec_on n differentiable_on_id (λ n ihn, ihn.comp hf hs)

variable {x}

protected lemma has_fderiv_at_filter.iterate {f : E → E} {f' : E →L[𝕜] E}
  (hf : has_fderiv_at_filter f f' x L) (hL : tendsto f L L) (hx : f x = x) (n : ℕ) :
  has_fderiv_at_filter (f^[n]) (f'^n) x L :=
begin
  induction n with n ihn,
  { exact has_fderiv_at_filter_id x L },
  { change has_fderiv_at_filter (f^[n] ∘ f) (f'^(n+1)) x L,
    rw [pow_succ'],
    refine has_fderiv_at_filter.comp x _ hf,
    rw hx,
    exact ihn.mono hL }
end

protected lemma has_fderiv_at.iterate {f : E → E} {f' : E →L[𝕜] E}
  (hf : has_fderiv_at f f' x) (hx : f x = x) (n : ℕ) :
  has_fderiv_at (f^[n]) (f'^n) x :=
begin
  refine hf.iterate _ hx n,
  convert hf.continuous_at,
  exact hx.symm
end

protected lemma has_fderiv_within_at.iterate {f : E → E} {f' : E →L[𝕜] E}
  (hf : has_fderiv_within_at f f' s x) (hx : f x = x) (hs : maps_to f s s) (n : ℕ) :
  has_fderiv_within_at (f^[n]) (f'^n) s x :=
begin
  refine hf.iterate _ hx n,
  convert tendsto_inf.2 ⟨hf.continuous_within_at, _⟩,
  exacts [hx.symm, (tendsto_principal_principal.2 hs).mono_left inf_le_right]
end

protected lemma has_strict_fderiv_at.iterate {f : E → E} {f' : E →L[𝕜] E}
  (hf : has_strict_fderiv_at f f' x) (hx : f x = x) (n : ℕ) :
  has_strict_fderiv_at (f^[n]) (f'^n) x :=
begin
  induction n with n ihn,
  { exact has_strict_fderiv_at_id x },
  { change has_strict_fderiv_at (f^[n] ∘ f) (f'^(n+1)) x,
    rw [pow_succ'],
    refine has_strict_fderiv_at.comp x _ hf,
    rwa hx }
end

protected lemma differentiable_at.iterate {f : E → E} (hf : differentiable_at 𝕜 f x)
  (hx : f x = x) (n : ℕ) :
  differentiable_at 𝕜 (f^[n]) x :=
exists.elim hf $ λ f' hf, (hf.iterate hx n).differentiable_at

protected lemma differentiable_within_at.iterate {f : E → E} (hf : differentiable_within_at 𝕜 f s x)
  (hx : f x = x) (hs : maps_to f s s) (n : ℕ) :
  differentiable_within_at 𝕜 (f^[n]) s x :=
exists.elim hf $ λ f' hf, (hf.iterate hx hs n).differentiable_within_at

end composition

section cartesian_product
/-! ### Derivative of the cartesian product of two functions -/

section prod
variables {f₂ : E → G} {f₂' : E →L[𝕜] G}

protected lemma has_strict_fderiv_at.prod
  (hf₁ : has_strict_fderiv_at f₁ f₁' x) (hf₂ : has_strict_fderiv_at f₂ f₂' x) :
  has_strict_fderiv_at (λx, (f₁ x, f₂ x)) (f₁'.prod f₂') x :=
hf₁.prod_left hf₂

lemma has_fderiv_at_filter.prod
  (hf₁ : has_fderiv_at_filter f₁ f₁' x L) (hf₂ : has_fderiv_at_filter f₂ f₂' x L) :
  has_fderiv_at_filter (λx, (f₁ x, f₂ x)) (f₁'.prod f₂') x L :=
hf₁.prod_left hf₂

lemma has_fderiv_within_at.prod
  (hf₁ : has_fderiv_within_at f₁ f₁' s x) (hf₂ : has_fderiv_within_at f₂ f₂' s x) :
  has_fderiv_within_at (λx, (f₁ x, f₂ x)) (f₁'.prod f₂') s x :=
hf₁.prod hf₂

lemma has_fderiv_at.prod (hf₁ : has_fderiv_at f₁ f₁' x) (hf₂ : has_fderiv_at f₂ f₂' x) :
  has_fderiv_at (λx, (f₁ x, f₂ x)) (continuous_linear_map.prod f₁' f₂') x :=
hf₁.prod hf₂

lemma differentiable_within_at.prod
  (hf₁ : differentiable_within_at 𝕜 f₁ s x) (hf₂ : differentiable_within_at 𝕜 f₂ s x) :
  differentiable_within_at 𝕜 (λx:E, (f₁ x, f₂ x)) s x :=
(hf₁.has_fderiv_within_at.prod hf₂.has_fderiv_within_at).differentiable_within_at

@[simp]
lemma differentiable_at.prod (hf₁ : differentiable_at 𝕜 f₁ x) (hf₂ : differentiable_at 𝕜 f₂ x) :
  differentiable_at 𝕜 (λx:E, (f₁ x, f₂ x)) x :=
(hf₁.has_fderiv_at.prod hf₂.has_fderiv_at).differentiable_at

lemma differentiable_on.prod (hf₁ : differentiable_on 𝕜 f₁ s) (hf₂ : differentiable_on 𝕜 f₂ s) :
  differentiable_on 𝕜 (λx:E, (f₁ x, f₂ x)) s :=
λx hx, differentiable_within_at.prod (hf₁ x hx) (hf₂ x hx)

@[simp]
lemma differentiable.prod (hf₁ : differentiable 𝕜 f₁) (hf₂ : differentiable 𝕜 f₂) :
  differentiable 𝕜 (λx:E, (f₁ x, f₂ x)) :=
λ x, differentiable_at.prod (hf₁ x) (hf₂ x)

lemma differentiable_at.fderiv_prod
  (hf₁ : differentiable_at 𝕜 f₁ x) (hf₂ : differentiable_at 𝕜 f₂ x) :
  fderiv 𝕜 (λx:E, (f₁ x, f₂ x)) x = (fderiv 𝕜 f₁ x).prod (fderiv 𝕜 f₂ x) :=
(hf₁.has_fderiv_at.prod hf₂.has_fderiv_at).fderiv

lemma differentiable_at.fderiv_within_prod
  (hf₁ : differentiable_within_at 𝕜 f₁ s x) (hf₂ : differentiable_within_at 𝕜 f₂ s x)
  (hxs : unique_diff_within_at 𝕜 s x) :
  fderiv_within 𝕜 (λx:E, (f₁ x, f₂ x)) s x =
    (fderiv_within 𝕜 f₁ s x).prod (fderiv_within 𝕜 f₂ s x) :=
begin
  apply has_fderiv_within_at.fderiv_within _ hxs,
  exact has_fderiv_within_at.prod hf₁.has_fderiv_within_at hf₂.has_fderiv_within_at
end

end prod

section fst

variables {f₂ : E → F × G} {f₂' : E →L[𝕜] F × G} {p : E × F}

lemma has_strict_fderiv_at_fst : has_strict_fderiv_at (@prod.fst E F) (fst 𝕜 E F) p :=
(fst 𝕜 E F).has_strict_fderiv_at

protected lemma has_strict_fderiv_at.fst (h : has_strict_fderiv_at f₂ f₂' x) :
  has_strict_fderiv_at (λ x, (f₂ x).1) ((fst 𝕜 F G).comp f₂') x :=
has_strict_fderiv_at_fst.comp x h

lemma has_fderiv_at_filter_fst {L : filter (E × F)} :
  has_fderiv_at_filter (@prod.fst E F) (fst 𝕜 E F) p L :=
(fst 𝕜 E F).has_fderiv_at_filter

protected lemma has_fderiv_at_filter.fst (h : has_fderiv_at_filter f₂ f₂' x L) :
  has_fderiv_at_filter (λ x, (f₂ x).1) ((fst 𝕜 F G).comp f₂') x L :=
has_fderiv_at_filter_fst.comp x h

lemma has_fderiv_at_fst : has_fderiv_at (@prod.fst E F) (fst 𝕜 E F) p :=
has_fderiv_at_filter_fst

protected lemma has_fderiv_at.fst (h : has_fderiv_at f₂ f₂' x) :
  has_fderiv_at (λ x, (f₂ x).1) ((fst 𝕜 F G).comp f₂') x :=
h.fst

lemma has_fderiv_within_at_fst {s : set (E × F)} :
  has_fderiv_within_at (@prod.fst E F) (fst 𝕜 E F) s p :=
has_fderiv_at_filter_fst

protected lemma has_fderiv_within_at.fst (h : has_fderiv_within_at f₂ f₂' s x) :
  has_fderiv_within_at (λ x, (f₂ x).1) ((fst 𝕜 F G).comp f₂') s x :=
h.fst

lemma differentiable_at_fst : differentiable_at 𝕜 prod.fst p :=
has_fderiv_at_fst.differentiable_at

@[simp] protected lemma differentiable_at.fst (h : differentiable_at 𝕜 f₂ x) :
  differentiable_at 𝕜 (λ x, (f₂ x).1) x :=
differentiable_at_fst.comp x h

lemma differentiable_fst : differentiable 𝕜 (prod.fst : E × F → E) :=
λ x, differentiable_at_fst

@[simp] protected lemma differentiable.fst (h : differentiable 𝕜 f₂) :
  differentiable 𝕜 (λ x, (f₂ x).1) :=
differentiable_fst.comp h

lemma differentiable_within_at_fst {s : set (E × F)} : differentiable_within_at 𝕜 prod.fst s p :=
differentiable_at_fst.differentiable_within_at

protected lemma differentiable_within_at.fst (h : differentiable_within_at 𝕜 f₂ s x) :
  differentiable_within_at 𝕜 (λ x, (f₂ x).1) s x :=
differentiable_at_fst.comp_differentiable_within_at x h

lemma differentiable_on_fst {s : set (E × F)} : differentiable_on 𝕜 prod.fst s :=
differentiable_fst.differentiable_on

protected lemma differentiable_on.fst (h : differentiable_on 𝕜 f₂ s) :
  differentiable_on 𝕜 (λ x, (f₂ x).1) s :=
differentiable_fst.comp_differentiable_on h

lemma fderiv_fst : fderiv 𝕜 prod.fst p = fst 𝕜 E F := has_fderiv_at_fst.fderiv

lemma fderiv.fst (h : differentiable_at 𝕜 f₂ x) :
  fderiv 𝕜 (λ x, (f₂ x).1) x = (fst 𝕜 F G).comp (fderiv 𝕜 f₂ x) :=
h.has_fderiv_at.fst.fderiv

lemma fderiv_within_fst {s : set (E × F)} (hs : unique_diff_within_at 𝕜 s p) :
  fderiv_within 𝕜 prod.fst s p = fst 𝕜 E F :=
has_fderiv_within_at_fst.fderiv_within hs

lemma fderiv_within.fst (hs : unique_diff_within_at 𝕜 s x) (h : differentiable_within_at 𝕜 f₂ s x) :
  fderiv_within 𝕜 (λ x, (f₂ x).1) s x = (fst 𝕜 F G).comp (fderiv_within 𝕜 f₂ s x) :=
h.has_fderiv_within_at.fst.fderiv_within hs

end fst

section snd

variables {f₂ : E → F × G} {f₂' : E →L[𝕜] F × G} {p : E × F}

lemma has_strict_fderiv_at_snd : has_strict_fderiv_at (@prod.snd E F) (snd 𝕜 E F) p :=
(snd 𝕜 E F).has_strict_fderiv_at

protected lemma has_strict_fderiv_at.snd (h : has_strict_fderiv_at f₂ f₂' x) :
  has_strict_fderiv_at (λ x, (f₂ x).2) ((snd 𝕜 F G).comp f₂') x :=
has_strict_fderiv_at_snd.comp x h

lemma has_fderiv_at_filter_snd {L : filter (E × F)} :
  has_fderiv_at_filter (@prod.snd E F) (snd 𝕜 E F) p L :=
(snd 𝕜 E F).has_fderiv_at_filter

protected lemma has_fderiv_at_filter.snd (h : has_fderiv_at_filter f₂ f₂' x L) :
  has_fderiv_at_filter (λ x, (f₂ x).2) ((snd 𝕜 F G).comp f₂') x L :=
has_fderiv_at_filter_snd.comp x h

lemma has_fderiv_at_snd : has_fderiv_at (@prod.snd E F) (snd 𝕜 E F) p :=
has_fderiv_at_filter_snd

protected lemma has_fderiv_at.snd (h : has_fderiv_at f₂ f₂' x) :
  has_fderiv_at (λ x, (f₂ x).2) ((snd 𝕜 F G).comp f₂') x :=
h.snd

lemma has_fderiv_within_at_snd {s : set (E × F)} :
  has_fderiv_within_at (@prod.snd E F) (snd 𝕜 E F) s p :=
has_fderiv_at_filter_snd

protected lemma has_fderiv_within_at.snd (h : has_fderiv_within_at f₂ f₂' s x) :
  has_fderiv_within_at (λ x, (f₂ x).2) ((snd 𝕜 F G).comp f₂') s x :=
h.snd

lemma differentiable_at_snd : differentiable_at 𝕜 prod.snd p :=
has_fderiv_at_snd.differentiable_at

@[simp] protected lemma differentiable_at.snd (h : differentiable_at 𝕜 f₂ x) :
  differentiable_at 𝕜 (λ x, (f₂ x).2) x :=
differentiable_at_snd.comp x h

lemma differentiable_snd : differentiable 𝕜 (prod.snd : E × F → F) :=
λ x, differentiable_at_snd

@[simp] protected lemma differentiable.snd (h : differentiable 𝕜 f₂) :
  differentiable 𝕜 (λ x, (f₂ x).2) :=
differentiable_snd.comp h

lemma differentiable_within_at_snd {s : set (E × F)} : differentiable_within_at 𝕜 prod.snd s p :=
differentiable_at_snd.differentiable_within_at

protected lemma differentiable_within_at.snd (h : differentiable_within_at 𝕜 f₂ s x) :
  differentiable_within_at 𝕜 (λ x, (f₂ x).2) s x :=
differentiable_at_snd.comp_differentiable_within_at x h

lemma differentiable_on_snd {s : set (E × F)} : differentiable_on 𝕜 prod.snd s :=
differentiable_snd.differentiable_on

protected lemma differentiable_on.snd (h : differentiable_on 𝕜 f₂ s) :
  differentiable_on 𝕜 (λ x, (f₂ x).2) s :=
differentiable_snd.comp_differentiable_on h

lemma fderiv_snd : fderiv 𝕜 prod.snd p = snd 𝕜 E F := has_fderiv_at_snd.fderiv

lemma fderiv.snd (h : differentiable_at 𝕜 f₂ x) :
  fderiv 𝕜 (λ x, (f₂ x).2) x = (snd 𝕜 F G).comp (fderiv 𝕜 f₂ x) :=
h.has_fderiv_at.snd.fderiv

lemma fderiv_within_snd {s : set (E × F)} (hs : unique_diff_within_at 𝕜 s p) :
  fderiv_within 𝕜 prod.snd s p = snd 𝕜 E F :=
has_fderiv_within_at_snd.fderiv_within hs

lemma fderiv_within.snd (hs : unique_diff_within_at 𝕜 s x) (h : differentiable_within_at 𝕜 f₂ s x) :
  fderiv_within 𝕜 (λ x, (f₂ x).2) s x = (snd 𝕜 F G).comp (fderiv_within 𝕜 f₂ s x) :=
h.has_fderiv_within_at.snd.fderiv_within hs

end snd

section prod_map

variables {f₂ : G → G'} {f₂' : G →L[𝕜] G'} {y : G} (p : E × G)

protected theorem has_strict_fderiv_at.prod_map (hf : has_strict_fderiv_at f f' p.1)
  (hf₂ : has_strict_fderiv_at f₂ f₂' p.2) :
  has_strict_fderiv_at (prod.map f f₂) (f'.prod_map f₂') p :=
(hf.comp p has_strict_fderiv_at_fst).prod (hf₂.comp p has_strict_fderiv_at_snd)

protected theorem has_fderiv_at.prod_map (hf : has_fderiv_at f f' p.1)
  (hf₂ : has_fderiv_at f₂ f₂' p.2) :
  has_fderiv_at (prod.map f f₂) (f'.prod_map f₂') p :=
(hf.comp p has_fderiv_at_fst).prod (hf₂.comp p has_fderiv_at_snd)

@[simp] protected theorem differentiable_at.prod_map (hf : differentiable_at 𝕜 f p.1)
  (hf₂ : differentiable_at 𝕜 f₂ p.2) :
  differentiable_at 𝕜 (λ p : E × G, (f p.1, f₂ p.2)) p :=
(hf.comp p differentiable_at_fst).prod (hf₂.comp p differentiable_at_snd)

end prod_map

end cartesian_product

section const_smul

variables {R : Type*} [semiring R] [module R F] [topological_space R] [smul_comm_class 𝕜 R F]
  [has_continuous_smul R F]

/-! ### Derivative of a function multiplied by a constant -/
theorem has_strict_fderiv_at.const_smul (h : has_strict_fderiv_at f f' x) (c : R) :
  has_strict_fderiv_at (λ x, c • f x) (c • f') x :=
(c • (1 : F →L[𝕜] F)).has_strict_fderiv_at.comp x h

theorem has_fderiv_at_filter.const_smul (h : has_fderiv_at_filter f f' x L) (c : R) :
  has_fderiv_at_filter (λ x, c • f x) (c • f') x L :=
(c • (1 : F →L[𝕜] F)).has_fderiv_at_filter.comp x h

theorem has_fderiv_within_at.const_smul (h : has_fderiv_within_at f f' s x) (c : R) :
  has_fderiv_within_at (λ x, c • f x) (c • f') s x :=
h.const_smul c

theorem has_fderiv_at.const_smul (h : has_fderiv_at f f' x) (c : R) :
  has_fderiv_at (λ x, c • f x) (c • f') x :=
h.const_smul c

lemma differentiable_within_at.const_smul (h : differentiable_within_at 𝕜 f s x) (c : R) :
  differentiable_within_at 𝕜 (λy, c • f y) s x :=
(h.has_fderiv_within_at.const_smul c).differentiable_within_at

lemma differentiable_at.const_smul (h : differentiable_at 𝕜 f x) (c : R) :
  differentiable_at 𝕜 (λy, c • f y) x :=
(h.has_fderiv_at.const_smul c).differentiable_at

lemma differentiable_on.const_smul (h : differentiable_on 𝕜 f s) (c : R) :
  differentiable_on 𝕜 (λy, c • f y) s :=
λx hx, (h x hx).const_smul c

lemma differentiable.const_smul (h : differentiable 𝕜 f) (c : R) :
  differentiable 𝕜 (λy, c • f y) :=
λx, (h x).const_smul c

lemma fderiv_within_const_smul (hxs : unique_diff_within_at 𝕜 s x)
  (h : differentiable_within_at 𝕜 f s x) (c : R) :
  fderiv_within 𝕜 (λy, c • f y) s x = c • fderiv_within 𝕜 f s x :=
(h.has_fderiv_within_at.const_smul c).fderiv_within hxs

lemma fderiv_const_smul (h : differentiable_at 𝕜 f x) (c : R) :
  fderiv 𝕜 (λy, c • f y) x = c • fderiv 𝕜 f x :=
(h.has_fderiv_at.const_smul c).fderiv

end const_smul

section add
/-! ### Derivative of the sum of two functions -/

theorem has_strict_fderiv_at.add (hf : has_strict_fderiv_at f f' x)
  (hg : has_strict_fderiv_at g g' x) :
  has_strict_fderiv_at (λ y, f y + g y) (f' + g') x :=
(hf.add hg).congr_left $ λ y, by simp; abel

theorem has_fderiv_at_filter.add
  (hf : has_fderiv_at_filter f f' x L) (hg : has_fderiv_at_filter g g' x L) :
  has_fderiv_at_filter (λ y, f y + g y) (f' + g') x L :=
(hf.add hg).congr_left $ λ _, by simp; abel

theorem has_fderiv_within_at.add
  (hf : has_fderiv_within_at f f' s x) (hg : has_fderiv_within_at g g' s x) :
  has_fderiv_within_at (λ y, f y + g y) (f' + g') s x :=
hf.add hg

theorem has_fderiv_at.add
  (hf : has_fderiv_at f f' x) (hg : has_fderiv_at g g' x) :
  has_fderiv_at (λ x, f x + g x) (f' + g') x :=
hf.add hg

lemma differentiable_within_at.add
  (hf : differentiable_within_at 𝕜 f s x) (hg : differentiable_within_at 𝕜 g s x) :
  differentiable_within_at 𝕜 (λ y, f y + g y) s x :=
(hf.has_fderiv_within_at.add hg.has_fderiv_within_at).differentiable_within_at

@[simp] lemma differentiable_at.add
  (hf : differentiable_at 𝕜 f x) (hg : differentiable_at 𝕜 g x) :
  differentiable_at 𝕜 (λ y, f y + g y) x :=
(hf.has_fderiv_at.add hg.has_fderiv_at).differentiable_at

lemma differentiable_on.add
  (hf : differentiable_on 𝕜 f s) (hg : differentiable_on 𝕜 g s) :
  differentiable_on 𝕜 (λy, f y + g y) s :=
λx hx, (hf x hx).add (hg x hx)

@[simp] lemma differentiable.add
  (hf : differentiable 𝕜 f) (hg : differentiable 𝕜 g) :
  differentiable 𝕜 (λy, f y + g y) :=
λx, (hf x).add (hg x)

lemma fderiv_within_add (hxs : unique_diff_within_at 𝕜 s x)
  (hf : differentiable_within_at 𝕜 f s x) (hg : differentiable_within_at 𝕜 g s x) :
  fderiv_within 𝕜 (λy, f y + g y) s x = fderiv_within 𝕜 f s x + fderiv_within 𝕜 g s x :=
(hf.has_fderiv_within_at.add hg.has_fderiv_within_at).fderiv_within hxs

lemma fderiv_add
  (hf : differentiable_at 𝕜 f x) (hg : differentiable_at 𝕜 g x) :
  fderiv 𝕜 (λy, f y + g y) x = fderiv 𝕜 f x + fderiv 𝕜 g x :=
(hf.has_fderiv_at.add hg.has_fderiv_at).fderiv

theorem has_strict_fderiv_at.add_const (hf : has_strict_fderiv_at f f' x) (c : F) :
  has_strict_fderiv_at (λ y, f y + c) f' x :=
add_zero f' ▸ hf.add (has_strict_fderiv_at_const _ _)

theorem has_fderiv_at_filter.add_const
  (hf : has_fderiv_at_filter f f' x L) (c : F) :
  has_fderiv_at_filter (λ y, f y + c) f' x L :=
add_zero f' ▸ hf.add (has_fderiv_at_filter_const _ _ _)

theorem has_fderiv_within_at.add_const
  (hf : has_fderiv_within_at f f' s x) (c : F) :
  has_fderiv_within_at (λ y, f y + c) f' s x :=
hf.add_const c

theorem has_fderiv_at.add_const (hf : has_fderiv_at f f' x) (c : F):
  has_fderiv_at (λ x, f x + c) f' x :=
hf.add_const c

lemma differentiable_within_at.add_const
  (hf : differentiable_within_at 𝕜 f s x) (c : F) :
  differentiable_within_at 𝕜 (λ y, f y + c) s x :=
(hf.has_fderiv_within_at.add_const c).differentiable_within_at

@[simp] lemma differentiable_within_at_add_const_iff (c : F) :
  differentiable_within_at 𝕜 (λ y, f y + c) s x ↔ differentiable_within_at 𝕜 f s x :=
⟨λ h, by simpa using h.add_const (-c), λ h, h.add_const c⟩

lemma differentiable_at.add_const
  (hf : differentiable_at 𝕜 f x) (c : F) :
  differentiable_at 𝕜 (λ y, f y + c) x :=
(hf.has_fderiv_at.add_const c).differentiable_at

@[simp] lemma differentiable_at_add_const_iff (c : F) :
  differentiable_at 𝕜 (λ y, f y + c) x ↔ differentiable_at 𝕜 f x :=
⟨λ h, by simpa using h.add_const (-c), λ h, h.add_const c⟩

lemma differentiable_on.add_const
  (hf : differentiable_on 𝕜 f s) (c : F) :
  differentiable_on 𝕜 (λy, f y + c) s :=
λx hx, (hf x hx).add_const c

@[simp] lemma differentiable_on_add_const_iff (c : F) :
  differentiable_on 𝕜 (λ y, f y + c) s ↔ differentiable_on 𝕜 f s :=
⟨λ h, by simpa using h.add_const (-c), λ h, h.add_const c⟩

lemma differentiable.add_const
  (hf : differentiable 𝕜 f) (c : F) :
  differentiable 𝕜 (λy, f y + c) :=
λx, (hf x).add_const c

@[simp] lemma differentiable_add_const_iff (c : F) :
  differentiable 𝕜 (λ y, f y + c) ↔ differentiable 𝕜 f :=
⟨λ h, by simpa using h.add_const (-c), λ h, h.add_const c⟩

lemma fderiv_within_add_const (hxs : unique_diff_within_at 𝕜 s x) (c : F) :
  fderiv_within 𝕜 (λy, f y + c) s x = fderiv_within 𝕜 f s x :=
if hf : differentiable_within_at 𝕜 f s x
then (hf.has_fderiv_within_at.add_const c).fderiv_within hxs
else by { rw [fderiv_within_zero_of_not_differentiable_within_at hf,
  fderiv_within_zero_of_not_differentiable_within_at], simpa }

lemma fderiv_add_const (c : F) : fderiv 𝕜 (λy, f y + c) x = fderiv 𝕜 f x :=
by simp only [← fderiv_within_univ, fderiv_within_add_const unique_diff_within_at_univ]

theorem has_strict_fderiv_at.const_add (hf : has_strict_fderiv_at f f' x) (c : F) :
  has_strict_fderiv_at (λ y, c + f y) f' x :=
zero_add f' ▸ (has_strict_fderiv_at_const _ _).add hf

theorem has_fderiv_at_filter.const_add
  (hf : has_fderiv_at_filter f f' x L) (c : F) :
  has_fderiv_at_filter (λ y, c + f y) f' x L :=
zero_add f' ▸ (has_fderiv_at_filter_const _ _ _).add hf

theorem has_fderiv_within_at.const_add
  (hf : has_fderiv_within_at f f' s x) (c : F) :
  has_fderiv_within_at (λ y, c + f y) f' s x :=
hf.const_add c

theorem has_fderiv_at.const_add
  (hf : has_fderiv_at f f' x) (c : F):
  has_fderiv_at (λ x, c + f x) f' x :=
hf.const_add c

lemma differentiable_within_at.const_add
  (hf : differentiable_within_at 𝕜 f s x) (c : F) :
  differentiable_within_at 𝕜 (λ y, c + f y) s x :=
(hf.has_fderiv_within_at.const_add c).differentiable_within_at

@[simp] lemma differentiable_within_at_const_add_iff (c : F) :
  differentiable_within_at 𝕜 (λ y, c + f y) s x ↔ differentiable_within_at 𝕜 f s x :=
⟨λ h, by simpa using h.const_add (-c), λ h, h.const_add c⟩

lemma differentiable_at.const_add
  (hf : differentiable_at 𝕜 f x) (c : F) :
  differentiable_at 𝕜 (λ y, c + f y) x :=
(hf.has_fderiv_at.const_add c).differentiable_at

@[simp] lemma differentiable_at_const_add_iff (c : F) :
  differentiable_at 𝕜 (λ y, c + f y) x ↔ differentiable_at 𝕜 f x :=
⟨λ h, by simpa using h.const_add (-c), λ h, h.const_add c⟩

lemma differentiable_on.const_add (hf : differentiable_on 𝕜 f s) (c : F) :
  differentiable_on 𝕜 (λy, c + f y) s :=
λx hx, (hf x hx).const_add c

@[simp] lemma differentiable_on_const_add_iff (c : F) :
  differentiable_on 𝕜 (λ y, c + f y) s ↔ differentiable_on 𝕜 f s :=
⟨λ h, by simpa using h.const_add (-c), λ h, h.const_add c⟩

lemma differentiable.const_add (hf : differentiable 𝕜 f) (c : F) :
  differentiable 𝕜 (λy, c + f y) :=
λx, (hf x).const_add c

@[simp] lemma differentiable_const_add_iff (c : F) :
  differentiable 𝕜 (λ y, c + f y) ↔ differentiable 𝕜 f :=
⟨λ h, by simpa using h.const_add (-c), λ h, h.const_add c⟩

lemma fderiv_within_const_add (hxs : unique_diff_within_at 𝕜 s x) (c : F) :
  fderiv_within 𝕜 (λy, c + f y) s x = fderiv_within 𝕜 f s x :=
by simpa only [add_comm] using fderiv_within_add_const hxs c

lemma fderiv_const_add (c : F) : fderiv 𝕜 (λy, c + f y) x = fderiv 𝕜 f x :=
by simp only [add_comm c, fderiv_add_const]

end add

section sum
/-! ### Derivative of a finite sum of functions -/

open_locale big_operators

variables {ι : Type*} {u : finset ι} {A : ι → (E → F)} {A' : ι → (E →L[𝕜] F)}

theorem has_strict_fderiv_at.sum (h : ∀ i ∈ u, has_strict_fderiv_at (A i) (A' i) x) :
  has_strict_fderiv_at (λ y, ∑ i in u, A i y) (∑ i in u, A' i) x :=
begin
  dsimp [has_strict_fderiv_at] at *,
  convert is_o.sum h,
  simp [finset.sum_sub_distrib, continuous_linear_map.sum_apply]
end

theorem has_fderiv_at_filter.sum (h : ∀ i ∈ u, has_fderiv_at_filter (A i) (A' i) x L) :
  has_fderiv_at_filter (λ y, ∑ i in u, A i y) (∑ i in u, A' i) x L :=
begin
  dsimp [has_fderiv_at_filter] at *,
  convert is_o.sum h,
  simp [continuous_linear_map.sum_apply]
end

theorem has_fderiv_within_at.sum (h : ∀ i ∈ u, has_fderiv_within_at (A i) (A' i) s x) :
  has_fderiv_within_at (λ y, ∑ i in u, A i y) (∑ i in u, A' i) s x :=
has_fderiv_at_filter.sum h

theorem has_fderiv_at.sum (h : ∀ i ∈ u, has_fderiv_at (A i) (A' i) x) :
  has_fderiv_at (λ y, ∑ i in u, A i y) (∑ i in u, A' i) x :=
has_fderiv_at_filter.sum h

theorem differentiable_within_at.sum (h : ∀ i ∈ u, differentiable_within_at 𝕜 (A i) s x) :
  differentiable_within_at 𝕜 (λ y, ∑ i in u, A i y) s x :=
has_fderiv_within_at.differentiable_within_at $ has_fderiv_within_at.sum $
λ i hi, (h i hi).has_fderiv_within_at

@[simp] theorem differentiable_at.sum (h : ∀ i ∈ u, differentiable_at 𝕜 (A i) x) :
  differentiable_at 𝕜 (λ y, ∑ i in u, A i y) x :=
has_fderiv_at.differentiable_at $ has_fderiv_at.sum $ λ i hi, (h i hi).has_fderiv_at

theorem differentiable_on.sum (h : ∀ i ∈ u, differentiable_on 𝕜 (A i) s) :
  differentiable_on 𝕜 (λ y, ∑ i in u, A i y) s :=
λ x hx, differentiable_within_at.sum $ λ i hi, h i hi x hx

@[simp] theorem differentiable.sum (h : ∀ i ∈ u, differentiable 𝕜 (A i)) :
  differentiable 𝕜 (λ y, ∑ i in u, A i y) :=
λ x, differentiable_at.sum $ λ i hi, h i hi x

theorem fderiv_within_sum (hxs : unique_diff_within_at 𝕜 s x)
  (h : ∀ i ∈ u, differentiable_within_at 𝕜 (A i) s x) :
  fderiv_within 𝕜 (λ y, ∑ i in u, A i y) s x = (∑ i in u, fderiv_within 𝕜 (A i) s x) :=
(has_fderiv_within_at.sum (λ i hi, (h i hi).has_fderiv_within_at)).fderiv_within hxs

theorem fderiv_sum (h : ∀ i ∈ u, differentiable_at 𝕜 (A i) x) :
  fderiv 𝕜 (λ y, ∑ i in u, A i y) x = (∑ i in u, fderiv 𝕜 (A i) x) :=
(has_fderiv_at.sum (λ i hi, (h i hi).has_fderiv_at)).fderiv

end sum

section pi

/-!
### Derivatives of functions `f : E → Π i, F' i`

In this section we formulate `has_*fderiv*_pi` theorems as `iff`s, and provide two versions of each
theorem:

* the version without `'` deals with `φ : Π i, E → F' i` and `φ' : Π i, E →L[𝕜] F' i`
  and is designed to deduce differentiability of `λ x i, φ i x` from differentiability
  of each `φ i`;
* the version with `'` deals with `Φ : E → Π i, F' i` and `Φ' : E →L[𝕜] Π i, F' i`
  and is designed to deduce differentiability of the components `λ x, Φ x i` from
  differentiability of `Φ`.
-/

variables {ι : Type*} [fintype ι] {F' : ι → Type*} [Π i, normed_group (F' i)]
  [Π i, normed_space 𝕜 (F' i)] {φ : Π i, E → F' i} {φ' : Π i, E →L[𝕜] F' i}
  {Φ : E → Π i, F' i} {Φ' : E →L[𝕜] Π i, F' i}

@[simp] lemma has_strict_fderiv_at_pi' :
  has_strict_fderiv_at Φ Φ' x ↔
    ∀ i, has_strict_fderiv_at (λ x, Φ x i) ((proj i).comp Φ') x :=
begin
  simp only [has_strict_fderiv_at, continuous_linear_map.coe_pi],
  exact is_o_pi
end

@[simp] lemma has_strict_fderiv_at_pi :
  has_strict_fderiv_at (λ x i, φ i x) (continuous_linear_map.pi φ') x ↔
    ∀ i, has_strict_fderiv_at (φ i) (φ' i) x :=
has_strict_fderiv_at_pi'

@[simp] lemma has_fderiv_at_filter_pi' :
  has_fderiv_at_filter Φ Φ' x L ↔
    ∀ i, has_fderiv_at_filter (λ x, Φ x i) ((proj i).comp Φ') x L :=
begin
  simp only [has_fderiv_at_filter, continuous_linear_map.coe_pi],
  exact is_o_pi
end

lemma has_fderiv_at_filter_pi :
  has_fderiv_at_filter (λ x i, φ i x) (continuous_linear_map.pi φ') x L ↔
    ∀ i, has_fderiv_at_filter (φ i) (φ' i) x L :=
has_fderiv_at_filter_pi'

@[simp] lemma has_fderiv_at_pi' :
  has_fderiv_at Φ Φ' x ↔
    ∀ i, has_fderiv_at (λ x, Φ x i) ((proj i).comp Φ') x :=
has_fderiv_at_filter_pi'

lemma has_fderiv_at_pi :
  has_fderiv_at (λ x i, φ i x) (continuous_linear_map.pi φ') x ↔
    ∀ i, has_fderiv_at (φ i) (φ' i) x :=
has_fderiv_at_filter_pi

@[simp] lemma has_fderiv_within_at_pi' :
  has_fderiv_within_at Φ Φ' s x ↔
    ∀ i, has_fderiv_within_at (λ x, Φ x i) ((proj i).comp Φ') s x :=
has_fderiv_at_filter_pi'

lemma has_fderiv_within_at_pi :
  has_fderiv_within_at (λ x i, φ i x) (continuous_linear_map.pi φ') s x ↔
    ∀ i, has_fderiv_within_at (φ i) (φ' i) s x :=
has_fderiv_at_filter_pi

@[simp] lemma differentiable_within_at_pi :
  differentiable_within_at 𝕜 Φ s x ↔
   ∀ i, differentiable_within_at 𝕜 (λ x, Φ x i) s x :=
⟨λ h i, (has_fderiv_within_at_pi'.1 h.has_fderiv_within_at i).differentiable_within_at,
  λ h, (has_fderiv_within_at_pi.2 (λ i, (h i).has_fderiv_within_at)).differentiable_within_at⟩

@[simp] lemma differentiable_at_pi :
  differentiable_at 𝕜 Φ x ↔ ∀ i, differentiable_at 𝕜 (λ x, Φ x i) x :=
⟨λ h i, (has_fderiv_at_pi'.1 h.has_fderiv_at i).differentiable_at,
  λ h, (has_fderiv_at_pi.2 (λ i, (h i).has_fderiv_at)).differentiable_at⟩

lemma differentiable_on_pi :
  differentiable_on 𝕜 Φ s ↔ ∀ i, differentiable_on 𝕜 (λ x, Φ x i) s :=
⟨λ h i x hx, differentiable_within_at_pi.1 (h x hx) i,
  λ h x hx, differentiable_within_at_pi.2 (λ i, h i x hx)⟩

lemma differentiable_pi :
  differentiable 𝕜 Φ ↔ ∀ i, differentiable 𝕜 (λ x, Φ x i) :=
⟨λ h i x, differentiable_at_pi.1 (h x) i, λ h x, differentiable_at_pi.2 (λ i, h i x)⟩

-- TODO: find out which version (`φ` or `Φ`) works better with `rw`/`simp`
lemma fderiv_within_pi (h : ∀ i, differentiable_within_at 𝕜 (φ i) s x)
  (hs : unique_diff_within_at 𝕜 s x) :
  fderiv_within 𝕜 (λ x i, φ i x) s x = pi (λ i, fderiv_within 𝕜 (φ i) s x) :=
(has_fderiv_within_at_pi.2 (λ i, (h i).has_fderiv_within_at)).fderiv_within hs

lemma fderiv_pi (h : ∀ i, differentiable_at 𝕜 (φ i) x) :
  fderiv 𝕜 (λ x i, φ i x) x = pi (λ i, fderiv 𝕜 (φ i) x) :=
(has_fderiv_at_pi.2 (λ i, (h i).has_fderiv_at)).fderiv

end pi

section neg
/-! ### Derivative of the negative of a function -/

theorem has_strict_fderiv_at.neg (h : has_strict_fderiv_at f f' x) :
  has_strict_fderiv_at (λ x, -f x) (-f') x :=
(-1 : F →L[𝕜] F).has_strict_fderiv_at.comp x h

theorem has_fderiv_at_filter.neg (h : has_fderiv_at_filter f f' x L) :
  has_fderiv_at_filter (λ x, -f x) (-f') x L :=
(-1 : F →L[𝕜] F).has_fderiv_at_filter.comp x h

theorem has_fderiv_within_at.neg (h : has_fderiv_within_at f f' s x) :
  has_fderiv_within_at (λ x, -f x) (-f') s x :=
h.neg

theorem has_fderiv_at.neg (h : has_fderiv_at f f' x) :
  has_fderiv_at (λ x, -f x) (-f') x :=
h.neg

lemma differentiable_within_at.neg (h : differentiable_within_at 𝕜 f s x) :
  differentiable_within_at 𝕜 (λy, -f y) s x :=
h.has_fderiv_within_at.neg.differentiable_within_at

@[simp] lemma differentiable_within_at_neg_iff :
  differentiable_within_at 𝕜 (λy, -f y) s x ↔ differentiable_within_at 𝕜 f s x :=
⟨λ h, by simpa only [neg_neg] using h.neg, λ h, h.neg⟩

lemma differentiable_at.neg (h : differentiable_at 𝕜 f x) :
  differentiable_at 𝕜 (λy, -f y) x :=
h.has_fderiv_at.neg.differentiable_at

@[simp] lemma differentiable_at_neg_iff :
  differentiable_at 𝕜 (λy, -f y) x ↔ differentiable_at 𝕜 f x :=
⟨λ h, by simpa only [neg_neg] using h.neg, λ h, h.neg⟩

lemma differentiable_on.neg (h : differentiable_on 𝕜 f s) :
  differentiable_on 𝕜 (λy, -f y) s :=
λx hx, (h x hx).neg

@[simp] lemma differentiable_on_neg_iff :
  differentiable_on 𝕜 (λy, -f y) s ↔ differentiable_on 𝕜 f s :=
⟨λ h, by simpa only [neg_neg] using h.neg, λ h, h.neg⟩

lemma differentiable.neg (h : differentiable 𝕜 f) :
  differentiable 𝕜 (λy, -f y) :=
λx, (h x).neg

@[simp] lemma differentiable_neg_iff : differentiable 𝕜 (λy, -f y) ↔ differentiable 𝕜 f :=
⟨λ h, by simpa only [neg_neg] using h.neg, λ h, h.neg⟩

lemma fderiv_within_neg (hxs : unique_diff_within_at 𝕜 s x) :
  fderiv_within 𝕜 (λy, -f y) s x = - fderiv_within 𝕜 f s x :=
if h : differentiable_within_at 𝕜 f s x
then h.has_fderiv_within_at.neg.fderiv_within hxs
else by { rw [fderiv_within_zero_of_not_differentiable_within_at h,
  fderiv_within_zero_of_not_differentiable_within_at, neg_zero], simpa }

@[simp] lemma fderiv_neg : fderiv 𝕜 (λy, -f y) x = - fderiv 𝕜 f x :=
by simp only [← fderiv_within_univ, fderiv_within_neg unique_diff_within_at_univ]

end neg

section sub
/-! ### Derivative of the difference of two functions -/

theorem has_strict_fderiv_at.sub
  (hf : has_strict_fderiv_at f f' x) (hg : has_strict_fderiv_at g g' x) :
  has_strict_fderiv_at (λ x, f x - g x) (f' - g') x :=
by simpa only [sub_eq_add_neg] using hf.add hg.neg

theorem has_fderiv_at_filter.sub
  (hf : has_fderiv_at_filter f f' x L) (hg : has_fderiv_at_filter g g' x L) :
  has_fderiv_at_filter (λ x, f x - g x) (f' - g') x L :=
by simpa only [sub_eq_add_neg] using hf.add hg.neg

theorem has_fderiv_within_at.sub
  (hf : has_fderiv_within_at f f' s x) (hg : has_fderiv_within_at g g' s x) :
  has_fderiv_within_at (λ x, f x - g x) (f' - g') s x :=
hf.sub hg

theorem has_fderiv_at.sub
  (hf : has_fderiv_at f f' x) (hg : has_fderiv_at g g' x) :
  has_fderiv_at (λ x, f x - g x) (f' - g') x :=
hf.sub hg

lemma differentiable_within_at.sub
  (hf : differentiable_within_at 𝕜 f s x) (hg : differentiable_within_at 𝕜 g s x) :
  differentiable_within_at 𝕜 (λ y, f y - g y) s x :=
(hf.has_fderiv_within_at.sub hg.has_fderiv_within_at).differentiable_within_at

@[simp] lemma differentiable_at.sub
  (hf : differentiable_at 𝕜 f x) (hg : differentiable_at 𝕜 g x) :
  differentiable_at 𝕜 (λ y, f y - g y) x :=
(hf.has_fderiv_at.sub hg.has_fderiv_at).differentiable_at

lemma differentiable_on.sub
  (hf : differentiable_on 𝕜 f s) (hg : differentiable_on 𝕜 g s) :
  differentiable_on 𝕜 (λy, f y - g y) s :=
λx hx, (hf x hx).sub (hg x hx)

@[simp] lemma differentiable.sub
  (hf : differentiable 𝕜 f) (hg : differentiable 𝕜 g) :
  differentiable 𝕜 (λy, f y - g y) :=
λx, (hf x).sub (hg x)

lemma fderiv_within_sub (hxs : unique_diff_within_at 𝕜 s x)
  (hf : differentiable_within_at 𝕜 f s x) (hg : differentiable_within_at 𝕜 g s x) :
  fderiv_within 𝕜 (λy, f y - g y) s x = fderiv_within 𝕜 f s x - fderiv_within 𝕜 g s x :=
(hf.has_fderiv_within_at.sub hg.has_fderiv_within_at).fderiv_within hxs

lemma fderiv_sub
  (hf : differentiable_at 𝕜 f x) (hg : differentiable_at 𝕜 g x) :
  fderiv 𝕜 (λy, f y - g y) x = fderiv 𝕜 f x - fderiv 𝕜 g x :=
(hf.has_fderiv_at.sub hg.has_fderiv_at).fderiv

theorem has_strict_fderiv_at.sub_const
  (hf : has_strict_fderiv_at f f' x) (c : F) :
  has_strict_fderiv_at (λ x, f x - c) f' x :=
by simpa only [sub_eq_add_neg] using hf.add_const (-c)

theorem has_fderiv_at_filter.sub_const
  (hf : has_fderiv_at_filter f f' x L) (c : F) :
  has_fderiv_at_filter (λ x, f x - c) f' x L :=
by simpa only [sub_eq_add_neg] using hf.add_const (-c)

theorem has_fderiv_within_at.sub_const
  (hf : has_fderiv_within_at f f' s x) (c : F) :
  has_fderiv_within_at (λ x, f x - c) f' s x :=
hf.sub_const c

theorem has_fderiv_at.sub_const
  (hf : has_fderiv_at f f' x) (c : F) :
  has_fderiv_at (λ x, f x - c) f' x :=
hf.sub_const c

lemma differentiable_within_at.sub_const
  (hf : differentiable_within_at 𝕜 f s x) (c : F) :
  differentiable_within_at 𝕜 (λ y, f y - c) s x :=
(hf.has_fderiv_within_at.sub_const c).differentiable_within_at

@[simp] lemma differentiable_within_at_sub_const_iff (c : F) :
  differentiable_within_at 𝕜 (λ y, f y - c) s x ↔ differentiable_within_at 𝕜 f s x :=
by simp only [sub_eq_add_neg, differentiable_within_at_add_const_iff]

lemma differentiable_at.sub_const (hf : differentiable_at 𝕜 f x) (c : F) :
  differentiable_at 𝕜 (λ y, f y - c) x :=
(hf.has_fderiv_at.sub_const c).differentiable_at

@[simp] lemma differentiable_at_sub_const_iff (c : F) :
  differentiable_at 𝕜 (λ y, f y - c) x ↔ differentiable_at 𝕜 f x :=
by simp only [sub_eq_add_neg, differentiable_at_add_const_iff]

lemma differentiable_on.sub_const (hf : differentiable_on 𝕜 f s) (c : F) :
  differentiable_on 𝕜 (λy, f y - c) s :=
λx hx, (hf x hx).sub_const c

@[simp] lemma differentiable_on_sub_const_iff (c : F) :
  differentiable_on 𝕜 (λ y, f y - c) s ↔ differentiable_on 𝕜 f s :=
by simp only [sub_eq_add_neg, differentiable_on_add_const_iff]

lemma differentiable.sub_const (hf : differentiable 𝕜 f) (c : F) :
  differentiable 𝕜 (λy, f y - c) :=
λx, (hf x).sub_const c

@[simp] lemma differentiable_sub_const_iff (c : F) :
  differentiable 𝕜 (λ y, f y - c) ↔ differentiable 𝕜 f :=
by simp only [sub_eq_add_neg, differentiable_add_const_iff]

lemma fderiv_within_sub_const (hxs : unique_diff_within_at 𝕜 s x) (c : F) :
  fderiv_within 𝕜 (λy, f y - c) s x = fderiv_within 𝕜 f s x :=
by simp only [sub_eq_add_neg, fderiv_within_add_const hxs]

lemma fderiv_sub_const (c : F) : fderiv 𝕜 (λy, f y - c) x = fderiv 𝕜 f x :=
by simp only [sub_eq_add_neg, fderiv_add_const]

theorem has_strict_fderiv_at.const_sub
  (hf : has_strict_fderiv_at f f' x) (c : F) :
  has_strict_fderiv_at (λ x, c - f x) (-f') x :=
by simpa only [sub_eq_add_neg] using hf.neg.const_add c

theorem has_fderiv_at_filter.const_sub
  (hf : has_fderiv_at_filter f f' x L) (c : F) :
  has_fderiv_at_filter (λ x, c - f x) (-f') x L :=
by simpa only [sub_eq_add_neg] using hf.neg.const_add c

theorem has_fderiv_within_at.const_sub
  (hf : has_fderiv_within_at f f' s x) (c : F) :
  has_fderiv_within_at (λ x, c - f x) (-f') s x :=
hf.const_sub c

theorem has_fderiv_at.const_sub
  (hf : has_fderiv_at f f' x) (c : F) :
  has_fderiv_at (λ x, c - f x) (-f') x :=
hf.const_sub c

lemma differentiable_within_at.const_sub
  (hf : differentiable_within_at 𝕜 f s x) (c : F) :
  differentiable_within_at 𝕜 (λ y, c - f y) s x :=
(hf.has_fderiv_within_at.const_sub c).differentiable_within_at

@[simp] lemma differentiable_within_at_const_sub_iff (c : F) :
  differentiable_within_at 𝕜 (λ y, c - f y) s x ↔ differentiable_within_at 𝕜 f s x :=
by simp [sub_eq_add_neg]

lemma differentiable_at.const_sub
  (hf : differentiable_at 𝕜 f x) (c : F) :
  differentiable_at 𝕜 (λ y, c - f y) x :=
(hf.has_fderiv_at.const_sub c).differentiable_at

@[simp] lemma differentiable_at_const_sub_iff (c : F) :
  differentiable_at 𝕜 (λ y, c - f y) x ↔ differentiable_at 𝕜 f x :=
by simp [sub_eq_add_neg]

lemma differentiable_on.const_sub (hf : differentiable_on 𝕜 f s) (c : F) :
  differentiable_on 𝕜 (λy, c - f y) s :=
λx hx, (hf x hx).const_sub c

@[simp] lemma differentiable_on_const_sub_iff (c : F) :
  differentiable_on 𝕜 (λ y, c - f y) s ↔ differentiable_on 𝕜 f s :=
by simp [sub_eq_add_neg]

lemma differentiable.const_sub (hf : differentiable 𝕜 f) (c : F) :
  differentiable 𝕜 (λy, c - f y) :=
λx, (hf x).const_sub c

@[simp] lemma differentiable_const_sub_iff (c : F) :
  differentiable 𝕜 (λ y, c - f y) ↔ differentiable 𝕜 f :=
by simp [sub_eq_add_neg]

lemma fderiv_within_const_sub (hxs : unique_diff_within_at 𝕜 s x) (c : F) :
  fderiv_within 𝕜 (λy, c - f y) s x = -fderiv_within 𝕜 f s x :=
by simp only [sub_eq_add_neg, fderiv_within_const_add, fderiv_within_neg, hxs]

lemma fderiv_const_sub (c : F) : fderiv 𝕜 (λy, c - f y) x = -fderiv 𝕜 f x :=
by simp only [← fderiv_within_univ, fderiv_within_const_sub unique_diff_within_at_univ]

end sub

section bilinear_map
/-! ### Derivative of a bounded bilinear map -/

variables {b : E × F → G} {u : set (E × F) }

open normed_field

lemma is_bounded_bilinear_map.has_strict_fderiv_at (h : is_bounded_bilinear_map 𝕜 b) (p : E × F) :
  has_strict_fderiv_at b (h.deriv p) p :=
begin
  rw has_strict_fderiv_at,
  set T := (E × F) × (E × F),
  have : is_o (λ q : T, b (q.1 - q.2)) (λ q : T, ∥q.1 - q.2∥ * 1) (𝓝 (p, p)),
  { refine (h.is_O'.comp_tendsto le_top).trans_is_o _,
    simp only [(∘)],
    refine (is_O_refl (λ q : T, ∥q.1 - q.2∥) _).mul_is_o (is_o.norm_left $ (is_o_one_iff _).2 _),
    rw [← sub_self p],
    exact continuous_at_fst.sub continuous_at_snd },
  simp only [mul_one, is_o_norm_right] at this,
  refine (is_o.congr_of_sub _).1 this, clear this,
  convert_to is_o (λ q : T, h.deriv (p - q.2) (q.1 - q.2)) (λ q : T, q.1 - q.2) (𝓝 (p, p)),
  { ext ⟨⟨x₁, y₁⟩, ⟨x₂, y₂⟩⟩, rcases p with ⟨x, y⟩,
    simp only [is_bounded_bilinear_map_deriv_coe, prod.mk_sub_mk, h.map_sub_left, h.map_sub_right],
    abel },
  have : is_o (λ q : T, p - q.2) (λ q, (1:ℝ)) (𝓝 (p, p)),
    from (is_o_one_iff _).2 (sub_self p ▸ tendsto_const_nhds.sub continuous_at_snd),
  apply is_bounded_bilinear_map_apply.is_O_comp.trans_is_o,
  refine is_o.trans_is_O _ (is_O_const_mul_self 1 _ _).of_norm_right,
  refine is_o.mul_is_O _ (is_O_refl _ _),
  exact (((h.is_bounded_linear_map_deriv.is_O_id ⊤).comp_tendsto le_top : _).trans_is_o
    this).norm_left
end

lemma is_bounded_bilinear_map.has_fderiv_at (h : is_bounded_bilinear_map 𝕜 b) (p : E × F) :
  has_fderiv_at b (h.deriv p) p :=
(h.has_strict_fderiv_at p).has_fderiv_at

lemma is_bounded_bilinear_map.has_fderiv_within_at (h : is_bounded_bilinear_map 𝕜 b) (p : E × F) :
  has_fderiv_within_at b (h.deriv p) u p :=
(h.has_fderiv_at p).has_fderiv_within_at

lemma is_bounded_bilinear_map.differentiable_at (h : is_bounded_bilinear_map 𝕜 b) (p : E × F) :
  differentiable_at 𝕜 b p :=
(h.has_fderiv_at p).differentiable_at

lemma is_bounded_bilinear_map.differentiable_within_at (h : is_bounded_bilinear_map 𝕜 b)
  (p : E × F) :
  differentiable_within_at 𝕜 b u p :=
(h.differentiable_at p).differentiable_within_at

lemma is_bounded_bilinear_map.fderiv (h : is_bounded_bilinear_map 𝕜 b) (p : E × F) :
  fderiv 𝕜 b p = h.deriv p :=
has_fderiv_at.fderiv (h.has_fderiv_at p)

lemma is_bounded_bilinear_map.fderiv_within (h : is_bounded_bilinear_map 𝕜 b) (p : E × F)
  (hxs : unique_diff_within_at 𝕜 u p) : fderiv_within 𝕜 b u p = h.deriv p :=
begin
  rw differentiable_at.fderiv_within (h.differentiable_at p) hxs,
  exact h.fderiv p
end

lemma is_bounded_bilinear_map.differentiable (h : is_bounded_bilinear_map 𝕜 b) :
  differentiable 𝕜 b :=
λx, h.differentiable_at x

lemma is_bounded_bilinear_map.differentiable_on (h : is_bounded_bilinear_map 𝕜 b) :
  differentiable_on 𝕜 b u :=
h.differentiable.differentiable_on

end bilinear_map

section clm_comp_apply
/-! ### Derivative of the pointwise composition/application of continuous linear maps -/
<<<<<<< HEAD

variables {H : Type*} [normed_group H] [normed_space 𝕜 H] {c : E → G →L[𝕜] H}
  {c' : E →L[𝕜] G →L[𝕜] H} {d : E → F →L[𝕜] G} {d' : E →L[𝕜] F →L[𝕜] G} {u : E → G}
  {u' : E →L[𝕜] G}

lemma has_strict_fderiv_at.clm_comp (hc : has_strict_fderiv_at c c' x)
  (hd : has_strict_fderiv_at d d' x) : has_strict_fderiv_at (λ y, (c y).comp (d y))
  ((compL 𝕜 F G H (c x)).comp d' + ((compL 𝕜 F G H).flip (d x)).comp c') x :=
begin
  rw add_comm,
  exact (is_bounded_bilinear_map_comp.has_strict_fderiv_at (d x, c x)).comp x (hd.prod hc)
end

lemma has_fderiv_within_at.clm_comp (hc : has_fderiv_within_at c c' s x)
  (hd : has_fderiv_within_at d d' s x) : has_fderiv_within_at (λ y, (c y).comp (d y))
  ((compL 𝕜 F G H (c x)).comp d' + ((compL 𝕜 F G H).flip (d x)).comp c') s x :=
begin
  rw add_comm,
  exact (is_bounded_bilinear_map_comp.has_fderiv_at (d x, c x)).comp_has_fderiv_within_at x
    (hd.prod hc)
end

lemma has_fderiv_at.clm_comp (hc : has_fderiv_at c c' x)
  (hd : has_fderiv_at d d' x) : has_fderiv_at (λ y, (c y).comp (d y))
  ((compL 𝕜 F G H (c x)).comp d' + ((compL 𝕜 F G H).flip (d x)).comp c') x :=
begin
  rw add_comm,
  exact (is_bounded_bilinear_map_comp.has_fderiv_at (d x, c x)).comp x (hd.prod hc)
end

lemma differentiable_within_at.clm_comp
  (hc : differentiable_within_at 𝕜 c s x) (hd : differentiable_within_at 𝕜 d s x) :
  differentiable_within_at 𝕜 (λ y, (c y).comp (d y)) s x :=
(hc.has_fderiv_within_at.clm_comp hd.has_fderiv_within_at).differentiable_within_at

lemma differentiable_at.clm_comp (hc : differentiable_at 𝕜 c x)
  (hd : differentiable_at 𝕜 d x) : differentiable_at 𝕜 (λ y, (c y).comp (d y)) x :=
(hc.has_fderiv_at.clm_comp hd.has_fderiv_at).differentiable_at

lemma differentiable_on.clm_comp (hc : differentiable_on 𝕜 c s) (hd : differentiable_on 𝕜 d s) :
  differentiable_on 𝕜 (λ y, (c y).comp (d y)) s :=
λx hx, (hc x hx).clm_comp (hd x hx)

lemma differentiable.clm_comp (hc : differentiable 𝕜 c) (hd : differentiable 𝕜 d) :
  differentiable 𝕜 (λ y, (c y).comp (d y)) :=
λx, (hc x).clm_comp (hd x)

lemma fderiv_within_clm_comp (hxs : unique_diff_within_at 𝕜 s x)
  (hc : differentiable_within_at 𝕜 c s x) (hd : differentiable_within_at 𝕜 d s x) :
  fderiv_within 𝕜 (λ y, (c y).comp (d y)) s x =
    (compL 𝕜 F G H (c x)).comp (fderiv_within 𝕜 d s x) +
    ((compL 𝕜 F G H).flip (d x)).comp (fderiv_within 𝕜 c s x) :=
(hc.has_fderiv_within_at.clm_comp hd.has_fderiv_within_at).fderiv_within hxs

lemma fderiv_clm_comp (hc : differentiable_at 𝕜 c x) (hd : differentiable_at 𝕜 d x) :
  fderiv 𝕜 (λ y, (c y).comp (d y)) x =
    (compL 𝕜 F G H (c x)).comp (fderiv 𝕜 d x) +
    ((compL 𝕜 F G H).flip (d x)).comp (fderiv 𝕜 c x) :=
(hc.has_fderiv_at.clm_comp hd.has_fderiv_at).fderiv

lemma has_strict_fderiv_at.clm_apply (hc : has_strict_fderiv_at c c' x)
  (hu : has_strict_fderiv_at u u' x) :
  has_strict_fderiv_at (λ y, (c y) (u y)) ((c x).comp u' + c'.flip (u x)) x :=
(is_bounded_bilinear_map_apply.has_strict_fderiv_at (c x, u x)).comp x (hc.prod hu)

lemma has_fderiv_within_at.clm_apply (hc : has_fderiv_within_at c c' s x)
  (hu : has_fderiv_within_at u u' s x) :
  has_fderiv_within_at (λ y, (c y) (u y)) ((c x).comp u' + c'.flip (u x)) s x :=
(is_bounded_bilinear_map_apply.has_fderiv_at (c x, u x)).comp_has_fderiv_within_at x (hc.prod hu)

lemma has_fderiv_at.clm_apply (hc : has_fderiv_at c c' x) (hu : has_fderiv_at u u' x) :
  has_fderiv_at (λ y, (c y) (u y)) ((c x).comp u' + c'.flip (u x)) x :=
(is_bounded_bilinear_map_apply.has_fderiv_at (c x, u x)).comp x (hc.prod hu)

lemma differentiable_within_at.clm_apply
  (hc : differentiable_within_at 𝕜 c s x) (hu : differentiable_within_at 𝕜 u s x) :
  differentiable_within_at 𝕜 (λ y, (c y) (u y)) s x :=
(hc.has_fderiv_within_at.clm_apply hu.has_fderiv_within_at).differentiable_within_at

lemma differentiable_at.clm_apply (hc : differentiable_at 𝕜 c x)
  (hu : differentiable_at 𝕜 u x) : differentiable_at 𝕜 (λ y, (c y) (u y)) x :=
(hc.has_fderiv_at.clm_apply hu.has_fderiv_at).differentiable_at

lemma differentiable_on.clm_apply (hc : differentiable_on 𝕜 c s) (hu : differentiable_on 𝕜 u s) :
  differentiable_on 𝕜 (λ y, (c y) (u y)) s :=
λx hx, (hc x hx).clm_apply (hu x hx)

lemma differentiable.clm_apply (hc : differentiable 𝕜 c) (hu : differentiable 𝕜 u) :
  differentiable 𝕜 (λ y, (c y) (u y)) :=
λx, (hc x).clm_apply (hu x)

lemma fderiv_within_clm_apply (hxs : unique_diff_within_at 𝕜 s x)
  (hc : differentiable_within_at 𝕜 c s x) (hu : differentiable_within_at 𝕜 u s x) :
  fderiv_within 𝕜 (λ y, (c y) (u y)) s x =
    ((c x).comp (fderiv_within 𝕜 u s x) + (fderiv_within 𝕜 c s x).flip (u x)) :=
(hc.has_fderiv_within_at.clm_apply hu.has_fderiv_within_at).fderiv_within hxs

lemma fderiv_clm_apply (hc : differentiable_at 𝕜 c x) (hu : differentiable_at 𝕜 u x) :
  fderiv 𝕜 (λ y, (c y) (u y)) x = ((c x).comp (fderiv 𝕜 u x) + (fderiv 𝕜 c x).flip (u x)) :=
(hc.has_fderiv_at.clm_apply hu.has_fderiv_at).fderiv

end clm_comp_apply

namespace continuous_linear_equiv
=======
>>>>>>> ba2454e6

variables {H : Type*} [normed_group H] [normed_space 𝕜 H] {c : E → G →L[𝕜] H}
  {c' : E →L[𝕜] G →L[𝕜] H} {d : E → F →L[𝕜] G} {d' : E →L[𝕜] F →L[𝕜] G} {u : E → G}
  {u' : E →L[𝕜] G}

lemma has_strict_fderiv_at.clm_comp (hc : has_strict_fderiv_at c c' x)
  (hd : has_strict_fderiv_at d d' x) : has_strict_fderiv_at (λ y, (c y).comp (d y))
  ((compL 𝕜 F G H (c x)).comp d' + ((compL 𝕜 F G H).flip (d x)).comp c') x :=
begin
  rw add_comm,
  exact (is_bounded_bilinear_map_comp.has_strict_fderiv_at (d x, c x)).comp x (hd.prod hc)
end

lemma has_fderiv_within_at.clm_comp (hc : has_fderiv_within_at c c' s x)
  (hd : has_fderiv_within_at d d' s x) : has_fderiv_within_at (λ y, (c y).comp (d y))
  ((compL 𝕜 F G H (c x)).comp d' + ((compL 𝕜 F G H).flip (d x)).comp c') s x :=
begin
  rw add_comm,
  exact (is_bounded_bilinear_map_comp.has_fderiv_at (d x, c x)).comp_has_fderiv_within_at x
    (hd.prod hc)
end

lemma has_fderiv_at.clm_comp (hc : has_fderiv_at c c' x)
  (hd : has_fderiv_at d d' x) : has_fderiv_at (λ y, (c y).comp (d y))
  ((compL 𝕜 F G H (c x)).comp d' + ((compL 𝕜 F G H).flip (d x)).comp c') x :=
begin
  rw add_comm,
  exact (is_bounded_bilinear_map_comp.has_fderiv_at (d x, c x)).comp x (hd.prod hc)
end

lemma differentiable_within_at.clm_comp
  (hc : differentiable_within_at 𝕜 c s x) (hd : differentiable_within_at 𝕜 d s x) :
  differentiable_within_at 𝕜 (λ y, (c y).comp (d y)) s x :=
(hc.has_fderiv_within_at.clm_comp hd.has_fderiv_within_at).differentiable_within_at

lemma differentiable_at.clm_comp (hc : differentiable_at 𝕜 c x)
  (hd : differentiable_at 𝕜 d x) : differentiable_at 𝕜 (λ y, (c y).comp (d y)) x :=
(hc.has_fderiv_at.clm_comp hd.has_fderiv_at).differentiable_at

lemma differentiable_on.clm_comp (hc : differentiable_on 𝕜 c s) (hd : differentiable_on 𝕜 d s) :
  differentiable_on 𝕜 (λ y, (c y).comp (d y)) s :=
λx hx, (hc x hx).clm_comp (hd x hx)

lemma differentiable.clm_comp (hc : differentiable 𝕜 c) (hd : differentiable 𝕜 d) :
  differentiable 𝕜 (λ y, (c y).comp (d y)) :=
λx, (hc x).clm_comp (hd x)

lemma fderiv_within_clm_comp (hxs : unique_diff_within_at 𝕜 s x)
  (hc : differentiable_within_at 𝕜 c s x) (hd : differentiable_within_at 𝕜 d s x) :
  fderiv_within 𝕜 (λ y, (c y).comp (d y)) s x =
    (compL 𝕜 F G H (c x)).comp (fderiv_within 𝕜 d s x) +
    ((compL 𝕜 F G H).flip (d x)).comp (fderiv_within 𝕜 c s x) :=
(hc.has_fderiv_within_at.clm_comp hd.has_fderiv_within_at).fderiv_within hxs

lemma fderiv_clm_comp (hc : differentiable_at 𝕜 c x) (hd : differentiable_at 𝕜 d x) :
  fderiv 𝕜 (λ y, (c y).comp (d y)) x =
    (compL 𝕜 F G H (c x)).comp (fderiv 𝕜 d x) +
    ((compL 𝕜 F G H).flip (d x)).comp (fderiv 𝕜 c x) :=
(hc.has_fderiv_at.clm_comp hd.has_fderiv_at).fderiv

lemma has_strict_fderiv_at.clm_apply (hc : has_strict_fderiv_at c c' x)
  (hu : has_strict_fderiv_at u u' x) :
  has_strict_fderiv_at (λ y, (c y) (u y)) ((c x).comp u' + c'.flip (u x)) x :=
(is_bounded_bilinear_map_apply.has_strict_fderiv_at (c x, u x)).comp x (hc.prod hu)

lemma has_fderiv_within_at.clm_apply (hc : has_fderiv_within_at c c' s x)
  (hu : has_fderiv_within_at u u' s x) :
  has_fderiv_within_at (λ y, (c y) (u y)) ((c x).comp u' + c'.flip (u x)) s x :=
(is_bounded_bilinear_map_apply.has_fderiv_at (c x, u x)).comp_has_fderiv_within_at x (hc.prod hu)

lemma has_fderiv_at.clm_apply (hc : has_fderiv_at c c' x) (hu : has_fderiv_at u u' x) :
  has_fderiv_at (λ y, (c y) (u y)) ((c x).comp u' + c'.flip (u x)) x :=
(is_bounded_bilinear_map_apply.has_fderiv_at (c x, u x)).comp x (hc.prod hu)

lemma differentiable_within_at.clm_apply
  (hc : differentiable_within_at 𝕜 c s x) (hu : differentiable_within_at 𝕜 u s x) :
  differentiable_within_at 𝕜 (λ y, (c y) (u y)) s x :=
(hc.has_fderiv_within_at.clm_apply hu.has_fderiv_within_at).differentiable_within_at

lemma differentiable_at.clm_apply (hc : differentiable_at 𝕜 c x)
  (hu : differentiable_at 𝕜 u x) : differentiable_at 𝕜 (λ y, (c y) (u y)) x :=
(hc.has_fderiv_at.clm_apply hu.has_fderiv_at).differentiable_at

lemma differentiable_on.clm_apply (hc : differentiable_on 𝕜 c s) (hu : differentiable_on 𝕜 u s) :
  differentiable_on 𝕜 (λ y, (c y) (u y)) s :=
λx hx, (hc x hx).clm_apply (hu x hx)

lemma differentiable.clm_apply (hc : differentiable 𝕜 c) (hu : differentiable 𝕜 u) :
  differentiable 𝕜 (λ y, (c y) (u y)) :=
λx, (hc x).clm_apply (hu x)

lemma fderiv_within_clm_apply (hxs : unique_diff_within_at 𝕜 s x)
  (hc : differentiable_within_at 𝕜 c s x) (hu : differentiable_within_at 𝕜 u s x) :
  fderiv_within 𝕜 (λ y, (c y) (u y)) s x =
    ((c x).comp (fderiv_within 𝕜 u s x) + (fderiv_within 𝕜 c s x).flip (u x)) :=
(hc.has_fderiv_within_at.clm_apply hu.has_fderiv_within_at).fderiv_within hxs

lemma fderiv_clm_apply (hc : differentiable_at 𝕜 c x) (hu : differentiable_at 𝕜 u x) :
  fderiv 𝕜 (λ y, (c y) (u y)) x = ((c x).comp (fderiv 𝕜 u x) + (fderiv 𝕜 c x).flip (u x)) :=
(hc.has_fderiv_at.clm_apply hu.has_fderiv_at).fderiv

end clm_comp_apply

section smul
/-! ### Derivative of the product of a scalar-valued function and a vector-valued function

If `c` is a differentiable scalar-valued function and `f` is a differentiable vector-valued
function, then `λ x, c x • f x` is differentiable as well. Lemmas in this section works for
function `c` taking values in the base field, as well as in a normed algebra over the base
field: e.g., they work for `c : E → ℂ` and `f : E → F` provided that `F` is a complex
normed vector space.
-/

variables {𝕜' : Type*} [nondiscrete_normed_field 𝕜'] [normed_algebra 𝕜 𝕜']
  [normed_space 𝕜' F] [is_scalar_tower 𝕜 𝕜' F]
variables {c : E → 𝕜'} {c' : E →L[𝕜] 𝕜'}

theorem has_strict_fderiv_at.smul (hc : has_strict_fderiv_at c c' x)
  (hf : has_strict_fderiv_at f f' x) :
  has_strict_fderiv_at (λ y, c y • f y) (c x • f' + c'.smul_right (f x)) x :=
(is_bounded_bilinear_map_smul.has_strict_fderiv_at (c x, f x)).comp x $
  hc.prod hf

theorem has_fderiv_within_at.smul
  (hc : has_fderiv_within_at c c' s x) (hf : has_fderiv_within_at f f' s x) :
  has_fderiv_within_at (λ y, c y • f y) (c x • f' + c'.smul_right (f x)) s x :=
(is_bounded_bilinear_map_smul.has_fderiv_at (c x, f x)).comp_has_fderiv_within_at x $
  hc.prod hf

theorem has_fderiv_at.smul (hc : has_fderiv_at c c' x) (hf : has_fderiv_at f f' x) :
  has_fderiv_at (λ y, c y • f y) (c x • f' + c'.smul_right (f x)) x :=
(is_bounded_bilinear_map_smul.has_fderiv_at (c x, f x)).comp x $
  hc.prod hf

lemma differentiable_within_at.smul
  (hc : differentiable_within_at 𝕜 c s x) (hf : differentiable_within_at 𝕜 f s x) :
  differentiable_within_at 𝕜 (λ y, c y • f y) s x :=
(hc.has_fderiv_within_at.smul hf.has_fderiv_within_at).differentiable_within_at

@[simp] lemma differentiable_at.smul (hc : differentiable_at 𝕜 c x) (hf : differentiable_at 𝕜 f x) :
  differentiable_at 𝕜 (λ y, c y • f y) x :=
(hc.has_fderiv_at.smul hf.has_fderiv_at).differentiable_at

lemma differentiable_on.smul (hc : differentiable_on 𝕜 c s) (hf : differentiable_on 𝕜 f s) :
  differentiable_on 𝕜 (λ y, c y • f y) s :=
λx hx, (hc x hx).smul (hf x hx)

@[simp] lemma differentiable.smul (hc : differentiable 𝕜 c) (hf : differentiable 𝕜 f) :
  differentiable 𝕜 (λ y, c y • f y) :=
λx, (hc x).smul (hf x)

lemma fderiv_within_smul (hxs : unique_diff_within_at 𝕜 s x)
  (hc : differentiable_within_at 𝕜 c s x) (hf : differentiable_within_at 𝕜 f s x) :
  fderiv_within 𝕜 (λ y, c y • f y) s x =
    c x • fderiv_within 𝕜 f s x + (fderiv_within 𝕜 c s x).smul_right (f x) :=
(hc.has_fderiv_within_at.smul hf.has_fderiv_within_at).fderiv_within hxs

lemma fderiv_smul (hc : differentiable_at 𝕜 c x) (hf : differentiable_at 𝕜 f x) :
  fderiv 𝕜 (λ y, c y • f y) x =
    c x • fderiv 𝕜 f x + (fderiv 𝕜 c x).smul_right (f x) :=
(hc.has_fderiv_at.smul hf.has_fderiv_at).fderiv

theorem has_strict_fderiv_at.smul_const (hc : has_strict_fderiv_at c c' x) (f : F) :
  has_strict_fderiv_at (λ y, c y • f) (c'.smul_right f) x :=
by simpa only [smul_zero, zero_add] using hc.smul (has_strict_fderiv_at_const f x)

theorem has_fderiv_within_at.smul_const (hc : has_fderiv_within_at c c' s x) (f : F) :
  has_fderiv_within_at (λ y, c y • f) (c'.smul_right f) s x :=
by simpa only [smul_zero, zero_add] using hc.smul (has_fderiv_within_at_const f x s)

theorem has_fderiv_at.smul_const (hc : has_fderiv_at c c' x) (f : F) :
  has_fderiv_at (λ y, c y • f) (c'.smul_right f) x :=
by simpa only [smul_zero, zero_add] using hc.smul (has_fderiv_at_const f x)

lemma differentiable_within_at.smul_const
  (hc : differentiable_within_at 𝕜 c s x) (f : F) :
  differentiable_within_at 𝕜 (λ y, c y • f) s x :=
(hc.has_fderiv_within_at.smul_const f).differentiable_within_at

lemma differentiable_at.smul_const (hc : differentiable_at 𝕜 c x) (f : F) :
  differentiable_at 𝕜 (λ y, c y • f) x :=
(hc.has_fderiv_at.smul_const f).differentiable_at

lemma differentiable_on.smul_const (hc : differentiable_on 𝕜 c s) (f : F) :
  differentiable_on 𝕜 (λ y, c y • f) s :=
λx hx, (hc x hx).smul_const f

lemma differentiable.smul_const (hc : differentiable 𝕜 c) (f : F) :
  differentiable 𝕜 (λ y, c y • f) :=
λx, (hc x).smul_const f

lemma fderiv_within_smul_const (hxs : unique_diff_within_at 𝕜 s x)
  (hc : differentiable_within_at 𝕜 c s x) (f : F) :
  fderiv_within 𝕜 (λ y, c y • f) s x =
    (fderiv_within 𝕜 c s x).smul_right f :=
(hc.has_fderiv_within_at.smul_const f).fderiv_within hxs

lemma fderiv_smul_const (hc : differentiable_at 𝕜 c x) (f : F) :
  fderiv 𝕜 (λ y, c y • f) x = (fderiv 𝕜 c x).smul_right f :=
(hc.has_fderiv_at.smul_const f).fderiv

end smul

section mul
/-! ### Derivative of the product of two functions -/

variables {𝔸 𝔸' : Type*} [normed_ring 𝔸] [normed_comm_ring 𝔸'] [normed_algebra 𝕜 𝔸]
  [normed_algebra 𝕜 𝔸'] {a b : E → 𝔸} {a' b' : E →L[𝕜] 𝔸} {c d : E → 𝔸'} {c' d' : E →L[𝕜] 𝔸'}

theorem has_strict_fderiv_at.mul' {x : E} (ha : has_strict_fderiv_at a a' x)
  (hb : has_strict_fderiv_at b b' x) :
  has_strict_fderiv_at (λ y, a y * b y) (a x • b' + a'.smul_right (b x)) x :=
((continuous_linear_map.lmul 𝕜 𝔸).is_bounded_bilinear_map.has_strict_fderiv_at (a x, b x)).comp x
  (ha.prod hb)

theorem has_strict_fderiv_at.mul
  (hc : has_strict_fderiv_at c c' x) (hd : has_strict_fderiv_at d d' x) :
  has_strict_fderiv_at (λ y, c y * d y) (c x • d' + d x • c') x :=
by { convert hc.mul' hd, ext z, apply mul_comm }

theorem has_fderiv_within_at.mul'
  (ha : has_fderiv_within_at a a' s x) (hb : has_fderiv_within_at b b' s x) :
  has_fderiv_within_at (λ y, a y * b y) (a x • b' + a'.smul_right (b x)) s x :=
((continuous_linear_map.lmul 𝕜 𝔸).is_bounded_bilinear_map.has_fderiv_at
  (a x, b x)).comp_has_fderiv_within_at x (ha.prod hb)

theorem has_fderiv_within_at.mul
  (hc : has_fderiv_within_at c c' s x) (hd : has_fderiv_within_at d d' s x) :
  has_fderiv_within_at (λ y, c y * d y) (c x • d' + d x • c') s x :=
by { convert hc.mul' hd, ext z, apply mul_comm }

theorem has_fderiv_at.mul'
  (ha : has_fderiv_at a a' x) (hb : has_fderiv_at b b' x) :
  has_fderiv_at (λ y, a y * b y) (a x • b' + a'.smul_right (b x)) x :=
((continuous_linear_map.lmul 𝕜 𝔸).is_bounded_bilinear_map.has_fderiv_at (a x, b x)).comp x
  (ha.prod hb)

theorem has_fderiv_at.mul (hc : has_fderiv_at c c' x) (hd : has_fderiv_at d d' x) :
  has_fderiv_at (λ y, c y * d y) (c x • d' + d x • c') x :=
by { convert hc.mul' hd, ext z, apply mul_comm }

lemma differentiable_within_at.mul
  (ha : differentiable_within_at 𝕜 a s x) (hb : differentiable_within_at 𝕜 b s x) :
  differentiable_within_at 𝕜 (λ y, a y * b y) s x :=
(ha.has_fderiv_within_at.mul' hb.has_fderiv_within_at).differentiable_within_at

@[simp] lemma differentiable_at.mul (ha : differentiable_at 𝕜 a x) (hb : differentiable_at 𝕜 b x) :
  differentiable_at 𝕜 (λ y, a y * b y) x :=
(ha.has_fderiv_at.mul' hb.has_fderiv_at).differentiable_at

lemma differentiable_on.mul (ha : differentiable_on 𝕜 a s) (hb : differentiable_on 𝕜 b s) :
  differentiable_on 𝕜 (λ y, a y * b y) s :=
λx hx, (ha x hx).mul (hb x hx)

@[simp] lemma differentiable.mul (ha : differentiable 𝕜 a) (hb : differentiable 𝕜 b) :
  differentiable 𝕜 (λ y, a y * b y) :=
λx, (ha x).mul (hb x)

lemma fderiv_within_mul' (hxs : unique_diff_within_at 𝕜 s x)
  (ha : differentiable_within_at 𝕜 a s x) (hb : differentiable_within_at 𝕜 b s x) :
  fderiv_within 𝕜 (λ y, a y * b y) s x =
    a x • fderiv_within 𝕜 b s x + (fderiv_within 𝕜 a s x).smul_right (b x) :=
(ha.has_fderiv_within_at.mul' hb.has_fderiv_within_at).fderiv_within hxs

lemma fderiv_within_mul (hxs : unique_diff_within_at 𝕜 s x)
  (hc : differentiable_within_at 𝕜 c s x) (hd : differentiable_within_at 𝕜 d s x) :
  fderiv_within 𝕜 (λ y, c y * d y) s x =
    c x • fderiv_within 𝕜 d s x + d x • fderiv_within 𝕜 c s x :=
(hc.has_fderiv_within_at.mul hd.has_fderiv_within_at).fderiv_within hxs

lemma fderiv_mul' (ha : differentiable_at 𝕜 a x) (hb : differentiable_at 𝕜 b x) :
  fderiv 𝕜 (λ y, a y * b y) x =
    a x • fderiv 𝕜 b x + (fderiv 𝕜 a x).smul_right (b x) :=
(ha.has_fderiv_at.mul' hb.has_fderiv_at).fderiv

lemma fderiv_mul (hc : differentiable_at 𝕜 c x) (hd : differentiable_at 𝕜 d x) :
  fderiv 𝕜 (λ y, c y * d y) x =
    c x • fderiv 𝕜 d x + d x • fderiv 𝕜 c x :=
(hc.has_fderiv_at.mul hd.has_fderiv_at).fderiv

theorem has_strict_fderiv_at.mul_const' (ha : has_strict_fderiv_at a a' x) (b : 𝔸) :
  has_strict_fderiv_at (λ y, a y * b) (a'.smul_right b) x :=
(((continuous_linear_map.lmul 𝕜 𝔸).flip b).has_strict_fderiv_at).comp x ha

theorem has_strict_fderiv_at.mul_const (hc : has_strict_fderiv_at c c' x) (d : 𝔸') :
  has_strict_fderiv_at (λ y, c y * d) (d • c') x :=
by { convert hc.mul_const' d, ext z, apply mul_comm }

theorem has_fderiv_within_at.mul_const' (ha : has_fderiv_within_at a a' s x) (b : 𝔸) :
  has_fderiv_within_at (λ y, a y * b) (a'.smul_right b) s x :=
(((continuous_linear_map.lmul 𝕜 𝔸).flip b).has_fderiv_at).comp_has_fderiv_within_at x ha

theorem has_fderiv_within_at.mul_const (hc : has_fderiv_within_at c c' s x) (d : 𝔸') :
  has_fderiv_within_at (λ y, c y * d) (d • c') s x :=
by { convert hc.mul_const' d, ext z, apply mul_comm }

theorem has_fderiv_at.mul_const' (ha : has_fderiv_at a a' x) (b : 𝔸) :
  has_fderiv_at (λ y, a y * b) (a'.smul_right b) x :=
(((continuous_linear_map.lmul 𝕜 𝔸).flip b).has_fderiv_at).comp x ha

theorem has_fderiv_at.mul_const (hc : has_fderiv_at c c' x) (d : 𝔸') :
  has_fderiv_at (λ y, c y * d) (d • c') x :=
by { convert hc.mul_const' d, ext z, apply mul_comm }

lemma differentiable_within_at.mul_const
  (ha : differentiable_within_at 𝕜 a s x) (b : 𝔸) :
  differentiable_within_at 𝕜 (λ y, a y * b) s x :=
(ha.has_fderiv_within_at.mul_const' b).differentiable_within_at

lemma differentiable_at.mul_const (ha : differentiable_at 𝕜 a x) (b : 𝔸) :
  differentiable_at 𝕜 (λ y, a y * b) x :=
(ha.has_fderiv_at.mul_const' b).differentiable_at

lemma differentiable_on.mul_const (ha : differentiable_on 𝕜 a s) (b : 𝔸) :
  differentiable_on 𝕜 (λ y, a y * b) s :=
λx hx, (ha x hx).mul_const b

lemma differentiable.mul_const (ha : differentiable 𝕜 a) (b : 𝔸) :
  differentiable 𝕜 (λ y, a y * b) :=
λx, (ha x).mul_const b

lemma fderiv_within_mul_const' (hxs : unique_diff_within_at 𝕜 s x)
  (ha : differentiable_within_at 𝕜 a s x) (b : 𝔸) :
  fderiv_within 𝕜 (λ y, a y * b) s x = (fderiv_within 𝕜 a s x).smul_right b :=
(ha.has_fderiv_within_at.mul_const' b).fderiv_within hxs

lemma fderiv_within_mul_const (hxs : unique_diff_within_at 𝕜 s x)
  (hc : differentiable_within_at 𝕜 c s x) (d : 𝔸') :
  fderiv_within 𝕜 (λ y, c y * d) s x = d • fderiv_within 𝕜 c s x :=
(hc.has_fderiv_within_at.mul_const d).fderiv_within hxs

lemma fderiv_mul_const' (ha : differentiable_at 𝕜 a x) (b : 𝔸) :
  fderiv 𝕜 (λ y, a y * b) x = (fderiv 𝕜 a x).smul_right b :=
(ha.has_fderiv_at.mul_const' b).fderiv

lemma fderiv_mul_const (hc : differentiable_at 𝕜 c x) (d : 𝔸') :
  fderiv 𝕜 (λ y, c y * d) x = d • fderiv 𝕜 c x :=
(hc.has_fderiv_at.mul_const d).fderiv

theorem has_strict_fderiv_at.const_mul (ha : has_strict_fderiv_at a a' x) (b : 𝔸) :
  has_strict_fderiv_at (λ y, b * a y) (b • a') x :=
(((continuous_linear_map.lmul 𝕜 𝔸) b).has_strict_fderiv_at).comp x ha

theorem has_fderiv_within_at.const_mul
  (ha : has_fderiv_within_at a a' s x) (b : 𝔸) :
  has_fderiv_within_at (λ y, b * a y) (b • a') s x :=
(((continuous_linear_map.lmul 𝕜 𝔸) b).has_fderiv_at).comp_has_fderiv_within_at x ha

theorem has_fderiv_at.const_mul (ha : has_fderiv_at a a' x) (b : 𝔸) :
  has_fderiv_at (λ y, b * a y) (b • a') x :=
(((continuous_linear_map.lmul 𝕜 𝔸) b).has_fderiv_at).comp x ha

lemma differentiable_within_at.const_mul
  (ha : differentiable_within_at 𝕜 a s x) (b : 𝔸) :
  differentiable_within_at 𝕜 (λ y, b * a y) s x :=
(ha.has_fderiv_within_at.const_mul b).differentiable_within_at

lemma differentiable_at.const_mul (ha : differentiable_at 𝕜 a x) (b : 𝔸) :
  differentiable_at 𝕜 (λ y, b * a y) x :=
(ha.has_fderiv_at.const_mul b).differentiable_at

lemma differentiable_on.const_mul (ha : differentiable_on 𝕜 a s) (b : 𝔸) :
  differentiable_on 𝕜 (λ y, b * a y) s :=
λx hx, (ha x hx).const_mul b

lemma differentiable.const_mul (ha : differentiable 𝕜 a) (b : 𝔸) :
  differentiable 𝕜 (λ y, b * a y) :=
λx, (ha x).const_mul b

lemma fderiv_within_const_mul (hxs : unique_diff_within_at 𝕜 s x)
  (ha : differentiable_within_at 𝕜 a s x) (b : 𝔸) :
  fderiv_within 𝕜 (λ y, b * a y) s x = b • fderiv_within 𝕜 a s x :=
(ha.has_fderiv_within_at.const_mul b).fderiv_within hxs

lemma fderiv_const_mul (ha : differentiable_at 𝕜 a x) (b : 𝔸) :
  fderiv 𝕜 (λ y, b * a y) x = b • fderiv 𝕜 a x :=
(ha.has_fderiv_at.const_mul b).fderiv

end mul

section algebra_inverse
variables {R : Type*} [normed_ring R] [normed_algebra 𝕜 R] [complete_space R]
open normed_ring continuous_linear_map ring

/-- At an invertible element `x` of a normed algebra `R`, the Fréchet derivative of the inversion
operation is the linear map `λ t, - x⁻¹ * t * x⁻¹`. -/
lemma has_fderiv_at_ring_inverse (x : units R) :
  has_fderiv_at ring.inverse (-lmul_left_right 𝕜 R ↑x⁻¹ ↑x⁻¹) x :=
begin
  have h_is_o : is_o (λ (t : R), inverse (↑x + t) - ↑x⁻¹ + ↑x⁻¹ * t * ↑x⁻¹)
    (λ (t : R), t) (𝓝 0),
  { refine (inverse_add_norm_diff_second_order x).trans_is_o ((is_o_norm_norm).mp _),
    simp only [normed_field.norm_pow, norm_norm],
    have h12 : 1 < 2 := by norm_num,
    convert (asymptotics.is_o_pow_pow h12).comp_tendsto tendsto_norm_zero,
    ext, simp },
  have h_lim : tendsto (λ (y:R), y - x) (𝓝 x) (𝓝 0),
  { refine tendsto_zero_iff_norm_tendsto_zero.mpr _,
    exact tendsto_iff_norm_tendsto_zero.mp tendsto_id },
  simp only [has_fderiv_at, has_fderiv_at_filter],
  convert h_is_o.comp_tendsto h_lim,
  ext y,
  simp only [coe_comp', function.comp_app, lmul_left_right_apply, neg_apply, inverse_unit x,
    units.inv_mul, add_sub_cancel'_right, mul_sub, sub_mul, one_mul, sub_neg_eq_add]
end

lemma differentiable_at_inverse (x : units R) : differentiable_at 𝕜 (@ring.inverse R _) x :=
(has_fderiv_at_ring_inverse x).differentiable_at

lemma fderiv_inverse (x : units R) :
  fderiv 𝕜 (@ring.inverse R _) x = - lmul_left_right 𝕜 R ↑x⁻¹ ↑x⁻¹ :=
(has_fderiv_at_ring_inverse x).fderiv

end algebra_inverse

namespace continuous_linear_equiv
/-! ### Differentiability of linear equivs, and invariance of differentiability -/

variable (iso : E ≃L[𝕜] F)

protected lemma has_strict_fderiv_at :
  has_strict_fderiv_at iso (iso : E →L[𝕜] F) x :=
iso.to_continuous_linear_map.has_strict_fderiv_at

protected lemma has_fderiv_within_at :
  has_fderiv_within_at iso (iso : E →L[𝕜] F) s x :=
iso.to_continuous_linear_map.has_fderiv_within_at

protected lemma has_fderiv_at : has_fderiv_at iso (iso : E →L[𝕜] F) x :=
iso.to_continuous_linear_map.has_fderiv_at_filter

protected lemma differentiable_at : differentiable_at 𝕜 iso x :=
iso.has_fderiv_at.differentiable_at

protected lemma differentiable_within_at :
  differentiable_within_at 𝕜 iso s x :=
iso.differentiable_at.differentiable_within_at

protected lemma fderiv : fderiv 𝕜 iso x = iso :=
iso.has_fderiv_at.fderiv

protected lemma fderiv_within (hxs : unique_diff_within_at 𝕜 s x) :
  fderiv_within 𝕜 iso s x = iso :=
iso.to_continuous_linear_map.fderiv_within hxs

protected lemma differentiable : differentiable 𝕜 iso :=
λx, iso.differentiable_at

protected lemma differentiable_on : differentiable_on 𝕜 iso s :=
iso.differentiable.differentiable_on

lemma comp_differentiable_within_at_iff {f : G → E} {s : set G} {x : G} :
  differentiable_within_at 𝕜 (iso ∘ f) s x ↔ differentiable_within_at 𝕜 f s x :=
begin
  refine ⟨λ H, _, λ H, iso.differentiable.differentiable_at.comp_differentiable_within_at x H⟩,
  have : differentiable_within_at 𝕜 (iso.symm ∘ (iso ∘ f)) s x :=
    iso.symm.differentiable.differentiable_at.comp_differentiable_within_at x H,
  rwa [← function.comp.assoc iso.symm iso f, iso.symm_comp_self] at this,
end

lemma comp_differentiable_at_iff {f : G → E} {x : G} :
  differentiable_at 𝕜 (iso ∘ f) x ↔ differentiable_at 𝕜 f x :=
by rw [← differentiable_within_at_univ, ← differentiable_within_at_univ,
       iso.comp_differentiable_within_at_iff]

lemma comp_differentiable_on_iff {f : G → E} {s : set G} :
  differentiable_on 𝕜 (iso ∘ f) s ↔ differentiable_on 𝕜 f s :=
begin
  rw [differentiable_on, differentiable_on],
  simp only [iso.comp_differentiable_within_at_iff],
end

lemma comp_differentiable_iff {f : G → E} :
  differentiable 𝕜 (iso ∘ f) ↔ differentiable 𝕜 f :=
begin
  rw [← differentiable_on_univ, ← differentiable_on_univ],
  exact iso.comp_differentiable_on_iff
end

lemma comp_has_fderiv_within_at_iff
  {f : G → E} {s : set G} {x : G} {f' : G →L[𝕜] E} :
  has_fderiv_within_at (iso ∘ f) ((iso : E →L[𝕜] F).comp f') s x ↔ has_fderiv_within_at f f' s x :=
begin
  refine ⟨λ H, _, λ H, iso.has_fderiv_at.comp_has_fderiv_within_at x H⟩,
  have A : f = iso.symm ∘ (iso ∘ f), by { rw [← function.comp.assoc, iso.symm_comp_self], refl },
  have B : f' = (iso.symm : F →L[𝕜] E).comp ((iso : E →L[𝕜] F).comp f'),
    by rw [← continuous_linear_map.comp_assoc, iso.coe_symm_comp_coe,
             continuous_linear_map.id_comp],
  rw [A, B],
  exact iso.symm.has_fderiv_at.comp_has_fderiv_within_at x H
end

lemma comp_has_strict_fderiv_at_iff {f : G → E} {x : G} {f' : G →L[𝕜] E} :
  has_strict_fderiv_at (iso ∘ f) ((iso : E →L[𝕜] F).comp f') x ↔ has_strict_fderiv_at f f' x :=
begin
  refine ⟨λ H, _, λ H, iso.has_strict_fderiv_at.comp x H⟩,
  convert iso.symm.has_strict_fderiv_at.comp x H; ext z; apply (iso.symm_apply_apply _).symm
end

lemma comp_has_fderiv_at_iff {f : G → E} {x : G} {f' : G →L[𝕜] E} :
  has_fderiv_at (iso ∘ f) ((iso : E →L[𝕜] F).comp f') x ↔ has_fderiv_at f f' x :=
by rw [← has_fderiv_within_at_univ, ← has_fderiv_within_at_univ, iso.comp_has_fderiv_within_at_iff]

lemma comp_has_fderiv_within_at_iff'
  {f : G → E} {s : set G} {x : G} {f' : G →L[𝕜] F} :
  has_fderiv_within_at (iso ∘ f) f' s x ↔
  has_fderiv_within_at f ((iso.symm : F →L[𝕜] E).comp f') s x :=
by rw [← iso.comp_has_fderiv_within_at_iff, ← continuous_linear_map.comp_assoc,
  iso.coe_comp_coe_symm, continuous_linear_map.id_comp]

lemma comp_has_fderiv_at_iff' {f : G → E} {x : G} {f' : G →L[𝕜] F} :
  has_fderiv_at (iso ∘ f) f' x ↔ has_fderiv_at f ((iso.symm : F →L[𝕜] E).comp f') x :=
by rw [← has_fderiv_within_at_univ, ← has_fderiv_within_at_univ, iso.comp_has_fderiv_within_at_iff']

lemma comp_fderiv_within {f : G → E} {s : set G} {x : G}
  (hxs : unique_diff_within_at 𝕜 s x) :
  fderiv_within 𝕜 (iso ∘ f) s x = (iso : E →L[𝕜] F).comp (fderiv_within 𝕜 f s x) :=
begin
  by_cases h : differentiable_within_at 𝕜 f s x,
  { rw [fderiv.comp_fderiv_within x iso.differentiable_at h hxs, iso.fderiv] },
  { have : ¬differentiable_within_at 𝕜 (iso ∘ f) s x,
      from mt iso.comp_differentiable_within_at_iff.1 h,
    rw [fderiv_within_zero_of_not_differentiable_within_at h,
        fderiv_within_zero_of_not_differentiable_within_at this,
        continuous_linear_map.comp_zero] }
end

lemma comp_fderiv {f : G → E} {x : G} :
  fderiv 𝕜 (iso ∘ f) x = (iso : E →L[𝕜] F).comp (fderiv 𝕜 f x) :=
begin
  rw [← fderiv_within_univ, ← fderiv_within_univ],
  exact iso.comp_fderiv_within unique_diff_within_at_univ,
end

end continuous_linear_equiv

namespace linear_isometry_equiv
/-! ### Differentiability of linear isometry equivs, and invariance of differentiability -/

variable (iso : E ≃ₗᵢ[𝕜] F)

protected lemma has_strict_fderiv_at : has_strict_fderiv_at iso (iso : E →L[𝕜] F) x :=
(iso : E ≃L[𝕜] F).has_strict_fderiv_at

protected lemma has_fderiv_within_at : has_fderiv_within_at iso (iso : E →L[𝕜] F) s x :=
(iso : E ≃L[𝕜] F).has_fderiv_within_at

protected lemma has_fderiv_at : has_fderiv_at iso (iso : E →L[𝕜] F) x :=
(iso : E ≃L[𝕜] F).has_fderiv_at

protected lemma differentiable_at : differentiable_at 𝕜 iso x :=
iso.has_fderiv_at.differentiable_at

protected lemma differentiable_within_at :
  differentiable_within_at 𝕜 iso s x :=
iso.differentiable_at.differentiable_within_at

protected lemma fderiv : fderiv 𝕜 iso x = iso := iso.has_fderiv_at.fderiv

protected lemma fderiv_within (hxs : unique_diff_within_at 𝕜 s x) :
  fderiv_within 𝕜 iso s x = iso :=
(iso : E ≃L[𝕜] F).fderiv_within hxs

protected lemma differentiable : differentiable 𝕜 iso :=
λx, iso.differentiable_at

protected lemma differentiable_on : differentiable_on 𝕜 iso s :=
iso.differentiable.differentiable_on

lemma comp_differentiable_within_at_iff {f : G → E} {s : set G} {x : G} :
  differentiable_within_at 𝕜 (iso ∘ f) s x ↔ differentiable_within_at 𝕜 f s x :=
(iso : E ≃L[𝕜] F).comp_differentiable_within_at_iff

lemma comp_differentiable_at_iff {f : G → E} {x : G} :
  differentiable_at 𝕜 (iso ∘ f) x ↔ differentiable_at 𝕜 f x :=
(iso : E ≃L[𝕜] F).comp_differentiable_at_iff

lemma comp_differentiable_on_iff {f : G → E} {s : set G} :
  differentiable_on 𝕜 (iso ∘ f) s ↔ differentiable_on 𝕜 f s :=
(iso : E ≃L[𝕜] F).comp_differentiable_on_iff

lemma comp_differentiable_iff {f : G → E} :
  differentiable 𝕜 (iso ∘ f) ↔ differentiable 𝕜 f :=
(iso : E ≃L[𝕜] F).comp_differentiable_iff

lemma comp_has_fderiv_within_at_iff
  {f : G → E} {s : set G} {x : G} {f' : G →L[𝕜] E} :
  has_fderiv_within_at (iso ∘ f) ((iso : E →L[𝕜] F).comp f') s x ↔ has_fderiv_within_at f f' s x :=
(iso : E ≃L[𝕜] F).comp_has_fderiv_within_at_iff

lemma comp_has_strict_fderiv_at_iff {f : G → E} {x : G} {f' : G →L[𝕜] E} :
  has_strict_fderiv_at (iso ∘ f) ((iso : E →L[𝕜] F).comp f') x ↔ has_strict_fderiv_at f f' x :=
(iso : E ≃L[𝕜] F).comp_has_strict_fderiv_at_iff

lemma comp_has_fderiv_at_iff {f : G → E} {x : G} {f' : G →L[𝕜] E} :
  has_fderiv_at (iso ∘ f) ((iso : E →L[𝕜] F).comp f') x ↔ has_fderiv_at f f' x :=
(iso : E ≃L[𝕜] F).comp_has_fderiv_at_iff

lemma comp_has_fderiv_within_at_iff'
  {f : G → E} {s : set G} {x : G} {f' : G →L[𝕜] F} :
  has_fderiv_within_at (iso ∘ f) f' s x ↔
  has_fderiv_within_at f ((iso.symm : F →L[𝕜] E).comp f') s x :=
(iso : E ≃L[𝕜] F).comp_has_fderiv_within_at_iff'

lemma comp_has_fderiv_at_iff' {f : G → E} {x : G} {f' : G →L[𝕜] F} :
  has_fderiv_at (iso ∘ f) f' x ↔ has_fderiv_at f ((iso.symm : F →L[𝕜] E).comp f') x :=
(iso : E ≃L[𝕜] F).comp_has_fderiv_at_iff'

lemma comp_fderiv_within {f : G → E} {s : set G} {x : G}
  (hxs : unique_diff_within_at 𝕜 s x) :
  fderiv_within 𝕜 (iso ∘ f) s x = (iso : E →L[𝕜] F).comp (fderiv_within 𝕜 f s x) :=
(iso : E ≃L[𝕜] F).comp_fderiv_within hxs

lemma comp_fderiv {f : G → E} {x : G} :
  fderiv 𝕜 (iso ∘ f) x = (iso : E →L[𝕜] F).comp (fderiv 𝕜 f x) :=
(iso : E ≃L[𝕜] F).comp_fderiv

end linear_isometry_equiv

/-- If `f (g y) = y` for `y` in some neighborhood of `a`, `g` is continuous at `a`, and `f` has an
invertible derivative `f'` at `g a` in the strict sense, then `g` has the derivative `f'⁻¹` at `a`
in the strict sense.

This is one of the easy parts of the inverse function theorem: it assumes that we already have an
inverse function. -/
theorem has_strict_fderiv_at.of_local_left_inverse {f : E → F} {f' : E ≃L[𝕜] F} {g : F → E} {a : F}
  (hg : continuous_at g a) (hf : has_strict_fderiv_at f (f' : E →L[𝕜] F) (g a))
  (hfg : ∀ᶠ y in 𝓝 a, f (g y) = y) :
  has_strict_fderiv_at g (f'.symm : F →L[𝕜] E) a :=
begin
  replace hg := hg.prod_map' hg,
  replace hfg := hfg.prod_mk_nhds hfg,
  have : is_O (λ p : F × F, g p.1 - g p.2 - f'.symm (p.1 - p.2))
    (λ p : F × F, f' (g p.1 - g p.2) - (p.1 - p.2)) (𝓝 (a, a)),
  { refine ((f'.symm : F →L[𝕜] E).is_O_comp _ _).congr (λ x, _) (λ _, rfl),
    simp },
  refine this.trans_is_o _, clear this,
  refine ((hf.comp_tendsto hg).symm.congr' (hfg.mono _)
    (eventually_of_forall $ λ _, rfl)).trans_is_O _,
  { rintros p ⟨hp1, hp2⟩,
    simp [hp1, hp2] },
  { refine (hf.is_O_sub_rev.comp_tendsto hg).congr'
      (eventually_of_forall $ λ _, rfl) (hfg.mono _),
    rintros p ⟨hp1, hp2⟩,
    simp only [(∘), hp1, hp2] }
end

/-- If `f (g y) = y` for `y` in some neighborhood of `a`, `g` is continuous at `a`, and `f` has an
invertible derivative `f'` at `g a`, then `g` has the derivative `f'⁻¹` at `a`.

This is one of the easy parts of the inverse function theorem: it assumes that we already have
an inverse function. -/
theorem has_fderiv_at.of_local_left_inverse {f : E → F} {f' : E ≃L[𝕜] F} {g : F → E} {a : F}
  (hg : continuous_at g a) (hf : has_fderiv_at f (f' : E →L[𝕜] F) (g a))
  (hfg : ∀ᶠ y in 𝓝 a, f (g y) = y) :
  has_fderiv_at g (f'.symm : F →L[𝕜] E) a :=
begin
  have : is_O (λ x : F, g x - g a - f'.symm (x - a)) (λ x : F, f' (g x - g a) - (x - a)) (𝓝 a),
  { refine ((f'.symm : F →L[𝕜] E).is_O_comp _ _).congr (λ x, _) (λ _, rfl),
    simp },
  refine this.trans_is_o _, clear this,
  refine ((hf.comp_tendsto hg).symm.congr' (hfg.mono _)
    (eventually_of_forall $ λ _, rfl)).trans_is_O _,
  { rintros p hp,
    simp [hp, hfg.self_of_nhds] },
  { refine (hf.is_O_sub_rev.comp_tendsto hg).congr'
      (eventually_of_forall $ λ _, rfl) (hfg.mono _),
    rintros p hp,
    simp only [(∘), hp, hfg.self_of_nhds] }
end

/-- If `f` is a local homeomorphism defined on a neighbourhood of `f.symm a`, and `f` has an
invertible derivative `f'` in the sense of strict differentiability at `f.symm a`, then `f.symm` has
the derivative `f'⁻¹` at `a`.

This is one of the easy parts of the inverse function theorem: it assumes that we already have
an inverse function. -/
lemma local_homeomorph.has_strict_fderiv_at_symm (f : local_homeomorph E F) {f' : E ≃L[𝕜] F} {a : F}
  (ha : a ∈ f.target) (htff' : has_strict_fderiv_at f (f' : E →L[𝕜] F) (f.symm a)) :
  has_strict_fderiv_at f.symm (f'.symm : F →L[𝕜] E) a :=
htff'.of_local_left_inverse (f.symm.continuous_at ha) (f.eventually_right_inverse ha)

/-- If `f` is a local homeomorphism defined on a neighbourhood of `f.symm a`, and `f` has an
invertible derivative `f'` at `f.symm a`, then `f.symm` has the derivative `f'⁻¹` at `a`.

This is one of the easy parts of the inverse function theorem: it assumes that we already have
an inverse function. -/
lemma local_homeomorph.has_fderiv_at_symm (f : local_homeomorph E F) {f' : E ≃L[𝕜] F} {a : F}
  (ha : a ∈ f.target) (htff' : has_fderiv_at f (f' : E →L[𝕜] F) (f.symm a)) :
  has_fderiv_at f.symm (f'.symm : F →L[𝕜] E) a :=
htff'.of_local_left_inverse (f.symm.continuous_at ha) (f.eventually_right_inverse ha)

lemma has_fderiv_within_at.eventually_ne (h : has_fderiv_within_at f f' s x)
  (hf' : ∃ C, ∀ z, ∥z∥ ≤ C * ∥f' z∥) :
  ∀ᶠ z in 𝓝[s \ {x}] x, f z ≠ f x :=
begin
  rw [nhds_within, diff_eq, ← inf_principal, ← inf_assoc, eventually_inf_principal],
  have A : is_O (λ z, z - x) (λ z, f' (z - x)) (𝓝[s] x) :=
    (is_O_iff.2 $ hf'.imp $ λ C hC, eventually_of_forall $ λ z, hC _),
  have : (λ z, f z - f x) ~[𝓝[s] x] (λ z, f' (z - x)) := h.trans_is_O A,
  simpa [not_imp_not, sub_eq_zero] using (A.trans this.is_O_symm).eq_zero_imp
end

lemma has_fderiv_at.eventually_ne (h : has_fderiv_at f f' x) (hf' : ∃ C, ∀ z, ∥z∥ ≤ C * ∥f' z∥) :
  ∀ᶠ z in 𝓝[{x}ᶜ] x, f z ≠ f x :=
by simpa only [compl_eq_univ_diff] using (has_fderiv_within_at_univ.2 h).eventually_ne hf'

end

section
/-
  In the special case of a normed space over the reals,
  we can use  scalar multiplication in the `tendsto` characterization
  of the Fréchet derivative.
-/


variables {E : Type*} [normed_group E] [normed_space ℝ E]
variables {F : Type*} [normed_group F] [normed_space ℝ F]
variables {f : E → F} {f' : E →L[ℝ] F} {x : E}

theorem has_fderiv_at_filter_real_equiv {L : filter E} :
  tendsto (λ x' : E, ∥x' - x∥⁻¹ * ∥f x' - f x - f' (x' - x)∥) L (𝓝 0) ↔
  tendsto (λ x' : E, ∥x' - x∥⁻¹ • (f x' - f x - f' (x' - x))) L (𝓝 0) :=
begin
  symmetry,
  rw [tendsto_iff_norm_tendsto_zero], refine tendsto_congr (λ x', _),
  have : ∥x' - x∥⁻¹ ≥ 0, from inv_nonneg.mpr (norm_nonneg _),
  simp [norm_smul, real.norm_eq_abs, abs_of_nonneg this]
end

lemma has_fderiv_at.lim_real (hf : has_fderiv_at f f' x) (v : E) :
  tendsto (λ (c:ℝ), c • (f (x + c⁻¹ • v) - f x)) at_top (𝓝 (f' v)) :=
begin
  apply hf.lim v,
  rw tendsto_at_top_at_top,
  exact λ b, ⟨b, λ a ha, le_trans ha (le_abs_self _)⟩
end

end

section tangent_cone

variables {𝕜 : Type*} [nondiscrete_normed_field 𝕜]
{E : Type*} [normed_group E] [normed_space 𝕜 E]
{F : Type*} [normed_group F] [normed_space 𝕜 F]
{f : E → F} {s : set E} {f' : E →L[𝕜] F}

/-- The image of a tangent cone under the differential of a map is included in the tangent cone to
the image. -/
lemma has_fderiv_within_at.maps_to_tangent_cone {x : E} (h : has_fderiv_within_at f f' s x) :
  maps_to f' (tangent_cone_at 𝕜 s x) (tangent_cone_at 𝕜 (f '' s) (f x)) :=
begin
  rintros v ⟨c, d, dtop, clim, cdlim⟩,
  refine ⟨c, (λn, f (x + d n) - f x), mem_of_superset dtop _, clim,
    h.lim at_top dtop clim cdlim⟩,
  simp [-mem_image, mem_image_of_mem] {contextual := tt}
end

/-- If a set has the unique differentiability property at a point x, then the image of this set
under a map with onto derivative has also the unique differentiability property at the image point.
-/
lemma has_fderiv_within_at.unique_diff_within_at {x : E} (h : has_fderiv_within_at f f' s x)
  (hs : unique_diff_within_at 𝕜 s x) (h' : dense_range f') :
  unique_diff_within_at 𝕜 (f '' s) (f x) :=
begin
  refine ⟨h'.dense_of_maps_to f'.continuous hs.1 _,
    h.continuous_within_at.mem_closure_image hs.2⟩,
  show submodule.span 𝕜 (tangent_cone_at 𝕜 s x) ≤
    (submodule.span 𝕜 (tangent_cone_at 𝕜 (f '' s) (f x))).comap ↑f',
  rw [submodule.span_le],
  exact h.maps_to_tangent_cone.mono (subset.refl _) submodule.subset_span
end

lemma unique_diff_on.image {f' : E → E →L[𝕜] F} (hs : unique_diff_on 𝕜 s)
  (hf' : ∀ x ∈ s, has_fderiv_within_at f (f' x) s x) (hd : ∀ x ∈ s, dense_range (f' x)) :
  unique_diff_on 𝕜 (f '' s) :=
ball_image_iff.2 $ λ x hx, (hf' x hx).unique_diff_within_at (hs x hx) (hd x hx)

lemma has_fderiv_within_at.unique_diff_within_at_of_continuous_linear_equiv
  {x : E} (e' : E ≃L[𝕜] F) (h : has_fderiv_within_at f (e' : E →L[𝕜] F) s x)
  (hs : unique_diff_within_at 𝕜 s x) :
  unique_diff_within_at 𝕜 (f '' s) (f x) :=
h.unique_diff_within_at hs e'.surjective.dense_range

lemma continuous_linear_equiv.unique_diff_on_image (e : E ≃L[𝕜] F) (h : unique_diff_on 𝕜 s) :
  unique_diff_on 𝕜 (e '' s) :=
h.image (λ x _, e.has_fderiv_within_at) (λ x hx, e.surjective.dense_range)

@[simp] lemma continuous_linear_equiv.unique_diff_on_image_iff (e : E ≃L[𝕜] F) :
  unique_diff_on 𝕜 (e '' s) ↔ unique_diff_on 𝕜 s :=
⟨λ h, e.symm_image_image s ▸ e.symm.unique_diff_on_image h, e.unique_diff_on_image⟩

@[simp] lemma continuous_linear_equiv.unique_diff_on_preimage_iff (e : F ≃L[𝕜] E) :
  unique_diff_on 𝕜 (e ⁻¹' s) ↔ unique_diff_on 𝕜 s :=
by rw [← e.image_symm_eq_preimage, e.symm.unique_diff_on_image_iff]

end tangent_cone

section restrict_scalars
/-!
### Restricting from `ℂ` to `ℝ`, or generally from `𝕜'` to `𝕜`

If a function is differentiable over `ℂ`, then it is differentiable over `ℝ`. In this paragraph,
we give variants of this statement, in the general situation where `ℂ` and `ℝ` are replaced
respectively by `𝕜'` and `𝕜` where `𝕜'` is a normed algebra over `𝕜`.
-/

variables (𝕜 : Type*) [nondiscrete_normed_field 𝕜]
variables {𝕜' : Type*} [nondiscrete_normed_field 𝕜'] [normed_algebra 𝕜 𝕜']
variables {E : Type*} [normed_group E] [normed_space 𝕜 E] [normed_space 𝕜' E]
variables [is_scalar_tower 𝕜 𝕜' E]
variables {F : Type*} [normed_group F] [normed_space 𝕜 F] [normed_space 𝕜' F]
variables [is_scalar_tower 𝕜 𝕜' F]
variables {f : E → F} {f' : E →L[𝕜'] F} {s : set E} {x : E}

lemma has_strict_fderiv_at.restrict_scalars (h : has_strict_fderiv_at f f' x) :
  has_strict_fderiv_at f (f'.restrict_scalars 𝕜) x := h

lemma has_fderiv_at.restrict_scalars (h : has_fderiv_at f f' x) :
  has_fderiv_at f (f'.restrict_scalars 𝕜) x := h

lemma has_fderiv_within_at.restrict_scalars (h : has_fderiv_within_at f f' s x) :
  has_fderiv_within_at f (f'.restrict_scalars 𝕜) s x := h

lemma differentiable_at.restrict_scalars (h : differentiable_at 𝕜' f x) :
  differentiable_at 𝕜 f x :=
(h.has_fderiv_at.restrict_scalars 𝕜).differentiable_at

lemma differentiable_within_at.restrict_scalars (h : differentiable_within_at 𝕜' f s x) :
  differentiable_within_at 𝕜 f s x :=
(h.has_fderiv_within_at.restrict_scalars 𝕜).differentiable_within_at

lemma differentiable_on.restrict_scalars (h : differentiable_on 𝕜' f s) :
  differentiable_on 𝕜 f s :=
λx hx, (h x hx).restrict_scalars 𝕜

lemma differentiable.restrict_scalars (h : differentiable 𝕜' f) :
  differentiable 𝕜 f :=
λx, (h x).restrict_scalars 𝕜

lemma has_fderiv_within_at_of_restrict_scalars
  {g' : E →L[𝕜] F} (h : has_fderiv_within_at f g' s x)
  (H : f'.restrict_scalars 𝕜 = g') : has_fderiv_within_at f f' s x :=
by { rw ← H at h, exact h }

lemma has_fderiv_at_of_restrict_scalars {g' : E →L[𝕜] F} (h : has_fderiv_at f g' x)
  (H : f'.restrict_scalars 𝕜 = g') : has_fderiv_at f f' x :=
by { rw ← H at h, exact h }

lemma differentiable_at.fderiv_restrict_scalars (h : differentiable_at 𝕜' f x) :
  fderiv 𝕜 f x = (fderiv 𝕜' f x).restrict_scalars 𝕜 :=
(h.has_fderiv_at.restrict_scalars 𝕜).fderiv

lemma differentiable_within_at_iff_restrict_scalars
  (hf : differentiable_within_at 𝕜 f s x) (hs : unique_diff_within_at 𝕜 s x) :
  differentiable_within_at 𝕜' f s x ↔
  ∃ (g' : E →L[𝕜'] F), g'.restrict_scalars 𝕜 = fderiv_within 𝕜 f s x :=
begin
  split,
  { rintros ⟨g', hg'⟩,
    exact ⟨g', hs.eq (hg'.restrict_scalars 𝕜) hf.has_fderiv_within_at⟩, },
  { rintros ⟨f', hf'⟩,
    exact ⟨f', has_fderiv_within_at_of_restrict_scalars 𝕜 hf.has_fderiv_within_at hf'⟩, },
end

lemma differentiable_at_iff_restrict_scalars (hf : differentiable_at 𝕜 f x) :
  differentiable_at 𝕜' f x ↔ ∃ (g' : E →L[𝕜'] F), g'.restrict_scalars 𝕜 = fderiv 𝕜 f x :=
begin
  rw [← differentiable_within_at_univ, ← fderiv_within_univ],
  exact differentiable_within_at_iff_restrict_scalars 𝕜
    hf.differentiable_within_at unique_diff_within_at_univ,
end

end restrict_scalars<|MERGE_RESOLUTION|>--- conflicted
+++ resolved
@@ -2092,113 +2092,6 @@
 
 section clm_comp_apply
 /-! ### Derivative of the pointwise composition/application of continuous linear maps -/
-<<<<<<< HEAD
-
-variables {H : Type*} [normed_group H] [normed_space 𝕜 H] {c : E → G →L[𝕜] H}
-  {c' : E →L[𝕜] G →L[𝕜] H} {d : E → F →L[𝕜] G} {d' : E →L[𝕜] F →L[𝕜] G} {u : E → G}
-  {u' : E →L[𝕜] G}
-
-lemma has_strict_fderiv_at.clm_comp (hc : has_strict_fderiv_at c c' x)
-  (hd : has_strict_fderiv_at d d' x) : has_strict_fderiv_at (λ y, (c y).comp (d y))
-  ((compL 𝕜 F G H (c x)).comp d' + ((compL 𝕜 F G H).flip (d x)).comp c') x :=
-begin
-  rw add_comm,
-  exact (is_bounded_bilinear_map_comp.has_strict_fderiv_at (d x, c x)).comp x (hd.prod hc)
-end
-
-lemma has_fderiv_within_at.clm_comp (hc : has_fderiv_within_at c c' s x)
-  (hd : has_fderiv_within_at d d' s x) : has_fderiv_within_at (λ y, (c y).comp (d y))
-  ((compL 𝕜 F G H (c x)).comp d' + ((compL 𝕜 F G H).flip (d x)).comp c') s x :=
-begin
-  rw add_comm,
-  exact (is_bounded_bilinear_map_comp.has_fderiv_at (d x, c x)).comp_has_fderiv_within_at x
-    (hd.prod hc)
-end
-
-lemma has_fderiv_at.clm_comp (hc : has_fderiv_at c c' x)
-  (hd : has_fderiv_at d d' x) : has_fderiv_at (λ y, (c y).comp (d y))
-  ((compL 𝕜 F G H (c x)).comp d' + ((compL 𝕜 F G H).flip (d x)).comp c') x :=
-begin
-  rw add_comm,
-  exact (is_bounded_bilinear_map_comp.has_fderiv_at (d x, c x)).comp x (hd.prod hc)
-end
-
-lemma differentiable_within_at.clm_comp
-  (hc : differentiable_within_at 𝕜 c s x) (hd : differentiable_within_at 𝕜 d s x) :
-  differentiable_within_at 𝕜 (λ y, (c y).comp (d y)) s x :=
-(hc.has_fderiv_within_at.clm_comp hd.has_fderiv_within_at).differentiable_within_at
-
-lemma differentiable_at.clm_comp (hc : differentiable_at 𝕜 c x)
-  (hd : differentiable_at 𝕜 d x) : differentiable_at 𝕜 (λ y, (c y).comp (d y)) x :=
-(hc.has_fderiv_at.clm_comp hd.has_fderiv_at).differentiable_at
-
-lemma differentiable_on.clm_comp (hc : differentiable_on 𝕜 c s) (hd : differentiable_on 𝕜 d s) :
-  differentiable_on 𝕜 (λ y, (c y).comp (d y)) s :=
-λx hx, (hc x hx).clm_comp (hd x hx)
-
-lemma differentiable.clm_comp (hc : differentiable 𝕜 c) (hd : differentiable 𝕜 d) :
-  differentiable 𝕜 (λ y, (c y).comp (d y)) :=
-λx, (hc x).clm_comp (hd x)
-
-lemma fderiv_within_clm_comp (hxs : unique_diff_within_at 𝕜 s x)
-  (hc : differentiable_within_at 𝕜 c s x) (hd : differentiable_within_at 𝕜 d s x) :
-  fderiv_within 𝕜 (λ y, (c y).comp (d y)) s x =
-    (compL 𝕜 F G H (c x)).comp (fderiv_within 𝕜 d s x) +
-    ((compL 𝕜 F G H).flip (d x)).comp (fderiv_within 𝕜 c s x) :=
-(hc.has_fderiv_within_at.clm_comp hd.has_fderiv_within_at).fderiv_within hxs
-
-lemma fderiv_clm_comp (hc : differentiable_at 𝕜 c x) (hd : differentiable_at 𝕜 d x) :
-  fderiv 𝕜 (λ y, (c y).comp (d y)) x =
-    (compL 𝕜 F G H (c x)).comp (fderiv 𝕜 d x) +
-    ((compL 𝕜 F G H).flip (d x)).comp (fderiv 𝕜 c x) :=
-(hc.has_fderiv_at.clm_comp hd.has_fderiv_at).fderiv
-
-lemma has_strict_fderiv_at.clm_apply (hc : has_strict_fderiv_at c c' x)
-  (hu : has_strict_fderiv_at u u' x) :
-  has_strict_fderiv_at (λ y, (c y) (u y)) ((c x).comp u' + c'.flip (u x)) x :=
-(is_bounded_bilinear_map_apply.has_strict_fderiv_at (c x, u x)).comp x (hc.prod hu)
-
-lemma has_fderiv_within_at.clm_apply (hc : has_fderiv_within_at c c' s x)
-  (hu : has_fderiv_within_at u u' s x) :
-  has_fderiv_within_at (λ y, (c y) (u y)) ((c x).comp u' + c'.flip (u x)) s x :=
-(is_bounded_bilinear_map_apply.has_fderiv_at (c x, u x)).comp_has_fderiv_within_at x (hc.prod hu)
-
-lemma has_fderiv_at.clm_apply (hc : has_fderiv_at c c' x) (hu : has_fderiv_at u u' x) :
-  has_fderiv_at (λ y, (c y) (u y)) ((c x).comp u' + c'.flip (u x)) x :=
-(is_bounded_bilinear_map_apply.has_fderiv_at (c x, u x)).comp x (hc.prod hu)
-
-lemma differentiable_within_at.clm_apply
-  (hc : differentiable_within_at 𝕜 c s x) (hu : differentiable_within_at 𝕜 u s x) :
-  differentiable_within_at 𝕜 (λ y, (c y) (u y)) s x :=
-(hc.has_fderiv_within_at.clm_apply hu.has_fderiv_within_at).differentiable_within_at
-
-lemma differentiable_at.clm_apply (hc : differentiable_at 𝕜 c x)
-  (hu : differentiable_at 𝕜 u x) : differentiable_at 𝕜 (λ y, (c y) (u y)) x :=
-(hc.has_fderiv_at.clm_apply hu.has_fderiv_at).differentiable_at
-
-lemma differentiable_on.clm_apply (hc : differentiable_on 𝕜 c s) (hu : differentiable_on 𝕜 u s) :
-  differentiable_on 𝕜 (λ y, (c y) (u y)) s :=
-λx hx, (hc x hx).clm_apply (hu x hx)
-
-lemma differentiable.clm_apply (hc : differentiable 𝕜 c) (hu : differentiable 𝕜 u) :
-  differentiable 𝕜 (λ y, (c y) (u y)) :=
-λx, (hc x).clm_apply (hu x)
-
-lemma fderiv_within_clm_apply (hxs : unique_diff_within_at 𝕜 s x)
-  (hc : differentiable_within_at 𝕜 c s x) (hu : differentiable_within_at 𝕜 u s x) :
-  fderiv_within 𝕜 (λ y, (c y) (u y)) s x =
-    ((c x).comp (fderiv_within 𝕜 u s x) + (fderiv_within 𝕜 c s x).flip (u x)) :=
-(hc.has_fderiv_within_at.clm_apply hu.has_fderiv_within_at).fderiv_within hxs
-
-lemma fderiv_clm_apply (hc : differentiable_at 𝕜 c x) (hu : differentiable_at 𝕜 u x) :
-  fderiv 𝕜 (λ y, (c y) (u y)) x = ((c x).comp (fderiv 𝕜 u x) + (fderiv 𝕜 c x).flip (u x)) :=
-(hc.has_fderiv_at.clm_apply hu.has_fderiv_at).fderiv
-
-end clm_comp_apply
-
-namespace continuous_linear_equiv
-=======
->>>>>>> ba2454e6
 
 variables {H : Type*} [normed_group H] [normed_space 𝕜 H] {c : E → G →L[𝕜] H}
   {c' : E →L[𝕜] G →L[𝕜] H} {d : E → F →L[𝕜] G} {d' : E →L[𝕜] F →L[𝕜] G} {u : E → G}
