--- conflicted
+++ resolved
@@ -84,28 +84,10 @@
   {s : set E} (hs : is_compact s) {r : ℝ} (hr : 0 ≤ r) :
   cthickening r s = s + closed_ball 0 r :=
 begin
-<<<<<<< HEAD
-  rcases eq_empty_or_nonempty s with rfl|hne, { simp only [cthickening_empty, empty_add] },
-  apply subset.antisymm,
-  { assume x hx,
-    obtain ⟨y, ys, hy⟩ : ∃ y ∈ s, emetric.inf_edist x s = edist x y :=
-      hs.exists_inf_edist_eq_edist hne _,
-    have D1 : edist x y ≤ ennreal.of_real r := (le_of_eq hy.symm).trans hx,
-    have D2 : dist x y ≤ r,
-    { rw edist_dist at D1,
-      exact (ennreal.of_real_le_of_real_iff hr).1 D1 },
-    refine set.mem_add.2 ⟨y, x - y, ys, _, add_sub_cancel'_right _ _⟩,
-    simpa only [dist_eq_norm, mem_closed_ball_zero_iff] using D2 },
-  { assume x hx,
-    rcases set.mem_add.1 hx with ⟨y, z, ys, hz, rfl⟩,
-    apply mem_cthickening_of_dist_le (y + z) y _ _ ys,
-    simpa only [dist_eq_norm, add_sub_cancel', mem_closed_ball_zero_iff] using hz }
-=======
   rw hs.cthickening_eq_bUnion_closed_ball hr,
   ext x,
   simp only [mem_add, dist_eq_norm, exists_prop, mem_Union, mem_closed_ball,
     exists_and_distrib_left, mem_closed_ball_zero_iff, ← eq_sub_iff_add_eq', exists_eq_right],
->>>>>>> 1cfb97d5
 end
 
 end semi_normed_group