/-
Copyright (c) 2020 Yury G. Kudryashov. All rights reserved.
Released under Apache 2.0 license as described in the file LICENSE.
Authors: Yury G. Kudryashov
-/
import analysis.convex.function
import measure_theory.integral.set_integral

/-!
# Jensen's inequality for integrals

In this file we prove four theorems:

* `convex.smul_integral_mem`: if `μ` is a non-zero finite measure on `α`, `s` is a convex closed set
  in `E`, and `f` is an integrable function sending `μ`-a.e. points to `s`, then the average value
  of `f` belongs to `s`: `(μ univ).to_real⁻¹ • ∫ x, f x ∂μ ∈ s`. See also
  `convex.linear_combination_mem` for a finite sum version of this lemma.

* `convex.integral_mem`: if `μ` is a probability measure on `α`, `s` is a convex closed set in `E`,
  and `f` is an integrable function sending `μ`-a.e. points to `s`, then the expected value of `f`
  belongs to `s`: `∫ x, f x ∂μ ∈ s`. See also `convex.linear_combination_mem` for a finite sum
  version of this lemma.

<<<<<<< HEAD
* `convex_on.map_smul_integral_le`: Jensen's inequality: if a function `g : E → ℝ` is convex and
  continuous on a convex closed set `s`, `μ` is a finite non-zero measure on `α`, and `f : α → E` is
  a function sending `μ`-a.e. points to `s`, then the value of `g` at the average value of `f` is
  less than or equal to the average value of `g ∘ f` provided that both `f` and `g ∘ f` are
  integrable. See also `convex.map_linear_combination_le` for a finite sum version of this lemma.
=======
* `convex_on.map_smul_integral_le`: Convex Jensen's inequality: If a function `g : E → ℝ` is convex
  and continuous on a convex closed set `s`, `μ` is a finite non-zero measure on `α`, and
  `f : α → E` is a function sending `μ`-a.e. points to `s`, then the value of `g` at the average
  value of `f` is less than or equal to the average value of `g ∘ f` provided that both `f` and
  `g ∘ f` are integrable. See also `convex_on.map_sum_le` for a finite sum version of this lemma.
>>>>>>> f181d81f

* `convex_on.map_integral_le`: Convex Jensen's inequality: If a function `g : E → ℝ` is convex and
  continuous on a convex closed set `s`, `μ` is a probability measure on `α`, and `f : α → E` is a
  function sending `μ`-a.e. points to `s`, then the value of `g` at the expected value of `f` is
  less than or equal to the expected value of `g ∘ f` provided that both `f` and `g ∘ f` are
  integrable. See also `convex_on.map_sum_le` for a finite sum version of this lemma.

## Tags

convex, integral, center mass, Jensen's inequality
-/

open measure_theory set filter
open_locale topological_space big_operators

variables {α E : Type*} [measurable_space α] {μ : measure α}
  [normed_group E] [normed_space ℝ E] [complete_space E]
  [topological_space.second_countable_topology E] [measurable_space E] [borel_space E]

private lemma convex.smul_integral_mem_of_measurable
  [is_finite_measure μ] {s : set E} (hs : convex ℝ s) (hsc : is_closed s)
  (hμ : μ ≠ 0) {f : α → E} (hfs : ∀ᵐ x ∂μ, f x ∈ s) (hfi : integrable f μ) (hfm : measurable f) :
  (μ univ).to_real⁻¹ • ∫ x, f x ∂μ ∈ s :=
begin
  unfreezingI { rcases eq_empty_or_nonempty s with rfl|⟨y₀, h₀⟩ },
  { refine (hμ _).elim, simpa using hfs },
  rw ← hsc.closure_eq at hfs,
  have hc : integrable (λ _, y₀) μ := integrable_const _,
  set F : ℕ → simple_func α E := simple_func.approx_on f hfm s y₀ h₀,
  have : tendsto (λ n, (F n).integral μ) at_top (𝓝 $ ∫ x, f x ∂μ),
  { simp only [simple_func.integral_eq_integral _
      (simple_func.integrable_approx_on hfm hfi h₀ hc _)],
    exact tendsto_integral_of_L1 _ hfi
      (eventually_of_forall $ simple_func.integrable_approx_on hfm hfi h₀ hc)
      (simple_func.tendsto_approx_on_L1_nnnorm hfm h₀ hfs (hfi.sub hc).2) },
  refine hsc.mem_of_tendsto (tendsto_const_nhds.smul this) (eventually_of_forall $ λ n, _),
  have : ∑ y in (F n).range, (μ ((F n) ⁻¹' {y})).to_real = (μ univ).to_real,
    by rw [← (F n).sum_range_measure_preimage_singleton, @ennreal.to_real_sum _ _
      (λ y, μ ((F n) ⁻¹' {y})) (λ _ _, (measure_ne_top _ _))],
  rw [← this, simple_func.integral],
  refine hs.linear_combination_mem' (λ _ _, ennreal.to_real_nonneg) _ _,
  { rw [this, ne.def, ennreal.to_real_eq_zero_iff, measure.measure_univ_eq_zero],
    exact not_or hμ (measure_ne_top _ _) },
  { simp only [simple_func.mem_range],
    rintros _ ⟨x, rfl⟩,
    exact simple_func.approx_on_mem hfm h₀ n x }
end

/-- If `μ` is a non-zero finite measure on `α`, `s` is a convex closed set in `E`, and `f` is an
integrable function sending `μ`-a.e. points to `s`, then the average value of `f` belongs to `s`:
`(μ univ).to_real⁻¹ • ∫ x, f x ∂μ ∈ s`. See also `convex.linear_combination_mem` for a finite sum
version of this lemma. -/
lemma convex.smul_integral_mem
  [is_finite_measure μ] {s : set E} (hs : convex ℝ s) (hsc : is_closed s)
  (hμ : μ ≠ 0) {f : α → E} (hfs : ∀ᵐ x ∂μ, f x ∈ s) (hfi : integrable f μ) :
  (μ univ).to_real⁻¹ • ∫ x, f x ∂μ ∈ s :=
begin
  have : ∀ᵐ (x : α) ∂μ, hfi.ae_measurable.mk f x ∈ s,
  { filter_upwards [hfs, hfi.ae_measurable.ae_eq_mk],
    assume a ha h,
    rwa ← h },
  convert convex.smul_integral_mem_of_measurable hs hsc hμ this
    (hfi.congr hfi.ae_measurable.ae_eq_mk) (hfi.ae_measurable.measurable_mk) using 2,
  apply integral_congr_ae,
  exact hfi.ae_measurable.ae_eq_mk
end

/-- If `μ` is a probability measure on `α`, `s` is a convex closed set in `E`, and `f` is an
integrable function sending `μ`-a.e. points to `s`, then the expected value of `f` belongs to `s`:
`∫ x, f x ∂μ ∈ s`. See also `convex.sum_mem` for a finite sum version of this lemma. -/
lemma convex.integral_mem [is_probability_measure μ] {s : set E} (hs : convex ℝ s)
  (hsc : is_closed s) {f : α → E} (hf : ∀ᵐ x ∂μ, f x ∈ s) (hfi : integrable f μ) :
  ∫ x, f x ∂μ ∈ s :=
by simpa [measure_univ] using hs.smul_integral_mem hsc (is_probability_measure.ne_zero μ) hf hfi

/-- Jensen's inequality: if a function `g : E → ℝ` is convex and continuous on a convex closed set
`s`, `μ` is a finite non-zero measure on `α`, and `f : α → E` is a function sending `μ`-a.e. points
to `s`, then the value of `g` at the average value of `f` is less than or equal to the average value
of `g ∘ f` provided that both `f` and `g ∘ f` are integrable. See also
`convex.map_linear_combination_le` for a finite sum version of this lemma. -/
lemma convex_on.map_smul_integral_le [is_finite_measure μ] {s : set E} {g : E → ℝ}
  (hg : convex_on ℝ s g) (hgc : continuous_on g s) (hsc : is_closed s) (hμ : μ ≠ 0) {f : α → E}
  (hfs : ∀ᵐ x ∂μ, f x ∈ s) (hfi : integrable f μ) (hgi : integrable (g ∘ f) μ) :
  g ((μ univ).to_real⁻¹ • ∫ x, f x ∂μ) ≤ (μ univ).to_real⁻¹ • ∫ x, g (f x) ∂μ :=
begin
  set t := {p : E × ℝ | p.1 ∈ s ∧ g p.1 ≤ p.2},
  have ht_conv : convex ℝ t := hg.convex_epigraph,
  have ht_closed : is_closed t :=
    (hsc.preimage continuous_fst).is_closed_le (hgc.comp continuous_on_fst (subset.refl _))
      continuous_on_snd,
  have ht_mem : ∀ᵐ x ∂μ, (f x, g (f x)) ∈ t := hfs.mono (λ x hx, ⟨hx, le_rfl⟩),
  simpa [integral_pair hfi hgi]
    using (ht_conv.smul_integral_mem ht_closed hμ ht_mem (hfi.prod_mk hgi)).2
end

/-- Convex **Jensen's inequality**: if a function `g : E → ℝ` is convex and continuous on a convex
closed set `s`, `μ` is a probability measure on `α`, and `f : α → E` is a function sending `μ`-a.e.
points to `s`, then the value of `g` at the expected value of `f` is less than or equal to the
expected value of `g ∘ f` provided that both `f` and `g ∘ f` are integrable. See also
`convex_on.map_center_mass_le` for a finite sum version of this lemma. -/
lemma convex_on.map_integral_le [is_probability_measure μ] {s : set E} {g : E → ℝ}
  (hg : convex_on ℝ s g) (hgc : continuous_on g s) (hsc : is_closed s) {f : α → E}
  (hfs : ∀ᵐ x ∂μ, f x ∈ s) (hfi : integrable f μ) (hgi : integrable (g ∘ f) μ) :
  g (∫ x, f x ∂μ) ≤ ∫ x, g (f x) ∂μ :=
by simpa [measure_univ]
  using hg.map_smul_integral_le hgc hsc (is_probability_measure.ne_zero μ) hfs hfi hgi<|MERGE_RESOLUTION|>--- conflicted
+++ resolved
@@ -21,19 +21,11 @@
   belongs to `s`: `∫ x, f x ∂μ ∈ s`. See also `convex.linear_combination_mem` for a finite sum
   version of this lemma.
 
-<<<<<<< HEAD
-* `convex_on.map_smul_integral_le`: Jensen's inequality: if a function `g : E → ℝ` is convex and
-  continuous on a convex closed set `s`, `μ` is a finite non-zero measure on `α`, and `f : α → E` is
-  a function sending `μ`-a.e. points to `s`, then the value of `g` at the average value of `f` is
-  less than or equal to the average value of `g ∘ f` provided that both `f` and `g ∘ f` are
-  integrable. See also `convex.map_linear_combination_le` for a finite sum version of this lemma.
-=======
 * `convex_on.map_smul_integral_le`: Convex Jensen's inequality: If a function `g : E → ℝ` is convex
   and continuous on a convex closed set `s`, `μ` is a finite non-zero measure on `α`, and
   `f : α → E` is a function sending `μ`-a.e. points to `s`, then the value of `g` at the average
   value of `f` is less than or equal to the average value of `g ∘ f` provided that both `f` and
   `g ∘ f` are integrable. See also `convex_on.map_sum_le` for a finite sum version of this lemma.
->>>>>>> f181d81f
 
 * `convex_on.map_integral_le`: Convex Jensen's inequality: If a function `g : E → ℝ` is convex and
   continuous on a convex closed set `s`, `μ` is a probability measure on `α`, and `f : α → E` is a
