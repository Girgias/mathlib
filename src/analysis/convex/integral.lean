/-
Copyright (c) 2020 Yury G. Kudryashov. All rights reserved.
Released under Apache 2.0 license as described in the file LICENSE.
Authors: Yury G. Kudryashov
-/
import analysis.convex.function
import analysis.convex.strict
import measure_theory.function.ae_eq_of_integral

/-!
# Jensen's inequality for integrals

In this file we define `measure_theory.average μ f` (notation: `⨍ x, f x ∂μ`) to be the average
value of `f` with respect to measure `μ`. It is defined as `(μ univ).to_real⁻¹ • ∫ x, f x ∂μ`, so it
is equal to zero if `f` is not integrable or if `μ` is an infinite measure. If `μ` is a probability
measure, then the average of any function is equal to its integral.

Then we prove several forms of Jensen's inequality for integrals.

- for convex sets: `convex.average_mem`, `convex.set_average_mem`, `convex.integral_mem`;

- for convex functions: `convex.on.average_mem_epigraph`, `convex_on.map_average_le`,
  `convex_on.set_average_mem_epigraph`, `convex_on.map_set_average_le`, `convex_on.map_integral_le`;

- for strictly convex sets: `strict_convex.ae_eq_const_or_average_mem_interior`;

- for a closed ball in a strictly convex normed space:
  `strict_convex.ae_eq_const_or_norm_integral_lt_of_norm_le_const`

- for strictly convex functions: `strict_convex_on.ae_eq_const_or_map_average_lt`.

## TODO

- Add versions for concave functions.

## Tags

convex, integral, center mass, average value, Jensen's inequality
-/

open measure_theory measure_theory.measure metric set filter topological_space function
open_locale topological_space big_operators ennreal convex

variables {α E F : Type*} {m0 : measurable_space α}
  [normed_group E] [normed_space ℝ E] [complete_space E]
  [topological_space.second_countable_topology E] [measurable_space E] [borel_space E]
  [normed_group F] [normed_space ℝ F] [complete_space F]
  [topological_space.second_countable_topology F] [measurable_space F] [borel_space F]
  {μ : measure α} {s : set E}

/-!
### Average value of a function w.r.t. a measure

The average value of a function `f` w.r.t. a measure `μ` (notation: `⨍ x, f x ∂μ`) is defined as
`(μ univ).to_real⁻¹ • ∫ x, f x ∂μ`, so it is equal to zero if `f` is not integrable or if `μ` is an
infinite measure. If `μ` is a probability measure, then the average of any function is equal to its
integral.

For the average on a set, use `⨍ x in s, f x ∂μ` (defined as `⨍ x, f x ∂(μ.restrict s)`). For
average w.r.t. the volume, one can omit `∂volume`.
-/

namespace measure_theory

variable (μ)
include m0

/-- Average value of a function `f` w.r.t. a measure `μ`, notation: `⨍ x, f x ∂μ`. It is defined as
`(μ univ).to_real⁻¹ • ∫ x, f x ∂μ`, so it is equal to zero if `f` is not integrable or if `μ` is an
infinite measure. If `μ` is a probability measure, then the average of any function is equal to its
integral.

For the average on a set, use `⨍ x in s, f x ∂μ` (defined as `⨍ x, f x ∂(μ.restrict s)`). For
average w.r.t. the volume, one can omit `∂volume`. -/
noncomputable def average (f : α → E) := (μ univ).to_real⁻¹ • ∫ x, f x ∂μ

notation `⨍` binders `, ` r:(scoped:60 f, f) ` ∂` μ:70 := average μ r
notation `⨍` binders `, ` r:(scoped:60 f, average volume f) := r
notation `⨍` binders ` in ` s `, ` r:(scoped:60 f, f) ` ∂` μ:70 := average (measure.restrict μ s) r
notation `⨍` binders ` in ` s `, ` r:(scoped:60 f, average (measure.restrict volume s) f) := r

@[simp] lemma average_zero : ⨍ x, (0 : E) ∂μ = 0 := by rw [average, integral_zero, smul_zero]

@[simp] lemma average_zero_measure (f : α → E) : ⨍ x, f x ∂(0 : measure α) = 0 :=
by rw [average, integral_zero_measure, smul_zero]

lemma average_eq_integral [is_probability_measure μ] (f : α → E) :
  ⨍ x, f x ∂μ = ∫ x, f x ∂μ :=
by rw [average, measure_univ, ennreal.one_to_real, inv_one, one_smul]

@[simp] lemma measure_smul_average [is_finite_measure μ] (f : α → E) :
  (μ univ).to_real • ⨍ x, f x ∂μ = ∫ x, f x ∂μ :=
begin
  cases eq_or_ne μ 0 with hμ hμ,
  { rw [hμ, integral_zero_measure, average_zero_measure, smul_zero] },
  { rw [average, smul_inv_smul₀],
    refine (ennreal.to_real_pos _ $ measure_ne_top _ _).ne',
    rwa [ne.def, measure_univ_eq_zero] }
end

lemma set_average_eq (f : α → E) (s : set α) :
  ⨍ x in s, f x ∂μ = (μ s).to_real⁻¹ • ∫ x in s, f x ∂μ :=
by rw [average, restrict_apply_univ]

variable {μ}

lemma average_congr {f g : α → E} (h : f =ᵐ[μ] g) : ⨍ x, f x ∂μ = ⨍ x, g x ∂μ :=
by simp only [average, integral_congr_ae h]

lemma average_add_measure [is_finite_measure μ] {ν : measure α} [is_finite_measure ν] {f : α → E}
  (hμ : integrable f μ) (hν : integrable f ν) :
  ⨍ x, f x ∂(μ + ν) =
    ((μ univ).to_real / ((μ univ).to_real + (ν univ).to_real)) • ⨍ x, f x ∂μ +
      ((ν univ).to_real / ((μ univ).to_real + (ν univ).to_real)) • ⨍ x, f x ∂ν :=
begin
  simp only [div_eq_inv_mul, mul_smul, measure_smul_average, ← smul_add,
    ← integral_add_measure hμ hν, ← ennreal.to_real_add (measure_ne_top μ _) (measure_ne_top ν _)],
  rw [average, measure.add_apply]
end

lemma average_pair {f : α → E} {g : α → F} (hfi : integrable f μ) (hgi : integrable g μ) :
  ⨍ x, (f x, g x) ∂μ = (⨍ x, f x ∂μ, ⨍ x, g x ∂μ) :=
by simp only [average, integral_pair hfi hgi, prod.smul_mk]

lemma measure_smul_set_average (f : α → E) {s : set α} (h : μ s ≠ ∞) :
  (μ s).to_real • ⨍ x in s, f x ∂μ = ∫ x in s, f x ∂μ :=
by { haveI := fact.mk h.lt_top, rw [← measure_smul_average, restrict_apply_univ] }

lemma average_union {f : α → E} {s t : set α} (hd : ae_disjoint μ s t)
  (ht : null_measurable_set t μ) (hsμ : μ s ≠ ⊤) (htμ : μ t ≠ ⊤)
  (hfs : integrable_on f s μ) (hft : integrable_on f t μ) :
  ⨍ x in s ∪ t, f x ∂μ =
    ((μ s).to_real / ((μ s).to_real + (μ t).to_real)) • ⨍ x in s, f x ∂μ +
      ((μ t).to_real / ((μ s).to_real + (μ t).to_real)) • ⨍ x in t, f x ∂μ :=
begin
  haveI := fact.mk hsμ.lt_top, haveI := fact.mk htμ.lt_top,
  rw [restrict_union₀ hd ht, average_add_measure hfs hft, restrict_apply_univ, restrict_apply_univ]
end

lemma average_union_mem_open_segment {f : α → E} {s t : set α} (hd : ae_disjoint μ s t)
  (ht : null_measurable_set t μ) (hs₀ : μ s ≠ 0) (ht₀ : μ t ≠ 0) (hsμ : μ s ≠ ⊤) (htμ : μ t ≠ ⊤)
  (hfs : integrable_on f s μ) (hft : integrable_on f t μ) :
  ⨍ x in s ∪ t, f x ∂μ ∈ open_segment ℝ (⨍ x in s, f x ∂μ) (⨍ x in t, f x ∂μ) :=
begin
  replace hs₀ : 0 < (μ s).to_real, from ennreal.to_real_pos hs₀ hsμ,
  replace ht₀ : 0 < (μ t).to_real, from ennreal.to_real_pos ht₀ htμ,
  refine mem_open_segment_iff_div.mpr ⟨(μ s).to_real, (μ t).to_real, hs₀, ht₀,
    (average_union hd ht hsμ htμ hfs hft).symm⟩
end

lemma average_union_mem_segment {f : α → E} {s t : set α} (hd : ae_disjoint μ s t)
  (ht : null_measurable_set t μ) (hsμ : μ s ≠ ⊤) (htμ : μ t ≠ ⊤)
  (hfs : integrable_on f s μ) (hft : integrable_on f t μ) :
  ⨍ x in s ∪ t, f x ∂μ ∈ [⨍ x in s, f x ∂μ -[ℝ] ⨍ x in t, f x ∂μ] :=
begin
  by_cases hse : μ s = 0,
  { rw ← ae_eq_empty at hse,
    rw [restrict_congr_set (hse.union eventually_eq.rfl), empty_union],
    exact right_mem_segment _ _ _ },
  { refine mem_segment_iff_div.mpr ⟨(μ s).to_real, (μ t).to_real, ennreal.to_real_nonneg,
      ennreal.to_real_nonneg, _, (average_union hd ht hsμ htμ hfs hft).symm⟩,
    calc 0 < (μ s).to_real : ennreal.to_real_pos hse hsμ
    ... ≤ _ : le_add_of_nonneg_right ennreal.to_real_nonneg }
end
<<<<<<< HEAD

lemma average_mem_open_segment_compl_self [is_finite_measure μ] {f : α → E} {s : set α}
  (hs : null_measurable_set s μ) (hs₀ : μ s ≠ 0) (hsc₀ : μ sᶜ ≠ 0) (hfi : integrable f μ) :
  ⨍ x, f x ∂μ ∈ open_segment ℝ (⨍ x in s, f x ∂μ) (⨍ x in sᶜ, f x ∂μ) :=
by simpa only [union_compl_self, restrict_univ]
  using average_union_mem_open_segment ae_disjoint_compl_right hs.compl hs₀ hsc₀
    (measure_ne_top _ _) (measure_ne_top _ _) hfi.integrable_on hfi.integrable_on

end measure_theory

open measure_theory

/-!
### Non-strict Jensen's inequality
-/

=======

lemma average_mem_open_segment_compl_self [is_finite_measure μ] {f : α → E} {s : set α}
  (hs : null_measurable_set s μ) (hs₀ : μ s ≠ 0) (hsc₀ : μ sᶜ ≠ 0) (hfi : integrable f μ) :
  ⨍ x, f x ∂μ ∈ open_segment ℝ (⨍ x in s, f x ∂μ) (⨍ x in sᶜ, f x ∂μ) :=
by simpa only [union_compl_self, restrict_univ]
  using average_union_mem_open_segment ae_disjoint_compl_right hs.compl hs₀ hsc₀
    (measure_ne_top _ _) (measure_ne_top _ _) hfi.integrable_on hfi.integrable_on

end measure_theory

open measure_theory

/-!
### Non-strict Jensen's inequality
-/

>>>>>>> c0a9f7b6
/-- An auxiliary lemma for a more general `convex.smul_integral_mem`. -/
protected lemma convex.average_mem_of_measurable
  [is_finite_measure μ] {s : set E} (hs : convex ℝ s) (hsc : is_closed s)
  (hμ : μ ≠ 0) {f : α → E} (hfs : ∀ᵐ x ∂μ, f x ∈ s) (hfi : integrable f μ) (hfm : measurable f) :
  ⨍ x, f x ∂μ ∈ s :=
begin
  unfreezingI { rcases eq_empty_or_nonempty s with rfl|⟨y₀, h₀⟩ },
  { refine (hμ _).elim, simpa using hfs },
  rw ← hsc.closure_eq at hfs,
  have hc : integrable (λ _, y₀) μ := integrable_const _,
  set F : ℕ → simple_func α E := simple_func.approx_on f hfm s y₀ h₀,
  have : tendsto (λ n, (F n).integral μ) at_top (𝓝 $ ∫ x, f x ∂μ),
  { simp only [simple_func.integral_eq_integral _
      (simple_func.integrable_approx_on hfm hfi h₀ hc _)],
    exact tendsto_integral_of_L1 _ hfi
      (eventually_of_forall $ simple_func.integrable_approx_on hfm hfi h₀ hc)
      (simple_func.tendsto_approx_on_L1_nnnorm hfm h₀ hfs (hfi.sub hc).2) },
  refine hsc.mem_of_tendsto (tendsto_const_nhds.smul this) (eventually_of_forall $ λ n, _),
  have : ∑ y in (F n).range, (μ ((F n) ⁻¹' {y})).to_real = (μ univ).to_real,
    by rw [← (F n).sum_range_measure_preimage_singleton, @ennreal.to_real_sum _ _
      (λ y, μ ((F n) ⁻¹' {y})) (λ _ _, (measure_ne_top _ _))],
  rw [← this, simple_func.integral],
  refine hs.center_mass_mem (λ _ _, ennreal.to_real_nonneg) _ _,
  { rw this,
    exact ennreal.to_real_pos (mt measure.measure_univ_eq_zero.mp hμ) (measure_ne_top _ _) },
  { simp only [simple_func.mem_range],
    rintros _ ⟨x, rfl⟩,
    exact simple_func.approx_on_mem hfm h₀ n x }
end

/-- If `μ` is a non-zero finite measure on `α`, `s` is a convex closed set in `E`, and `f` is an
integrable function sending `μ`-a.e. points to `s`, then the average value of `f` belongs to `s`:
`⨍ x, f x ∂μ ∈ s`. See also `convex.center_mass_mem` for a finite sum version of this lemma. -/
lemma convex.average_mem [is_finite_measure μ] {s : set E} (hs : convex ℝ s) (hsc : is_closed s)
  (hμ : μ ≠ 0) {f : α → E} (hfs : ∀ᵐ x ∂μ, f x ∈ s) (hfi : integrable f μ) :
  ⨍ x, f x ∂μ ∈ s :=
begin
  have : ∀ᵐ (x : α) ∂μ, hfi.ae_measurable.mk f x ∈ s,
<<<<<<< HEAD
  { filter_upwards [hfs, hfi.ae_measurable.ae_eq_mk] with a ha h, rwa ← h },
=======
  { filter_upwards [hfs, hfi.ae_measurable.ae_eq_mk] with a ha h,
    rwa ← h },
>>>>>>> c0a9f7b6
  rw average_congr hfi.ae_measurable.ae_eq_mk,
  exact convex.average_mem_of_measurable hs hsc hμ this
    (hfi.congr hfi.ae_measurable.ae_eq_mk) hfi.ae_measurable.measurable_mk
end

/-- If `μ` is a non-zero finite measure on `α`, `s` is a convex closed set in `E`, and `f` is an
integrable function sending `μ`-a.e. points to `s`, then the average value of `f` belongs to `s`:
`⨍ x, f x ∂μ ∈ s`. See also `convex.center_mass_mem` for a finite sum version of this lemma. -/
lemma convex.set_average_mem {t : set α} {s : set E} (hs : convex ℝ s) (hsc : is_closed s)
  (h0 : μ t ≠ 0) (ht : μ t ≠ ∞) {f : α → E} (hfs : ∀ᵐ x ∂μ.restrict t, f x ∈ s)
  (hfi : integrable_on f t μ) :
  ⨍ x in t, f x ∂μ ∈ s :=
begin
  haveI : fact (μ t < ∞) := ⟨ht.lt_top⟩,
  refine hs.average_mem hsc _ hfs hfi,
  rwa [ne.def, restrict_eq_zero]
end

/-- If `μ` is a probability measure on `α`, `s` is a convex closed set in `E`, and `f` is an
integrable function sending `μ`-a.e. points to `s`, then the expected value of `f` belongs to `s`:
`∫ x, f x ∂μ ∈ s`. See also `convex.sum_mem` for a finite sum version of this lemma. -/
lemma convex.integral_mem [is_probability_measure μ] {s : set E} (hs : convex ℝ s)
  (hsc : is_closed s) {f : α → E} (hf : ∀ᵐ x ∂μ, f x ∈ s) (hfi : integrable f μ) :
  ∫ x, f x ∂μ ∈ s :=
average_eq_integral μ f ▸ hs.average_mem hsc (is_probability_measure.ne_zero _) hf hfi

lemma convex_on.average_mem_epigraph [is_finite_measure μ] {s : set E} {g : E → ℝ}
  (hg : convex_on ℝ s g) (hgc : continuous_on g s) (hsc : is_closed s) (hμ : μ ≠ 0) {f : α → E}
  (hfs : ∀ᵐ x ∂μ, f x ∈ s) (hfi : integrable f μ) (hgi : integrable (g ∘ f) μ) :
  (⨍ x, f x ∂μ, ⨍ x, g (f x) ∂μ) ∈ {p : E × ℝ | p.1 ∈ s ∧ g p.1 ≤ p.2} :=
have ht_mem : ∀ᵐ x ∂μ, (f x, g (f x)) ∈ {p : E × ℝ | p.1 ∈ s ∧ g p.1 ≤ p.2},
  from hfs.mono (λ x hx, ⟨hx, le_rfl⟩),
by simpa only [average_pair hfi hgi]
  using hg.convex_epigraph.average_mem (hsc.epigraph hgc) hμ ht_mem (hfi.prod_mk hgi)

/-- Jensen's inequality: if a function `g : E → ℝ` is convex and continuous on a convex closed set
`s`, `μ` is a finite non-zero measure on `α`, and `f : α → E` is a function sending `μ`-a.e. points
to `s`, then the value of `g` at the average value of `f` is less than or equal to the average value
of `g ∘ f` provided that both `f` and `g ∘ f` are integrable. See also `convex.map_center_mass_le`
for a finite sum version of this lemma. -/
lemma convex_on.map_average_le [is_finite_measure μ] {s : set E} {g : E → ℝ}
  (hg : convex_on ℝ s g) (hgc : continuous_on g s) (hsc : is_closed s) (hμ : μ ≠ 0) {f : α → E}
  (hfs : ∀ᵐ x ∂μ, f x ∈ s) (hfi : integrable f μ) (hgi : integrable (g ∘ f) μ) :
  g (⨍ x, f x ∂μ) ≤ ⨍ x, g (f x) ∂μ :=
(hg.average_mem_epigraph hgc hsc hμ hfs hfi hgi).2

/-- Jensen's inequality: if a function `g : E → ℝ` is convex and continuous on a convex closed set
`s`, `μ` is a finite non-zero measure on `α`, and `f : α → E` is a function sending `μ`-a.e. points
of a set `t` to `s`, then the value of `g` at the average value of `f` over `t` is less than or
equal to the average value of `g ∘ f` over `t` provided that both `f` and `g ∘ f` are
integrable. -/
lemma convex_on.set_average_mem_epigraph {s : set E} {g : E → ℝ} (hg : convex_on ℝ s g)
  (hgc : continuous_on g s) (hsc : is_closed s) {t : set α} (h0 : μ t ≠ 0)
  (ht : μ t ≠ ∞) {f : α → E} (hfs : ∀ᵐ x ∂μ.restrict t, f x ∈ s) (hfi : integrable_on f t μ)
  (hgi : integrable_on (g ∘ f) t μ) :
  (⨍ x in t, f x ∂μ, ⨍ x in t, g (f x) ∂μ) ∈ {p : E × ℝ | p.1 ∈ s ∧ g p.1 ≤ p.2} :=
begin
  haveI : fact (μ t < ∞) := ⟨ht.lt_top⟩,
  refine hg.average_mem_epigraph hgc hsc _ hfs hfi hgi,
  rwa [ne.def, restrict_eq_zero]
end

/-- Jensen's inequality: if a function `g : E → ℝ` is convex and continuous on a convex closed set
`s`, `μ` is a finite non-zero measure on `α`, and `f : α → E` is a function sending `μ`-a.e. points
of a set `t` to `s`, then the value of `g` at the average value of `f` over `t` is less than or
equal to the average value of `g ∘ f` over `t` provided that both `f` and `g ∘ f` are
integrable. -/
lemma convex_on.map_set_average_le {s : set E} {g : E → ℝ} (hg : convex_on ℝ s g)
  (hgc : continuous_on g s) (hsc : is_closed s) {t : set α} (h0 : μ t ≠ 0)
  (ht : μ t ≠ ∞) {f : α → E} (hfs : ∀ᵐ x ∂μ.restrict t, f x ∈ s) (hfi : integrable_on f t μ)
  (hgi : integrable_on (g ∘ f) t μ) :
  g (⨍ x in t, f x ∂μ) ≤ ⨍ x in t, g (f x) ∂μ :=
(hg.set_average_mem_epigraph hgc hsc h0 ht hfs hfi hgi).2

/-- Convex **Jensen's inequality**: if a function `g : E → ℝ` is convex and continuous on a convex
closed set `s`, `μ` is a probability measure on `α`, and `f : α → E` is a function sending `μ`-a.e.
points to `s`, then the value of `g` at the expected value of `f` is less than or equal to the
expected value of `g ∘ f` provided that both `f` and `g ∘ f` are integrable. See also
`convex_on.map_center_mass_le` for a finite sum version of this lemma. -/
lemma convex_on.map_integral_le [is_probability_measure μ] {s : set E} {g : E → ℝ}
  (hg : convex_on ℝ s g) (hgc : continuous_on g s) (hsc : is_closed s) {f : α → E}
  (hfs : ∀ᵐ x ∂μ, f x ∈ s) (hfi : integrable f μ) (hgi : integrable (g ∘ f) μ) :
  g (∫ x, f x ∂μ) ≤ ∫ x, g (f x) ∂μ :=
by simpa only [average_eq_integral]
  using hg.map_average_le hgc hsc (is_probability_measure.ne_zero μ) hfs hfi hgi

/-- If `f : α → E` is an integrable function, then either it is a.e. equal to the constant
`⨍ x, f x ∂μ` or there exists a measurable set such that `μ s ≠ 0`, `μ sᶜ ≠ 0`, and the average
values of `f` over `s` and `sᶜ` are different. -/
lemma measure_theory.integrable.ae_eq_const_or_exists_average_ne_compl [is_finite_measure μ]
  {f : α → E} (hfi : integrable f μ) :
  (f =ᵐ[μ] const α (⨍ x, f x ∂μ)) ∨ ∃ s, measurable_set s ∧ μ s ≠ 0 ∧ μ sᶜ ≠ 0 ∧
    ⨍ x in s, f x ∂μ ≠ ⨍ x in sᶜ, f x ∂μ :=
begin
  refine or_iff_not_imp_right.mpr (λ H, _), push_neg at H,
  refine hfi.ae_eq_of_forall_set_integral_eq _ _ (integrable_const _) (λ s hs hs', _), clear hs',
  simp only [const_apply, set_integral_const],
  by_cases h₀ : μ s = 0,
  { rw [restrict_eq_zero.2 h₀, integral_zero_measure, h₀, ennreal.zero_to_real, zero_smul] },
  by_cases h₀' : μ sᶜ = 0,
  { rw ← ae_eq_univ at h₀',
    rw [restrict_congr_set h₀', restrict_univ, measure_congr h₀', measure_smul_average] },
  have := average_mem_open_segment_compl_self hs.null_measurable_set h₀ h₀' hfi,
  rw [← H s hs h₀ h₀', open_segment_same, mem_singleton_iff] at this,
  rw [this, measure_smul_set_average _ (measure_ne_top μ _)]
end

<<<<<<< HEAD
/-- If `f : α → E` is an integrable function, then either it is a.e. equal to a constant or there
exists a measurable set such that `μ s ≠ 0`, `μ sᶜ ≠ 0`, and the average values of `f` over `s` and
`sᶜ` are different. -/
lemma measure_theory.integrable.exists_ae_eq_const_or_exists_average_ne_compl [is_finite_measure μ]
  {f : α → E} (hfi : integrable f μ) :
  (∃ C, f =ᵐ[μ] const α C) ∨ ∃ s, measurable_set s ∧ μ s ≠ 0 ∧ μ sᶜ ≠ 0 ∧
    ⨍ x in s, f x ∂μ ≠ ⨍ x in sᶜ, f x ∂μ :=
hfi.ae_eq_const_or_exists_average_ne_compl.imp_left (λ H, ⟨_, H⟩)

=======
>>>>>>> c0a9f7b6
/-- **Jensen's inequality**, strict version: if an integrable function `f : α → E` takes values in a
convex closed set `s` and for some set `t` of positive measure, the average value of `f` over `t`
belongs to the interior of `s`, then the average of `f` over the whole space belongs to the interior
of `s`. -/
lemma convex.average_mem_interior_of_set [is_finite_measure μ] {t : set α} {s : set E}
  (hs : convex ℝ s) (hsc : is_closed s) (h0 : μ t ≠ 0) {f : α → E} (hfs : ∀ᵐ x ∂μ, f x ∈ s)
  (hfi : integrable f μ) (ht : ⨍ x in t, f x ∂μ ∈ interior s) :
  ⨍ x, f x ∂μ ∈ interior s :=
begin
  rw ← measure_to_measurable at h0, rw ← restrict_to_measurable (measure_ne_top μ t) at ht,
  by_cases h0' : μ (to_measurable μ t)ᶜ = 0,
  { rw ← ae_eq_univ at h0',
    rwa [restrict_congr_set h0', restrict_univ] at ht },
<<<<<<< HEAD
  exact hs.open_segment_subset_interior ht
=======
  exact hs.open_segment_subset_interior_left ht
>>>>>>> c0a9f7b6
    (hs.set_average_mem hsc h0' (measure_ne_top _ _) (ae_restrict_of_ae hfs) hfi.integrable_on)
    (average_mem_open_segment_compl_self (measurable_set_to_measurable μ t).null_measurable_set
      h0 h0' hfi)
end

/-- **Jensen's inequality**, strict version: if an integrable function `f : α → E` takes values in a
strictly convex closed set `s`, then either it is a.e. equal to its average value, or its average
value belongs to the interior of `s`. -/
lemma strict_convex.ae_eq_const_or_average_mem_interior [is_finite_measure μ] {s : set E}
  (hs : strict_convex ℝ s) (hsc : is_closed s) {f : α → E} (hfs : ∀ᵐ x ∂μ, f x ∈ s)
  (hfi : integrable f μ) :
  f =ᵐ[μ] const α (⨍ x, f x ∂μ) ∨ ⨍ x, f x ∂μ ∈ interior s :=
begin
  have : ∀ {t}, μ t ≠ 0 → ⨍ x in t, f x ∂μ ∈ s,
    from λ t ht, hs.convex.set_average_mem hsc ht (measure_ne_top _ _) (ae_restrict_of_ae hfs)
      hfi.integrable_on,
  refine hfi.ae_eq_const_or_exists_average_ne_compl.imp_right _,
  rintro ⟨t, hm, h₀, h₀', hne⟩,
  exact hs.open_segment_subset (this h₀) (this h₀') hne
    (average_mem_open_segment_compl_self hm.null_measurable_set h₀ h₀' hfi)
end

/-- **Jensen's inequality**, strict version: if an integrable function `f : α → E` takes values in a
<<<<<<< HEAD
strictly convex closed set `s`, then either it is a.e. equal to a constant, or its average value
belongs to the interior of `s`. -/
lemma strict_convex.exists_ae_eq_const_or_average_mem_interior [is_finite_measure μ] {s : set E}
  (hs : strict_convex ℝ s) (hsc : is_closed s) {f : α → E} (hfs : ∀ᵐ x ∂μ, f x ∈ s)
  (hfi : integrable f μ) :
  (∃ C, f =ᵐ[μ] const α C) ∨ ⨍ x, f x ∂μ ∈ interior s :=
(hs.ae_eq_const_or_average_mem_interior hsc hfs hfi).imp_left (λ H, ⟨_, H⟩)

/-- **Jensen's inequality**, strict version: if an integrable function `f : α → E` takes values in a
=======
>>>>>>> c0a9f7b6
convex closed set `s`, and `g : E → ℝ` is continuous and strictly convex on `s`, then
either `f` is a.e. equal to its average value, or `g (⨍ x, f x ∂μ) < ⨍ x, g (f x) ∂μ`. -/
lemma strict_convex_on.ae_eq_const_or_map_average_lt [is_finite_measure μ] {s : set E} {g : E → ℝ}
  (hg : strict_convex_on ℝ s g) (hgc : continuous_on g s) (hsc : is_closed s) {f : α → E}
  (hfs : ∀ᵐ x ∂μ, f x ∈ s) (hfi : integrable f μ) (hgi : integrable (g ∘ f) μ) :
  f =ᵐ[μ] const α (⨍ x, f x ∂μ) ∨ g (⨍ x, f x ∂μ) < ⨍ x, g (f x) ∂μ :=
begin
  have : ∀ {t}, μ t ≠ 0 → ⨍ x in t, f x ∂μ ∈ s ∧ g (⨍ x in t, f x ∂μ) ≤ ⨍ x in t, g (f x) ∂μ,
    from λ t ht, hg.convex_on.set_average_mem_epigraph hgc hsc ht (measure_ne_top _ _)
      (ae_restrict_of_ae hfs) hfi.integrable_on hgi.integrable_on,
  refine hfi.ae_eq_const_or_exists_average_ne_compl.imp_right _,
  rintro ⟨t, hm, h₀, h₀', hne⟩,
  rcases average_mem_open_segment_compl_self hm.null_measurable_set h₀ h₀' (hfi.prod_mk hgi)
    with ⟨a, b, ha, hb, hab, h_avg⟩,
  simp only [average_pair hfi hgi, average_pair hfi.integrable_on hgi.integrable_on, prod.smul_mk,
    prod.mk_add_mk, prod.mk.inj_iff, (∘)] at h_avg,
  rw [← h_avg.1, ← h_avg.2],
  calc g (a • ⨍ x in t, f x ∂μ + b • ⨍ x in tᶜ, f x ∂μ)
      < a * g (⨍ x in t, f x ∂μ) + b * g (⨍ x in tᶜ, f x ∂μ) :
    hg.2 (this h₀).1 (this h₀').1 hne ha hb hab
  ... ≤ a * ⨍ x in t, g (f x) ∂μ + b * ⨍ x in tᶜ, g (f x) ∂μ :
    add_le_add (mul_le_mul_of_nonneg_left (this h₀).2 ha.le)
      (mul_le_mul_of_nonneg_left (this h₀').2 hb.le)
end

<<<<<<< HEAD
/-- **Jensen's inequality**, strict version: if an integrable function `f : α → E` takes values in a
convex closed set `s`, and `g : E → ℝ` is continuous and strictly convex on `s`, then
either `f` is a.e. equal to a constant, or `g (⨍ x, f x ∂μ) < ⨍ x, g (f x) ∂μ`. -/
lemma strict_convex_on.exists_ae_eq_const_or_map_average_lt [is_finite_measure μ] {s : set E}
  {g : E → ℝ} (hg : strict_convex_on ℝ s g) (hgc : continuous_on g s) (hsc : is_closed s)
  {f : α → E} (hfs : ∀ᵐ x ∂μ, f x ∈ s) (hfi : integrable f μ) (hgi : integrable (g ∘ f) μ) :
  (∃ C, f =ᵐ[μ] const α C) ∨ g (⨍ x, f x ∂μ) < ⨍ x, g (f x) ∂μ :=
(hg.ae_eq_const_or_map_average_lt hgc hsc hfs hfi hgi).imp_left (λ H, ⟨_, H⟩)

/-- If the closed ball of radius `R` in a normed space `E` is strictly convex and `f : α → E` is
a function such that `∥f x∥ ≤ R` a.e., then either either this function is a.e. equal to its
average value, or the norm of its integral is strictly less than `(μ univ).to_real * R`. -/
lemma strict_convex.ae_eq_const_or_norm_integral_lt_of_norm_le_const [is_finite_measure μ]
  {f : α → E} {R : ℝ} (h_convex : strict_convex ℝ (closed_ball (0 : E) R))
  (h_le : ∀ᵐ x ∂μ, ∥f x∥ ≤ R) :
  (f =ᵐ[μ] const α ⨍ x, f x ∂μ) ∨ ∥∫ x, f x ∂μ∥ < (μ univ).to_real * R :=
begin
  cases le_or_lt R 0 with hR0 hR0,
  { have : f =ᵐ[μ] 0, from h_le.mono (λ x hx, norm_le_zero_iff.1 (hx.trans hR0)),
=======
/-- If the closed ball of radius `C` in a normed space `E` is strictly convex and `f : α → E` is
a function such that `∥f x∥ ≤ C` a.e., then either either this function is a.e. equal to its
average value, or the norm of its integral is strictly less than `(μ univ).to_real * C`. -/
lemma strict_convex.ae_eq_const_or_norm_integral_lt_of_norm_le_const [is_finite_measure μ]
  {f : α → E} {C : ℝ} (h_convex : strict_convex ℝ (closed_ball (0 : E) C))
  (h_le : ∀ᵐ x ∂μ, ∥f x∥ ≤ C) :
  (f =ᵐ[μ] const α ⨍ x, f x ∂μ) ∨ ∥∫ x, f x ∂μ∥ < (μ univ).to_real * C :=
begin
  cases le_or_lt C 0 with hC0 hC0,
  { have : f =ᵐ[μ] 0, from h_le.mono (λ x hx, norm_le_zero_iff.1 (hx.trans hC0)),
>>>>>>> c0a9f7b6
    simp only [average_congr this, pi.zero_apply, average_zero],
    exact or.inl this },
  cases eq_or_ne μ 0 with hμ hμ,
  { rw hμ, exact or.inl rfl },
  by_cases hfi : integrable f μ, swap,
  { right,
<<<<<<< HEAD
    simpa [integral_undef hfi, hR0, measure_lt_top, ennreal.to_real_pos_iff, pos_iff_ne_zero]
      using hμ },
  replace h_le : ∀ᵐ x ∂μ, f x ∈ closed_ball (0 : E) R, by simpa only [mem_closed_ball_zero_iff],
  have hμ' : 0 < (μ univ).to_real,
    from ennreal.to_real_pos (mt measure_univ_eq_zero.1 hμ) (measure_ne_top _ _),
  simpa only [interior_closed_ball _ hR0, mem_ball_zero_iff, average, norm_smul,
    real.norm_eq_abs, abs_inv, abs_of_pos hμ', ← div_eq_inv_mul, div_lt_iff' hμ']
    using h_convex.ae_eq_const_or_average_mem_interior is_closed_ball h_le hfi,
end

/-- If the closed ball of radius `R` in a normed space `E` is strictly convex and `f : α → E` is a
function such that `∥f x∥ ≤ R` a.e., then either either this function is a.e. equal to a constant,
or the norm of its integral is strictly less than `(μ univ).to_real * R`. -/
lemma strict_convex.exists_ae_eq_const_or_norm_integral_lt_of_norm_le_const [is_finite_measure μ]
  {f : α → E} {R : ℝ} (h_convex : strict_convex ℝ (closed_ball (0 : E) R))
  (h_le : ∀ᵐ x ∂μ, ∥f x∥ ≤ R) :
  (∃ C, f =ᵐ[μ] const α C) ∨ ∥∫ x, f x ∂μ∥ < (μ univ).to_real * R :=
(h_convex.ae_eq_const_or_norm_integral_lt_of_norm_le_const h_le).imp_left (λ H, ⟨_, H⟩)

/-- If the closed ball of radius `R` in a normed space `E` is strictly convex and `f : α → E` is
a function such that `∥f x∥ ≤ R` a.e., then either either this function is a.e. equal to its
average value, or the norm of its integral is strictly less than `(μ univ).to_real * R`. -/
lemma strict_convex.ae_eq_const_or_norm_set_integral_lt_of_norm_le_const {f : α → E} {R : ℝ}
  (h_convex : strict_convex ℝ (closed_ball (0 : E) R)) {t : set α} (ht : μ t ≠ ∞)
  (h_le : ∀ᵐ x ∂(μ.restrict t), ∥f x∥ ≤ R) :
  (f =ᵐ[μ.restrict t] const α ⨍ x in t, f x ∂μ) ∨ ∥∫ x in t, f x ∂μ∥ < (μ t).to_real * R :=
begin
  haveI := fact.mk ht.lt_top,
  simpa only [restrict_apply_univ]
    using h_convex.ae_eq_const_or_norm_integral_lt_of_norm_le_const h_le
end

/-- If the closed ball of radius `R` in a normed space `E` is strictly convex and `f : α → E` is a
function such that `∥f x∥ ≤ R` a.e., then either either this function is a.e. equal to a constant,
or the norm of its integral is strictly less than `(μ univ).to_real * R`. -/
lemma strict_convex.exists_ae_eq_const_or_norm_set_integral_lt_of_norm_le_const {f : α → E} {R : ℝ}
  (h_convex : strict_convex ℝ (closed_ball (0 : E) R)) {t : set α} (ht : μ t ≠ ∞)
  (h_le : ∀ᵐ x ∂(μ.restrict t), ∥f x∥ ≤ R) :
  (∃ c, f =ᵐ[μ.restrict t] const α c) ∨ ∥∫ x in t, f x ∂μ∥ < (μ t).to_real * R :=
(h_convex.ae_eq_const_or_norm_set_integral_lt_of_norm_le_const ht h_le).imp_left $ λ H, ⟨_, H⟩
=======
    simpa [integral_undef hfi, hC0, measure_lt_top, ennreal.to_real_pos_iff, pos_iff_ne_zero]
      using hμ },
  replace h_le : ∀ᵐ x ∂μ, f x ∈ closed_ball (0 : E) C, by simpa only [mem_closed_ball_zero_iff],
  have hμ' : 0 < (μ univ).to_real,
    from ennreal.to_real_pos (mt measure_univ_eq_zero.1 hμ) (measure_ne_top _ _),
  simpa only [interior_closed_ball _ hC0, mem_ball_zero_iff, average, norm_smul,
    real.norm_eq_abs, abs_inv, abs_of_pos hμ', ← div_eq_inv_mul, div_lt_iff' hμ']
    using h_convex.ae_eq_const_or_average_mem_interior is_closed_ball h_le hfi,
end
>>>>>>> c0a9f7b6
<|MERGE_RESOLUTION|>--- conflicted
+++ resolved
@@ -162,7 +162,6 @@
     calc 0 < (μ s).to_real : ennreal.to_real_pos hse hsμ
     ... ≤ _ : le_add_of_nonneg_right ennreal.to_real_nonneg }
 end
-<<<<<<< HEAD
 
 lemma average_mem_open_segment_compl_self [is_finite_measure μ] {f : α → E} {s : set α}
   (hs : null_measurable_set s μ) (hs₀ : μ s ≠ 0) (hsc₀ : μ sᶜ ≠ 0) (hfi : integrable f μ) :
@@ -179,24 +178,6 @@
 ### Non-strict Jensen's inequality
 -/
 
-=======
-
-lemma average_mem_open_segment_compl_self [is_finite_measure μ] {f : α → E} {s : set α}
-  (hs : null_measurable_set s μ) (hs₀ : μ s ≠ 0) (hsc₀ : μ sᶜ ≠ 0) (hfi : integrable f μ) :
-  ⨍ x, f x ∂μ ∈ open_segment ℝ (⨍ x in s, f x ∂μ) (⨍ x in sᶜ, f x ∂μ) :=
-by simpa only [union_compl_self, restrict_univ]
-  using average_union_mem_open_segment ae_disjoint_compl_right hs.compl hs₀ hsc₀
-    (measure_ne_top _ _) (measure_ne_top _ _) hfi.integrable_on hfi.integrable_on
-
-end measure_theory
-
-open measure_theory
-
-/-!
-### Non-strict Jensen's inequality
--/
-
->>>>>>> c0a9f7b6
 /-- An auxiliary lemma for a more general `convex.smul_integral_mem`. -/
 protected lemma convex.average_mem_of_measurable
   [is_finite_measure μ] {s : set E} (hs : convex ℝ s) (hsc : is_closed s)
@@ -235,12 +216,7 @@
   ⨍ x, f x ∂μ ∈ s :=
 begin
   have : ∀ᵐ (x : α) ∂μ, hfi.ae_measurable.mk f x ∈ s,
-<<<<<<< HEAD
   { filter_upwards [hfs, hfi.ae_measurable.ae_eq_mk] with a ha h, rwa ← h },
-=======
-  { filter_upwards [hfs, hfi.ae_measurable.ae_eq_mk] with a ha h,
-    rwa ← h },
->>>>>>> c0a9f7b6
   rw average_congr hfi.ae_measurable.ae_eq_mk,
   exact convex.average_mem_of_measurable hs hsc hμ this
     (hfi.congr hfi.ae_measurable.ae_eq_mk) hfi.ae_measurable.measurable_mk
@@ -348,7 +324,6 @@
   rw [this, measure_smul_set_average _ (measure_ne_top μ _)]
 end
 
-<<<<<<< HEAD
 /-- If `f : α → E` is an integrable function, then either it is a.e. equal to a constant or there
 exists a measurable set such that `μ s ≠ 0`, `μ sᶜ ≠ 0`, and the average values of `f` over `s` and
 `sᶜ` are different. -/
@@ -358,8 +333,6 @@
     ⨍ x in s, f x ∂μ ≠ ⨍ x in sᶜ, f x ∂μ :=
 hfi.ae_eq_const_or_exists_average_ne_compl.imp_left (λ H, ⟨_, H⟩)
 
-=======
->>>>>>> c0a9f7b6
 /-- **Jensen's inequality**, strict version: if an integrable function `f : α → E` takes values in a
 convex closed set `s` and for some set `t` of positive measure, the average value of `f` over `t`
 belongs to the interior of `s`, then the average of `f` over the whole space belongs to the interior
@@ -373,11 +346,7 @@
   by_cases h0' : μ (to_measurable μ t)ᶜ = 0,
   { rw ← ae_eq_univ at h0',
     rwa [restrict_congr_set h0', restrict_univ] at ht },
-<<<<<<< HEAD
-  exact hs.open_segment_subset_interior ht
-=======
   exact hs.open_segment_subset_interior_left ht
->>>>>>> c0a9f7b6
     (hs.set_average_mem hsc h0' (measure_ne_top _ _) (ae_restrict_of_ae hfs) hfi.integrable_on)
     (average_mem_open_segment_compl_self (measurable_set_to_measurable μ t).null_measurable_set
       h0 h0' hfi)
@@ -401,7 +370,6 @@
 end
 
 /-- **Jensen's inequality**, strict version: if an integrable function `f : α → E` takes values in a
-<<<<<<< HEAD
 strictly convex closed set `s`, then either it is a.e. equal to a constant, or its average value
 belongs to the interior of `s`. -/
 lemma strict_convex.exists_ae_eq_const_or_average_mem_interior [is_finite_measure μ] {s : set E}
@@ -411,8 +379,6 @@
 (hs.ae_eq_const_or_average_mem_interior hsc hfs hfi).imp_left (λ H, ⟨_, H⟩)
 
 /-- **Jensen's inequality**, strict version: if an integrable function `f : α → E` takes values in a
-=======
->>>>>>> c0a9f7b6
 convex closed set `s`, and `g : E → ℝ` is continuous and strictly convex on `s`, then
 either `f` is a.e. equal to its average value, or `g (⨍ x, f x ∂μ) < ⨍ x, g (f x) ∂μ`. -/
 lemma strict_convex_on.ae_eq_const_or_map_average_lt [is_finite_measure μ] {s : set E} {g : E → ℝ}
@@ -438,7 +404,6 @@
       (mul_le_mul_of_nonneg_left (this h₀').2 hb.le)
 end
 
-<<<<<<< HEAD
 /-- **Jensen's inequality**, strict version: if an integrable function `f : α → E` takes values in a
 convex closed set `s`, and `g : E → ℝ` is continuous and strictly convex on `s`, then
 either `f` is a.e. equal to a constant, or `g (⨍ x, f x ∂μ) < ⨍ x, g (f x) ∂μ`. -/
@@ -458,25 +423,12 @@
 begin
   cases le_or_lt R 0 with hR0 hR0,
   { have : f =ᵐ[μ] 0, from h_le.mono (λ x hx, norm_le_zero_iff.1 (hx.trans hR0)),
-=======
-/-- If the closed ball of radius `C` in a normed space `E` is strictly convex and `f : α → E` is
-a function such that `∥f x∥ ≤ C` a.e., then either either this function is a.e. equal to its
-average value, or the norm of its integral is strictly less than `(μ univ).to_real * C`. -/
-lemma strict_convex.ae_eq_const_or_norm_integral_lt_of_norm_le_const [is_finite_measure μ]
-  {f : α → E} {C : ℝ} (h_convex : strict_convex ℝ (closed_ball (0 : E) C))
-  (h_le : ∀ᵐ x ∂μ, ∥f x∥ ≤ C) :
-  (f =ᵐ[μ] const α ⨍ x, f x ∂μ) ∨ ∥∫ x, f x ∂μ∥ < (μ univ).to_real * C :=
-begin
-  cases le_or_lt C 0 with hC0 hC0,
-  { have : f =ᵐ[μ] 0, from h_le.mono (λ x hx, norm_le_zero_iff.1 (hx.trans hC0)),
->>>>>>> c0a9f7b6
     simp only [average_congr this, pi.zero_apply, average_zero],
     exact or.inl this },
   cases eq_or_ne μ 0 with hμ hμ,
   { rw hμ, exact or.inl rfl },
   by_cases hfi : integrable f μ, swap,
   { right,
-<<<<<<< HEAD
     simpa [integral_undef hfi, hR0, measure_lt_top, ennreal.to_real_pos_iff, pos_iff_ne_zero]
       using hμ },
   replace h_le : ∀ᵐ x ∂μ, f x ∈ closed_ball (0 : E) R, by simpa only [mem_closed_ball_zero_iff],
@@ -516,15 +468,4 @@
   (h_convex : strict_convex ℝ (closed_ball (0 : E) R)) {t : set α} (ht : μ t ≠ ∞)
   (h_le : ∀ᵐ x ∂(μ.restrict t), ∥f x∥ ≤ R) :
   (∃ c, f =ᵐ[μ.restrict t] const α c) ∨ ∥∫ x in t, f x ∂μ∥ < (μ t).to_real * R :=
-(h_convex.ae_eq_const_or_norm_set_integral_lt_of_norm_le_const ht h_le).imp_left $ λ H, ⟨_, H⟩
-=======
-    simpa [integral_undef hfi, hC0, measure_lt_top, ennreal.to_real_pos_iff, pos_iff_ne_zero]
-      using hμ },
-  replace h_le : ∀ᵐ x ∂μ, f x ∈ closed_ball (0 : E) C, by simpa only [mem_closed_ball_zero_iff],
-  have hμ' : 0 < (μ univ).to_real,
-    from ennreal.to_real_pos (mt measure_univ_eq_zero.1 hμ) (measure_ne_top _ _),
-  simpa only [interior_closed_ball _ hC0, mem_ball_zero_iff, average, norm_smul,
-    real.norm_eq_abs, abs_inv, abs_of_pos hμ', ← div_eq_inv_mul, div_lt_iff' hμ']
-    using h_convex.ae_eq_const_or_average_mem_interior is_closed_ball h_le hfi,
-end
->>>>>>> c0a9f7b6
+(h_convex.ae_eq_const_or_norm_set_integral_lt_of_norm_le_const ht h_le).imp_left $ λ H, ⟨_, H⟩