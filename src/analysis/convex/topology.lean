--- conflicted
+++ resolved
@@ -30,13 +30,8 @@
 
 variables {ι : Type*} {E : Type*}
 
-<<<<<<< HEAD
 open metric set
-open_locale pointwise
-=======
-open set
 open_locale pointwise convex
->>>>>>> 1494a9b2
 
 lemma real.convex_iff_is_preconnected {s : set ℝ} : convex ℝ s ↔ is_preconnected s :=
 convex_iff_ord_connected.trans is_preconnected_iff_ord_connected.symm
