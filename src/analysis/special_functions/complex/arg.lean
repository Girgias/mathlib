--- conflicted
+++ resolved
@@ -18,10 +18,7 @@
 namespace complex
 
 open_locale real topological_space
-<<<<<<< HEAD
-=======
 open filter
->>>>>>> 88e613e7
 
 /-- `arg` returns values in the range (-π, π], such that for `x ≠ 0`,
   `sin (arg x) = x.im / x.abs` and `cos (arg x) = x.re / x.abs`,
@@ -238,7 +235,6 @@
 lemma arg_of_real_of_neg {x : ℝ} (hx : x < 0) : arg x = π :=
 arg_eq_pi_iff.2 ⟨hx, rfl⟩
 
-<<<<<<< HEAD
 section continuity
 
 lemma arg_eq_of_re_nonneg {x : ℂ} (hx : 0 ≤ x.re) : arg x = real.arcsin (x.im / x.abs) :=
@@ -441,7 +437,6 @@
 end
 
 end continuity
-=======
 lemma tendsto_arg_nhds_within_im_neg_of_re_neg_of_im_zero
   {z : ℂ} (hre : z.re < 0) (him : z.im = 0) :
   tendsto arg (𝓝[{z : ℂ | z.im < 0}] z) (𝓝 (-π)) :=
@@ -482,6 +477,5 @@
   tendsto arg (𝓝[{z : ℂ | 0 ≤ z.im}] z) (𝓝 π) :=
 by simpa only [arg_eq_pi_iff.2 ⟨hre, him⟩]
   using (continuous_within_at_arg_of_re_neg_of_im_zero hre him).tendsto
->>>>>>> 88e613e7
 
 end complex