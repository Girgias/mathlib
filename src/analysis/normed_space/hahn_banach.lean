/-
Copyright (c) 2020 Yury Kudryashov All rights reserved.
Released under Apache 2.0 license as described in the file LICENSE.
Authors: Yury Kudryashov, Heather Macbeth
-/
import analysis.normed_space.operator_norm
import analysis.normed_space.extend
import analysis.convex.cone
import data.complex.is_R_or_C

/-!
# Hahn-Banach theorem

In this file we prove a version of Hahn-Banach theorem for continuous linear
functions on normed spaces over `ℝ` and `ℂ`.

In order to state and prove its corollaries uniformly, we prove the statements for a field `𝕜`
satisfying `is_R_or_C 𝕜`.

In this setting, `exists_dual_vector` states that, for any nonzero `x`, there exists a continuous
linear form `g` of norm `1` with `g x = ∥x∥` (where the norm has to be interpreted as an element
of `𝕜`).

-/

universes u v

/--
The norm of `x` as an element of `𝕜` (a normed algebra over `ℝ`). This is needed in particular to
state equalities of the form `g x = norm' 𝕜 x` when `g` is a linear function.

For the concrete cases of `ℝ` and `ℂ`, this is just `∥x∥` and `↑∥x∥`, respectively.
-/
noncomputable def norm' (𝕜 : Type*) [nondiscrete_normed_field 𝕜] [normed_algebra ℝ 𝕜]
  {E : Type*} [normed_group E] (x : E) : 𝕜 :=
algebra_map ℝ 𝕜 ∥x∥

lemma norm'_def (𝕜 : Type*) [nondiscrete_normed_field 𝕜] [normed_algebra ℝ 𝕜]
  {E : Type*} [normed_group E] (x : E) :
  norm' 𝕜 x = (algebra_map ℝ 𝕜 ∥x∥) := rfl

lemma norm_norm'
  (𝕜 : Type*) [nondiscrete_normed_field 𝕜] [normed_algebra ℝ 𝕜]
  (A : Type*) [normed_group A]
  (x : A) : ∥norm' 𝕜 x∥ = ∥x∥ :=
by rw [norm'_def, norm_algebra_map_eq, norm_norm]

namespace real
variables {E : Type*} [normed_group E] [normed_space ℝ E]

/-- Hahn-Banach theorem for continuous linear functions over `ℝ`. -/
theorem exists_extension_norm_eq (p : subspace ℝ E) (f : p →L[ℝ] ℝ) :
  ∃ g : E →L[ℝ] ℝ, (∀ x : p, g x = f x) ∧ ∥g∥ = ∥f∥ :=
begin
  rcases exists_extension_of_le_sublinear ⟨p, f⟩ (λ x, ∥f∥ * ∥x∥)
    (λ c hc x, by simp only [norm_smul c x, real.norm_eq_abs, abs_of_pos hc, mul_left_comm])
    (λ x y, _) (λ x, le_trans (le_abs_self _) (f.le_op_norm _))
    with ⟨g, g_eq, g_le⟩,
  set g' := g.mk_continuous (∥f∥)
    (λ x, abs_le.2 ⟨neg_le.1 $ g.map_neg x ▸ norm_neg x ▸ g_le (-x), g_le x⟩),
  { refine ⟨g', g_eq, _⟩,
    { apply le_antisymm (g.mk_continuous_norm_le (norm_nonneg f) _),
      refine f.op_norm_le_bound (norm_nonneg _) (λ x, _),
      dsimp at g_eq,
      rw ← g_eq,
      apply g'.le_op_norm } },
  { simp only [← mul_add],
    exact mul_le_mul_of_nonneg_left (norm_add_le x y) (norm_nonneg f) }
end

end real

section is_R_or_C
open is_R_or_C

variables {𝕜 : Type*} [is_R_or_C 𝕜] {F : Type*} [normed_group F] [normed_space 𝕜 F]

/-- Hahn-Banach theorem for continuous linear functions over `𝕜` satisyfing `is_R_or_C 𝕜`. -/
theorem exists_extension_norm_eq (p : subspace 𝕜 F) (f : p →L[𝕜] 𝕜) :
  ∃ g : F →L[𝕜] 𝕜, (∀ x : p, g x = f x) ∧ ∥g∥ = ∥f∥ :=
begin
  letI : module ℝ F := restrict_scalars.semimodule ℝ 𝕜 F,
  letI : is_scalar_tower ℝ 𝕜 F := restrict_scalars.is_scalar_tower _ _ _,
  letI : normed_space ℝ F := normed_space.restrict_scalars _ 𝕜 _,
  -- Let `fr: p →L[ℝ] ℝ` be the real part of `f`.
  let fr := re_clm.comp (f.restrict_scalars ℝ),
<<<<<<< HEAD
  have fr_apply : ∀ x, fr x = re (f x), { assume x, refl },
=======
  have fr_apply : ∀ x, fr x = re (f x), by { assume x, refl },
>>>>>>> 6b3803d6
  -- Use the real version to get a norm-preserving extension of `fr`, which
  -- we'll call `g : F →L[ℝ] ℝ`.
  rcases real.exists_extension_norm_eq (p.restrict_scalars ℝ) fr with ⟨g, ⟨hextends, hnormeq⟩⟩,
  -- Now `g` can be extended to the `F →L[𝕜] 𝕜` we need.
  use g.extend_to_𝕜,
  -- It is an extension of `f`.
  have h : ∀ x : p, g.extend_to_𝕜 x = f x,
  { assume x,
    rw [continuous_linear_map.extend_to_𝕜_apply, ←submodule.coe_smul, hextends, hextends],
    have : (fr x : 𝕜) - I * ↑(fr (I • x)) = (re (f x) : 𝕜) - (I : 𝕜) * (re (f ((I : 𝕜) • x))),
      by refl,
    rw this,
    apply ext,
    { simp only [add_zero, algebra.id.smul_eq_mul, I_re, of_real_im, add_monoid_hom.map_add,
        zero_sub, I_im', zero_mul, of_real_re, eq_self_iff_true, sub_zero, mul_neg_eq_neg_mul_symm,
        of_real_neg, mul_re, mul_zero, sub_neg_eq_add, continuous_linear_map.map_smul] },
    { simp only [algebra.id.smul_eq_mul, I_re, of_real_im, add_monoid_hom.map_add, zero_sub, I_im',
        zero_mul, of_real_re, mul_neg_eq_neg_mul_symm, mul_im, zero_add, of_real_neg, mul_re,
        sub_neg_eq_add, continuous_linear_map.map_smul] } },
  refine ⟨h, _⟩,
  -- And we derive the equality of the norms by bounding on both sides.
  refine le_antisymm _ _,
  { calc ∥g.extend_to_𝕜∥
        ≤ ∥g∥ : g.extend_to_𝕜.op_norm_le_bound g.op_norm_nonneg (norm_bound _)
    ... = ∥fr∥ : hnormeq
    ... ≤ ∥re_clm∥ * ∥f∥ : continuous_linear_map.op_norm_comp_le _ _
    ... = ∥f∥ : by rw [re_clm_norm, one_mul] },
  { exact f.op_norm_le_bound g.extend_to_𝕜.op_norm_nonneg (λ x, h x ▸ g.extend_to_𝕜.le_op_norm x) },
end

end is_R_or_C

section dual_vector
variables {𝕜 : Type v} [is_R_or_C 𝕜]
variables {E : Type u} [normed_group E] [normed_space 𝕜 E]

open continuous_linear_equiv submodule
open_locale classical

lemma coord_norm' (x : E) (h : x ≠ 0) : ∥norm' 𝕜 x • coord 𝕜 x h∥ = 1 :=
by rw [norm_smul, norm_norm', coord_norm, mul_inv_cancel (mt norm_eq_zero.mp h)]

/-- Corollary of Hahn-Banach.  Given a nonzero element `x` of a normed space, there exists an
    element of the dual space, of norm `1`, whose value on `x` is `∥x∥`. -/
theorem exists_dual_vector (x : E) (h : x ≠ 0) : ∃ g : E →L[𝕜] 𝕜, ∥g∥ = 1 ∧ g x = norm' 𝕜 x :=
begin
  let p : submodule 𝕜 E := 𝕜 ∙ x,
  let f := norm' 𝕜 x • coord 𝕜 x h,
  obtain ⟨g, hg⟩ := exists_extension_norm_eq p f,
  use g, split,
  { rw [hg.2, coord_norm'] },
  { calc g x = g (⟨x, mem_span_singleton_self x⟩ : 𝕜 ∙ x) : by rw coe_mk
    ... = (norm' 𝕜 x • coord 𝕜 x h) (⟨x, mem_span_singleton_self x⟩ : 𝕜 ∙ x) : by rw ← hg.1
    ... = norm' 𝕜 x : by simp }
end

/-- Variant of Hahn-Banach, eliminating the hypothesis that `x` be nonzero, and choosing
    the dual element arbitrarily when `x = 0`. -/
theorem exists_dual_vector' [nontrivial E] (x : E) :
  ∃ g : E →L[𝕜] 𝕜, ∥g∥ = 1 ∧ g x = norm' 𝕜 x :=
begin
  by_cases hx : x = 0,
  { obtain ⟨y, hy⟩ := exists_ne (0 : E),
    obtain ⟨g, hg⟩ : ∃ g : E →L[𝕜] 𝕜, ∥g∥ = 1 ∧ g y = norm' 𝕜 y := exists_dual_vector y hy,
    refine ⟨g, hg.left, _⟩,
    rw [norm'_def, hx, norm_zero, ring_hom.map_zero, continuous_linear_map.map_zero] },
  { exact exists_dual_vector x hx }
end

end dual_vector<|MERGE_RESOLUTION|>--- conflicted
+++ resolved
@@ -84,11 +84,7 @@
   letI : normed_space ℝ F := normed_space.restrict_scalars _ 𝕜 _,
   -- Let `fr: p →L[ℝ] ℝ` be the real part of `f`.
   let fr := re_clm.comp (f.restrict_scalars ℝ),
-<<<<<<< HEAD
-  have fr_apply : ∀ x, fr x = re (f x), { assume x, refl },
-=======
   have fr_apply : ∀ x, fr x = re (f x), by { assume x, refl },
->>>>>>> 6b3803d6
   -- Use the real version to get a norm-preserving extension of `fr`, which
   -- we'll call `g : F →L[ℝ] ℝ`.
   rcases real.exists_extension_norm_eq (p.restrict_scalars ℝ) fr with ⟨g, ⟨hextends, hnormeq⟩⟩,
