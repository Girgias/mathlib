--- conflicted
+++ resolved
@@ -398,18 +398,9 @@
 rfl
 
 @[simp] lemma trans_apply (e₁ : E ≃ₛₗᵢ[σ₁₂] E₂) (e₂ : E₂ ≃ₛₗᵢ[σ₂₃] E₃) (c : E) :
-<<<<<<< HEAD
-  (e₁.trans e₂ : E ≃ₛₗᵢ[σ₁₃] E₃) (c) = e₂ (e₁ (c)) :=
-rfl
-
-@[simp] lemma symm_trans_apply (e₁ : E ≃ₛₗᵢ[σ₁₂] E₂) (e₂ : E₂ ≃ₛₗᵢ[σ₂₃] E₃) (c : E₃) :
-  (e₁.trans e₂ : E ≃ₛₗᵢ[σ₁₃] E₃).symm c = e₁.symm(e₂.symm c) := rfl
-
-=======
   (e₁.trans e₂ : E ≃ₛₗᵢ[σ₁₃] E₃) c = e₂ (e₁ c) :=
 rfl
 
->>>>>>> b72cca41
 @[simp] lemma to_linear_equiv_trans (e' : E₂ ≃ₛₗᵢ[σ₂₃] E₃) :
   (e.trans e').to_linear_equiv = e.to_linear_equiv.trans e'.to_linear_equiv :=
 rfl
