/-
Copyright (c) 2020 Jujian Zhang. All rights reserved.
Released under Apache 2.0 license as described in the file LICENSE.
Authors: Jujian Zhang, Johan Commelin
-/

import topology.opens
import ring_theory.graded_algebra.homogeneous_ideal

/-!
# Projective spectrum of a graded ring

The projective spectrum of a graded commutative ring is the subtype of all homogenous ideals that
are prime and do not contain the irrelevant ideal.
It is naturally endowed with a topology: the Zariski topology.

## Notation
- `R` is a commutative semiring;
- `A` is a commutative ring and an `R`-algebra;
- `𝒜 : ℕ → submodule R A` is the grading of `A`;

## Main definitions

* `projective_spectrum 𝒜`: The projective spectrum of a graded ring `A`, or equivalently, the set of
<<<<<<< HEAD
  all homogeneous ideals of `A` that is both prime and relevant i.e. not containing all irrelevant
  ideal. Henceforth, we call elements of projective spectrum relevant prime homogeneous ideals.
* `zero_locus 𝒜 s`: The zero locus of a subset `s` of `A`
  is the subset of `projective_spectrum 𝒜` consisting of all relevant prime homogeneous ideals
  that contain `s`.
* `vanishing_ideal t`: The vanishing ideal of a subset `t` of `projective_spectrum 𝒜`
  is the intersection of points in `t` (viewed as relevant prime homogeneous ideals).

## Implementation note
The type of `vanishing_ideal` is an `ideal` but instead of `homogeneous_ideal` is to take advantage
of `ideal_gc` so that setting up a galois connection is easier.
=======
  all homogeneous ideals of `A` that is both prime and relevant i.e. not containing irrelevant
  ideal. Henceforth, we call elements of projective spectrum *relevant homogeneous prime ideals*.
* `projective_spectrum.zero_locus 𝒜 s`: The zero locus of a subset `s` of `A`
  is the subset of `projective_spectrum 𝒜` consisting of all relevant homogeneous prime ideals that
  contain `s`.
* `projective_spectrum.vanishing_ideal t`: The vanishing ideal of a subset `t` of
  `projective_spectrum 𝒜` is the intersection of points in `t` (viewed as relevant homogeneous prime
  ideals).
>>>>>>> 74140d0a
-/

noncomputable theory
open_locale direct_sum big_operators pointwise
open direct_sum set_like

variables {R A: Type*}
variables [comm_semiring R] [comm_ring A] [algebra R A]
variables (𝒜 : ℕ → submodule R A) [graded_algebra 𝒜]

/--
The projective spectrum of a graded commutative ring is the subtype of all homogenous ideals that
are prime and do not contain the irrelevant ideal.
-/
@[nolint has_inhabited_instance]
def projective_spectrum :=
{I : homogeneous_ideal 𝒜 // I.to_ideal.is_prime ∧ ¬(homogeneous_ideal.irrelevant 𝒜 ≤ I)}

namespace projective_spectrum


variable {𝒜}
/-- A method to view a point in the projective spectrum of a graded ring
as a homogeneous ideal of that ring. -/
abbreviation as_homogeneous_ideal (x : projective_spectrum 𝒜) : homogeneous_ideal 𝒜 := x.1

lemma as_homogeneous_ideal_def (x : projective_spectrum 𝒜) :
  x.as_homogeneous_ideal = x.1 := rfl

instance is_prime (x : projective_spectrum 𝒜) :
  x.as_homogeneous_ideal.to_ideal.is_prime := x.2.1

@[ext] lemma ext {x y : projective_spectrum 𝒜} :
  x = y ↔ x.as_homogeneous_ideal = y.as_homogeneous_ideal :=
subtype.ext_iff_val

variable (𝒜)
/-- The zero locus of a set `s` of elements of a commutative ring `A`
is the set of all relevant homogeneous prime ideals of the ring that contain the set `s`.

An element `f` of `A` can be thought of as a dependent function on the projective spectrum of `𝒜`.
At a point `x` (a homogeneous prime ideal)
the function (i.e., element) `f` takes values in the quotient ring `A` modulo the prime ideal `x`.
In this manner, `zero_locus s` is exactly the subset of `projective_spectrum 𝒜`
where all "functions" in `s` vanish simultaneously. -/
def zero_locus (s : set A) : set (projective_spectrum 𝒜) :=
{x | s ⊆ x.as_homogeneous_ideal}

@[simp] lemma mem_zero_locus (x : projective_spectrum 𝒜) (s : set A) :
  x ∈ zero_locus 𝒜 s ↔ s ⊆ x.as_homogeneous_ideal := iff.rfl

@[simp] lemma zero_locus_span (s : set A) :
  zero_locus 𝒜 (ideal.span s) = zero_locus 𝒜 s :=
by { ext x, exact (submodule.gi _ _).gc s x.as_homogeneous_ideal.to_ideal }

variable {𝒜}
/-- The vanishing ideal of a set `t` of points
of the prime spectrum of a commutative ring `R`
is the intersection of all the prime ideals in the set `t`.

An element `f` of `A` can be thought of as a dependent function on the projective spectrum of `𝒜`.
<<<<<<< HEAD
At a point `x` (a prime homogeneous ideal)
the function (i.e., element) `f` takes values in the quotient ring `A` modulo the prime ideal `x`.
In this manner, `vanishing_ideal t` is exactly the ideal of `A`
consisting of all "functions" that vanish on all of `t`.
-/
def vanishing_ideal (t : set (projective_spectrum 𝒜)) : ideal A :=
⨅ (x : projective_spectrum 𝒜) (h : x ∈ t), x.as_homogeneous_ideal.1

lemma vanishing_ideal.is_homogeneous (t : set (projective_spectrum 𝒜)) :
  ideal.is_homogeneous 𝒜 $ vanishing_ideal t :=
ideal.is_homogeneous.Inf $ λ I hI, begin
  obtain ⟨y, rfl⟩ := hI,
  apply ideal.is_homogeneous.Inf (λ I hI, _),
  obtain ⟨_, rfl⟩ := hI,
  exact y.1.2,
end
=======
At a point `x` (a homogeneous prime ideal)
the function (i.e., element) `f` takes values in the quotient ring `A` modulo the prime ideal `x`.
In this manner, `vanishing_ideal t` is exactly the ideal of `A`
consisting of all "functions" that vanish on all of `t`. -/
def vanishing_ideal (t : set (projective_spectrum 𝒜)) : homogeneous_ideal 𝒜 :=
⨅ (x : projective_spectrum 𝒜) (h : x ∈ t), x.as_homogeneous_ideal
>>>>>>> 74140d0a

lemma coe_vanishing_ideal (t : set (projective_spectrum 𝒜)) :
  (vanishing_ideal t : set A) =
  {f | ∀ x : projective_spectrum 𝒜, x ∈ t → f ∈ x.as_homogeneous_ideal} :=
begin
  ext f,
  rw [vanishing_ideal, set_like.mem_coe, homogeneous_ideal.mem_iff, homogeneous_ideal.coe_infi,
    submodule.mem_infi],
  apply forall_congr, intro x,
  rw [homogeneous_ideal.coe_infi, submodule.mem_infi],
  refl,
end

lemma mem_vanishing_ideal (t : set (projective_spectrum 𝒜)) (f : A) :
  f ∈ vanishing_ideal t ↔
  ∀ x : projective_spectrum 𝒜, x ∈ t → f ∈ x.as_homogeneous_ideal :=
by rw [← set_like.mem_coe, coe_vanishing_ideal, set.mem_set_of_eq]

@[simp] lemma vanishing_ideal_singleton (x : projective_spectrum 𝒜) :
  vanishing_ideal ({x} : set (projective_spectrum 𝒜)) = x.as_homogeneous_ideal :=
by simp [vanishing_ideal]

lemma subset_zero_locus_iff_le_vanishing_ideal (t : set (projective_spectrum 𝒜))
  (I : ideal A) :
<<<<<<< HEAD
  t ⊆ zero_locus 𝒜 I ↔ I ≤ vanishing_ideal t :=
⟨λ h f k, (mem_vanishing_ideal _ _).mpr (λ x j, (mem_zero_locus _ _ _).mpr (h j) k), λ h,
  λ x j, (mem_zero_locus _ _ _).mpr (le_trans h (λ f h, ((mem_vanishing_ideal _ _).mp h) x j))⟩

variable (𝒜)
/-- `zero_locus` and `vanishing_ideal` form a galois connection. -/
lemma gc : @galois_connection
  (ideal A) (order_dual (set (projective_spectrum 𝒜))) _ _
  (λ I, zero_locus 𝒜 I) (λ t, vanishing_ideal t) :=
λ I t, subset_zero_locus_iff_le_vanishing_ideal t I

/-- `zero_locus` and `vanishing_ideal` form a galois connection. -/
lemma gc_set : @galois_connection
  (set A) (order_dual (set (projective_spectrum 𝒜))) _ _
  (λ s, zero_locus 𝒜 s) (λ t, vanishing_ideal t) :=
have ideal_gc : galois_connection (ideal.span) coe := (submodule.gi A _).gc,
by simpa [zero_locus_span, function.comp] using galois_connection.compose ideal_gc (gc 𝒜)

lemma subset_zero_locus_iff_subset_vanishing_ideal (t : set (projective_spectrum 𝒜))
  (s : set A) :
  t ⊆ zero_locus 𝒜 s ↔ s ⊆ vanishing_ideal t :=
(gc_set _) s t

lemma subset_vanishing_ideal_zero_locus (s : set A) :
  s ⊆ vanishing_ideal (zero_locus 𝒜 s) :=
(gc_set _).le_u_l s

lemma le_vanishing_ideal_zero_locus (I : ideal A) :
  I ≤ vanishing_ideal (zero_locus 𝒜 I) :=
(gc _).le_u_l I

lemma subset_zero_locus_vanishing_ideal (t : set (projective_spectrum 𝒜)) :
  t ⊆ zero_locus 𝒜 (vanishing_ideal t) :=
(gc _).l_u_le t

lemma zero_locus_anti_mono {s t : set A} (h : s ⊆ t) : zero_locus 𝒜 t ⊆ zero_locus 𝒜 s :=
(gc_set _).monotone_l h

lemma zero_locus_anti_mono_ideal {s t : ideal A} (h : s ≤ t) :
  zero_locus 𝒜 (t : set A) ⊆ zero_locus 𝒜 (s : set A) :=
(gc _).monotone_l h

lemma vanishing_ideal_anti_mono {s t : set (projective_spectrum 𝒜)} (h : s ⊆ t) :
  vanishing_ideal t ≤ vanishing_ideal s :=
(gc _).monotone_u h

lemma zero_locus_bot :
  zero_locus 𝒜 ((⊥ : ideal A) : set A) = set.univ :=
(gc 𝒜).l_bot

@[simp] lemma zero_locus_singleton_zero :
  zero_locus 𝒜 ({0} : set A) = set.univ :=
zero_locus_bot _

@[simp] lemma zero_locus_empty :
  zero_locus 𝒜 (∅ : set A) = set.univ :=
(gc_set 𝒜).l_bot

@[simp] lemma vanishing_ideal_univ :
  vanishing_ideal (∅ : set (projective_spectrum 𝒜)) = ⊤ :=
by simpa using (gc _).u_top

lemma zero_locus_empty_of_one_mem {s : set A} (h : (1:A) ∈ s) :
  zero_locus 𝒜 s = ∅ :=
set.eq_empty_iff_forall_not_mem.mpr $ λ x hx,
  (infer_instance : x.as_homogeneous_ideal.1.is_prime).ne_top $
  x.as_homogeneous_ideal.1.eq_top_iff_one.mpr $ hx h

@[simp] lemma zero_locus_singleton_one :
  zero_locus 𝒜 ({1} : set A) = ∅ :=
zero_locus_empty_of_one_mem 𝒜 (set.mem_singleton (1 : A))

@[simp] lemma zero_locus_univ :
  zero_locus 𝒜 (set.univ : set A) = ∅ :=
zero_locus_empty_of_one_mem _ (set.mem_univ 1)

lemma zero_locus_sup (I J : ideal A) :
  zero_locus 𝒜 ((I ⊔ J : ideal A) : set A) = zero_locus _ I ∩ zero_locus _ J :=
(gc 𝒜).l_sup

lemma zero_locus_union (s s' : set A) :
  zero_locus 𝒜 (s ∪ s') = zero_locus _ s ∩ zero_locus _ s' :=
(gc_set 𝒜).l_sup

lemma vanishing_ideal_union (t t' : set (projective_spectrum 𝒜)) :
  vanishing_ideal (t ∪ t') = vanishing_ideal t ⊓ vanishing_ideal t' :=
(gc 𝒜).u_inf

lemma zero_locus_supr {γ : Sort*} (I : γ → ideal A) :
  zero_locus _ ((⨆ i, I i : ideal A) : set A) = (⋂ i, zero_locus 𝒜 (I i)) :=
(gc 𝒜).l_supr

lemma zero_locus_Union {γ : Sort*} (s : γ → set A) :
  zero_locus 𝒜 (⋃ i, s i) = (⋂ i, zero_locus 𝒜 (s i)) :=
(gc_set 𝒜).l_supr

lemma zero_locus_bUnion (s : set (set A)) :
  zero_locus 𝒜 (⋃ s' ∈ s, s' : set A) = ⋂ s' ∈ s, zero_locus 𝒜 s' :=
by simp only [zero_locus_Union]

lemma vanishing_ideal_Union {γ : Sort*} (t : γ → set (projective_spectrum 𝒜)) :
  vanishing_ideal (⋃ i, t i) = (⨅ i, vanishing_ideal (t i)) :=
(gc 𝒜).u_infi

lemma zero_locus_inf (I J : ideal A) :
  zero_locus 𝒜 ((I ⊓ J : ideal A) : set A) = zero_locus 𝒜 I ∪ zero_locus 𝒜 J :=
set.ext $ λ x, by simpa using x.2.1.inf_le

lemma union_zero_locus (s s' : set A) :
  zero_locus 𝒜 s ∪ zero_locus 𝒜 s' = zero_locus 𝒜 ((ideal.span s) ⊓ (ideal.span s'): ideal A) :=
by { rw zero_locus_inf, simp }

lemma zero_locus_mul (I J : ideal A) :
  zero_locus 𝒜 ((I * J : ideal A) : set A) = zero_locus 𝒜 I ∪ zero_locus 𝒜 J :=
set.ext $ λ x, by simpa using x.2.1.mul_le

lemma zero_locus_singleton_mul (f g : A) :
  zero_locus 𝒜 ({f * g} : set A) = zero_locus 𝒜 {f} ∪ zero_locus 𝒜 {g} :=
set.ext $ λ x, by simpa using x.2.1.mul_mem_iff_mem_or_mem

@[simp] lemma zero_locus_singleton_pow (f : A) (n : ℕ) (hn : 0 < n) :
  zero_locus 𝒜 ({f ^ n} : set A) = zero_locus 𝒜 {f} :=
set.ext $ λ x, by simpa using x.2.1.pow_mem_iff_mem n hn

lemma sup_vanishing_ideal_le (t t' : set (projective_spectrum 𝒜)) :
  vanishing_ideal t ⊔ vanishing_ideal t' ≤ vanishing_ideal (t ∩ t') :=
begin
  intros r,
  rw [submodule.mem_sup, mem_vanishing_ideal],
  rintro ⟨f, hf, g, hg, rfl⟩ x ⟨hxt, hxt'⟩,
  rw mem_vanishing_ideal at hf hg,
  apply submodule.add_mem; solve_by_elim
end

lemma mem_compl_zero_locus_iff_not_mem {f : A} {I : projective_spectrum 𝒜} :
  I ∈ (zero_locus 𝒜 {f} : set (projective_spectrum 𝒜))ᶜ ↔ f ∉ I.as_homogeneous_ideal :=
by rw [set.mem_compl_eq, mem_zero_locus, set.singleton_subset_iff]; refl

/-- The Zariski topology on the prime spectrum of a commutative ring
is defined via the closed sets of the topology:
they are exactly those sets that are the zero locus of a subset of the ring. -/
instance zariski_topology : topological_space (projective_spectrum 𝒜) :=
topological_space.of_closed (set.range (projective_spectrum.zero_locus 𝒜))
  (⟨set.univ, by simp⟩)
  begin
    intros Zs h,
    rw set.sInter_eq_Inter,
    let f : Zs → set _ := λ i, classical.some (h i.2),
    have hf : ∀ i : Zs, ↑i = zero_locus 𝒜 (f i) := λ i, (classical.some_spec (h i.2)).symm,
    simp only [hf],
    exact ⟨_, zero_locus_Union 𝒜 _⟩
  end
  (by { rintros _ ⟨s, rfl⟩ _ ⟨t, rfl⟩, exact ⟨_, (union_zero_locus 𝒜 s t).symm⟩ })

lemma is_open_iff (U : set (projective_spectrum 𝒜)) :
  is_open U ↔ ∃ s, Uᶜ = zero_locus 𝒜 s :=
by simp only [@eq_comm _ Uᶜ]; refl

lemma is_closed_iff_zero_locus (Z : set (projective_spectrum 𝒜)) :
  is_closed Z ↔ ∃ s, Z = zero_locus 𝒜 s :=
by rw [← is_open_compl_iff, is_open_iff, compl_compl]

lemma is_closed_zero_locus (s : set A) :
  is_closed (zero_locus 𝒜 s) :=
by { rw [is_closed_iff_zero_locus], exact ⟨s, rfl⟩ }

lemma zero_locus_vanishing_ideal_eq_closure (t : set (projective_spectrum 𝒜)) :
  zero_locus 𝒜 (vanishing_ideal t : set A) = closure t :=
begin
  apply set.subset.antisymm,
  { rintro x hx t' ⟨ht', ht⟩,
    obtain ⟨fs, rfl⟩ : ∃ s, t' = zero_locus 𝒜 s,
    by rwa [is_closed_iff_zero_locus] at ht',
    rw [subset_zero_locus_iff_subset_vanishing_ideal] at ht,
    exact set.subset.trans ht hx },
  { rw (is_closed_zero_locus _ _).closure_subset_iff,
    exact subset_zero_locus_vanishing_ideal 𝒜 t }
end

lemma vanishing_ideal_closure (t : set (projective_spectrum 𝒜)) :
  vanishing_ideal (closure t) = vanishing_ideal t :=
begin
  have := (gc 𝒜).u_l_u_eq_u t,
  dsimp only at this,
  rw zero_locus_vanishing_ideal_eq_closure 𝒜 t at this,
  exact this,
end

section basic_open

/-- `basic_open r` is the open subset containing all prime ideals not containing `r`. -/
def basic_open (r : A) : topological_space.opens (projective_spectrum 𝒜) :=
{ val := { x | r ∉ x.as_homogeneous_ideal },
  property := ⟨{r}, set.ext $ λ x, set.singleton_subset_iff.trans $ not_not.symm⟩ }

@[simp] lemma mem_basic_open (f : A) (x : projective_spectrum 𝒜) :
  x ∈ basic_open 𝒜 f ↔ f ∉ x.as_homogeneous_ideal := iff.rfl

lemma mem_coe_basic_open (f : A) (x : projective_spectrum 𝒜) :
  x ∈ (↑(basic_open 𝒜 f): set (projective_spectrum 𝒜)) ↔ f ∉ x.as_homogeneous_ideal := iff.rfl

lemma is_open_basic_open {a : A} : is_open ((basic_open 𝒜 a) :
  set (projective_spectrum 𝒜)) :=
(basic_open 𝒜 a).property

@[simp] lemma basic_open_eq_zero_locus_compl (r : A) :
  (basic_open 𝒜 r : set (projective_spectrum 𝒜)) = (zero_locus 𝒜 {r})ᶜ :=
set.ext $ λ x, by simpa only [set.mem_compl_eq, mem_zero_locus, set.singleton_subset_iff]

@[simp] lemma basic_open_one : basic_open 𝒜 (1 : A) = ⊤ :=
topological_space.opens.ext $ by simp

@[simp] lemma basic_open_zero : basic_open 𝒜 (0 : A) = ⊥ :=
topological_space.opens.ext $ by simp

lemma basic_open_mul (f g : A) : basic_open 𝒜 (f * g) = basic_open 𝒜 f ⊓ basic_open 𝒜 g :=
topological_space.opens.ext $ by {simp [zero_locus_singleton_mul]}

lemma basic_open_mul_le_left (f g : A) : basic_open 𝒜 (f * g) ≤ basic_open 𝒜 f :=
by { rw basic_open_mul 𝒜 f g, exact inf_le_left }

lemma basic_open_mul_le_right (f g : A) : basic_open 𝒜 (f * g) ≤ basic_open 𝒜 g :=
by { rw basic_open_mul 𝒜 f g, exact inf_le_right }

@[simp] lemma basic_open_pow (f : A) (n : ℕ) (hn : 0 < n) :
  basic_open 𝒜 (f ^ n) = basic_open 𝒜 f :=
topological_space.opens.ext $ by simpa using zero_locus_singleton_pow 𝒜 f n hn

lemma basic_open_as_union_of_projection (f : A) :
  basic_open 𝒜 f = ⨆ (i : ℕ), basic_open 𝒜 (graded_algebra.proj 𝒜 i f) :=
begin
  ext z, split; intro hz,
  { rw mem_coe_basic_open at hz,
    rcases show ∃ i, graded_algebra.proj 𝒜 i f ∉ z.as_homogeneous_ideal,
    { contrapose! hz with H,
      haveI : Π (i : ℕ) (x : 𝒜 i), decidable (x ≠ 0) := λ _, classical.dec_pred _,
      rw ←graded_algebra.sum_support_decompose 𝒜 f,
      apply ideal.sum_mem _ (λ i hi, H i) } with ⟨i, hi⟩,
    erw topological_space.opens.mem_Sup,
    exact ⟨basic_open 𝒜 (graded_algebra.proj 𝒜 i f), ⟨i, rfl⟩, by rwa mem_basic_open⟩ },
  { rw mem_coe_basic_open,
    erw topological_space.opens.mem_Sup at hz,
    obtain ⟨_, ⟨i, rfl⟩, hz⟩ := hz,
    intro rid,
    exact hz (z.1.2 i rid) },
end

lemma is_topological_basis_basic_opens : topological_space.is_topological_basis
  (set.range (λ (r : A), (basic_open 𝒜 r : set (projective_spectrum 𝒜)))) :=
begin
  apply topological_space.is_topological_basis_of_open_of_nhds,
  { rintros _ ⟨r, rfl⟩,
    exact is_open_basic_open 𝒜 },
  { rintros p U hp ⟨s, hs⟩,
    rw [← compl_compl U, set.mem_compl_eq, ← hs, mem_zero_locus, set.not_subset] at hp,
    obtain ⟨f, hfs, hfp⟩ := hp,
    refine ⟨basic_open 𝒜 f, ⟨f, rfl⟩, hfp, _⟩,
    rw [← set.compl_subset_compl, ← hs, basic_open_eq_zero_locus_compl, compl_compl],
    exact zero_locus_anti_mono 𝒜 (set.singleton_subset_iff.mpr hfs) }
end

end basic_open

section order

/-!
## The specialization order

We endow `prime_spectrum R` with a partial order,
where `x ≤ y` if and only if `y ∈ closure {x}`.

TODO: maybe define sober topological spaces, and generalise this instance to those
-/

instance : partial_order (projective_spectrum 𝒜) :=
subtype.partial_order _

@[simp] lemma as_ideal_le_as_ideal (x y : projective_spectrum 𝒜) :
  x.as_homogeneous_ideal ≤ y.as_homogeneous_ideal ↔ x ≤ y :=
subtype.coe_le_coe

@[simp] lemma as_ideal_lt_as_ideal (x y : projective_spectrum 𝒜) :
  x.as_homogeneous_ideal < y.as_homogeneous_ideal ↔ x < y :=
subtype.coe_lt_coe

lemma le_iff_mem_closure (x y : projective_spectrum 𝒜) :
  x ≤ y ↔ y ∈ closure ({x} : set (projective_spectrum 𝒜)) :=
begin
  rw [← as_ideal_le_as_ideal, ← zero_locus_vanishing_ideal_eq_closure,
    mem_zero_locus, vanishing_ideal_singleton],
  simp only [coe_subset_coe, subtype.coe_le_coe, coe_coe],
end

end order
=======
  t ⊆ zero_locus 𝒜 I ↔ I ≤ (vanishing_ideal t).to_ideal :=
⟨λ h f k, (mem_vanishing_ideal _ _).mpr (λ x j, (mem_zero_locus _ _ _).mpr (h j) k), λ h,
  λ x j, (mem_zero_locus _ _ _).mpr (le_trans h (λ f h, ((mem_vanishing_ideal _ _).mp h) x j))⟩
>>>>>>> 74140d0a

end projective_spectrum<|MERGE_RESOLUTION|>--- conflicted
+++ resolved
@@ -22,19 +22,6 @@
 ## Main definitions
 
 * `projective_spectrum 𝒜`: The projective spectrum of a graded ring `A`, or equivalently, the set of
-<<<<<<< HEAD
-  all homogeneous ideals of `A` that is both prime and relevant i.e. not containing all irrelevant
-  ideal. Henceforth, we call elements of projective spectrum relevant prime homogeneous ideals.
-* `zero_locus 𝒜 s`: The zero locus of a subset `s` of `A`
-  is the subset of `projective_spectrum 𝒜` consisting of all relevant prime homogeneous ideals
-  that contain `s`.
-* `vanishing_ideal t`: The vanishing ideal of a subset `t` of `projective_spectrum 𝒜`
-  is the intersection of points in `t` (viewed as relevant prime homogeneous ideals).
-
-## Implementation note
-The type of `vanishing_ideal` is an `ideal` but instead of `homogeneous_ideal` is to take advantage
-of `ideal_gc` so that setting up a galois connection is easier.
-=======
   all homogeneous ideals of `A` that is both prime and relevant i.e. not containing irrelevant
   ideal. Henceforth, we call elements of projective spectrum *relevant homogeneous prime ideals*.
 * `projective_spectrum.zero_locus 𝒜 s`: The zero locus of a subset `s` of `A`
@@ -43,7 +30,6 @@
 * `projective_spectrum.vanishing_ideal t`: The vanishing ideal of a subset `t` of
   `projective_spectrum 𝒜` is the intersection of points in `t` (viewed as relevant homogeneous prime
   ideals).
->>>>>>> 74140d0a
 -/
 
 noncomputable theory
@@ -105,31 +91,12 @@
 is the intersection of all the prime ideals in the set `t`.
 
 An element `f` of `A` can be thought of as a dependent function on the projective spectrum of `𝒜`.
-<<<<<<< HEAD
-At a point `x` (a prime homogeneous ideal)
-the function (i.e., element) `f` takes values in the quotient ring `A` modulo the prime ideal `x`.
-In this manner, `vanishing_ideal t` is exactly the ideal of `A`
-consisting of all "functions" that vanish on all of `t`.
--/
-def vanishing_ideal (t : set (projective_spectrum 𝒜)) : ideal A :=
-⨅ (x : projective_spectrum 𝒜) (h : x ∈ t), x.as_homogeneous_ideal.1
-
-lemma vanishing_ideal.is_homogeneous (t : set (projective_spectrum 𝒜)) :
-  ideal.is_homogeneous 𝒜 $ vanishing_ideal t :=
-ideal.is_homogeneous.Inf $ λ I hI, begin
-  obtain ⟨y, rfl⟩ := hI,
-  apply ideal.is_homogeneous.Inf (λ I hI, _),
-  obtain ⟨_, rfl⟩ := hI,
-  exact y.1.2,
-end
-=======
 At a point `x` (a homogeneous prime ideal)
 the function (i.e., element) `f` takes values in the quotient ring `A` modulo the prime ideal `x`.
 In this manner, `vanishing_ideal t` is exactly the ideal of `A`
 consisting of all "functions" that vanish on all of `t`. -/
 def vanishing_ideal (t : set (projective_spectrum 𝒜)) : homogeneous_ideal 𝒜 :=
 ⨅ (x : projective_spectrum 𝒜) (h : x ∈ t), x.as_homogeneous_ideal
->>>>>>> 74140d0a
 
 lemma coe_vanishing_ideal (t : set (projective_spectrum 𝒜)) :
   (vanishing_ideal t : set A) =
@@ -154,8 +121,7 @@
 
 lemma subset_zero_locus_iff_le_vanishing_ideal (t : set (projective_spectrum 𝒜))
   (I : ideal A) :
-<<<<<<< HEAD
-  t ⊆ zero_locus 𝒜 I ↔ I ≤ vanishing_ideal t :=
+  t ⊆ zero_locus 𝒜 I ↔ I ≤ (vanishing_ideal t).to_ideal :=
 ⟨λ h f k, (mem_vanishing_ideal _ _).mpr (λ x j, (mem_zero_locus _ _ _).mpr (h j) k), λ h,
   λ x j, (mem_zero_locus _ _ _).mpr (le_trans h (λ f h, ((mem_vanishing_ideal _ _).mp h) x j))⟩
 
@@ -163,7 +129,7 @@
 /-- `zero_locus` and `vanishing_ideal` form a galois connection. -/
 lemma gc : @galois_connection
   (ideal A) (order_dual (set (projective_spectrum 𝒜))) _ _
-  (λ I, zero_locus 𝒜 I) (λ t, vanishing_ideal t) :=
+  (λ I, zero_locus 𝒜 I) (λ t, (vanishing_ideal t).to_ideal) :=
 λ I t, subset_zero_locus_iff_le_vanishing_ideal t I
 
 /-- `zero_locus` and `vanishing_ideal` form a galois connection. -/
@@ -183,7 +149,7 @@
 (gc_set _).le_u_l s
 
 lemma le_vanishing_ideal_zero_locus (I : ideal A) :
-  I ≤ vanishing_ideal (zero_locus 𝒜 I) :=
+  I ≤ (vanishing_ideal (zero_locus 𝒜 I)).to_ideal :=
 (gc _).le_u_l I
 
 lemma subset_zero_locus_vanishing_ideal (t : set (projective_spectrum 𝒜)) :
@@ -220,8 +186,8 @@
 lemma zero_locus_empty_of_one_mem {s : set A} (h : (1:A) ∈ s) :
   zero_locus 𝒜 s = ∅ :=
 set.eq_empty_iff_forall_not_mem.mpr $ λ x hx,
-  (infer_instance : x.as_homogeneous_ideal.1.is_prime).ne_top $
-  x.as_homogeneous_ideal.1.eq_top_iff_one.mpr $ hx h
+  (infer_instance : x.as_homogeneous_ideal.to_ideal.is_prime).ne_top $
+  x.as_homogeneous_ideal.to_ideal.eq_top_iff_one.mpr $ hx h
 
 @[simp] lemma zero_locus_singleton_one :
   zero_locus 𝒜 ({1} : set A) = ∅ :=
@@ -241,7 +207,7 @@
 
 lemma vanishing_ideal_union (t t' : set (projective_spectrum 𝒜)) :
   vanishing_ideal (t ∪ t') = vanishing_ideal t ⊓ vanishing_ideal t' :=
-(gc 𝒜).u_inf
+by ext1; convert (gc 𝒜).u_inf
 
 lemma zero_locus_supr {γ : Sort*} (I : γ → ideal A) :
   zero_locus _ ((⨆ i, I i : ideal A) : set A) = (⋂ i, zero_locus 𝒜 (I i)) :=
@@ -257,7 +223,7 @@
 
 lemma vanishing_ideal_Union {γ : Sort*} (t : γ → set (projective_spectrum 𝒜)) :
   vanishing_ideal (⋃ i, t i) = (⨅ i, vanishing_ideal (t i)) :=
-(gc 𝒜).u_infi
+by ext1; convert (gc 𝒜).u_infi; exact homogeneous_ideal.coe_infi _
 
 lemma zero_locus_inf (I J : ideal A) :
   zero_locus 𝒜 ((I ⊓ J : ideal A) : set A) = zero_locus 𝒜 I ∪ zero_locus 𝒜 J :=
@@ -283,9 +249,9 @@
   vanishing_ideal t ⊔ vanishing_ideal t' ≤ vanishing_ideal (t ∩ t') :=
 begin
   intros r,
-  rw [submodule.mem_sup, mem_vanishing_ideal],
+  rw [homogeneous_ideal.mem_iff, homogeneous_ideal.coe_sup, mem_vanishing_ideal, submodule.mem_sup],
   rintro ⟨f, hf, g, hg, rfl⟩ x ⟨hxt, hxt'⟩,
-  rw mem_vanishing_ideal at hf hg,
+  erw mem_vanishing_ideal at hf hg,
   apply submodule.add_mem; solve_by_elim
 end
 
@@ -339,7 +305,8 @@
 begin
   have := (gc 𝒜).u_l_u_eq_u t,
   dsimp only at this,
-  rw zero_locus_vanishing_ideal_eq_closure 𝒜 t at this,
+  ext1,
+  erw zero_locus_vanishing_ideal_eq_closure 𝒜 t at this,
   exact this,
 end
 
@@ -449,10 +416,5 @@
 end
 
 end order
-=======
-  t ⊆ zero_locus 𝒜 I ↔ I ≤ (vanishing_ideal t).to_ideal :=
-⟨λ h f k, (mem_vanishing_ideal _ _).mpr (λ x j, (mem_zero_locus _ _ _).mpr (h j) k), λ h,
-  λ x j, (mem_zero_locus _ _ _).mpr (le_trans h (λ f h, ((mem_vanishing_ideal _ _).mp h) x j))⟩
->>>>>>> 74140d0a
 
 end projective_spectrum