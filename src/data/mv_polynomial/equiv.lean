--- conflicted
+++ resolved
@@ -252,18 +252,10 @@
   mv_polynomial S₁ (mv_polynomial S₂ R) :=
 { commutes' := begin
     intro r,
-<<<<<<< HEAD
-    sorry,
-    -- change algebra_map R (mv_polynomial S₁ (mv_polynomial S₂ R)) r with C (C r),
-    -- change algebra_map R (mv_polynomial (S₁ ⊕ S₂) R) r with C r,
-    -- simp only [sum_ring_equiv, sum_to_iter_C, mv_polynomial_equiv_mv_polynomial_apply,
-    --   ring_equiv.to_fun_eq_coe],
-=======
     have A : algebra_map R (mv_polynomial S₁ (mv_polynomial S₂ R)) r = (C (C r) : _), by refl,
     have B : algebra_map R (mv_polynomial (S₁ ⊕ S₂) R) r = C r, by refl,
     simp only [sum_ring_equiv, sum_to_iter_C, mv_polynomial_equiv_mv_polynomial_apply,
       ring_equiv.to_fun_eq_coe, A, B],
->>>>>>> bbd9362d
   end,
   ..sum_ring_equiv R S₁ S₂ }
 
