/-
Copyright (c) 2020 Kyle Miller All rights reserved.
Released under Apache 2.0 license as described in the file LICENSE.
Authors: Kyle Miller
-/
import data.sym.basic
import tactic.linarith

/-!
# The symmetric square

This file defines the symmetric square, which is `α × α` modulo
swapping.  This is also known as the type of unordered pairs.

More generally, the symmetric square is the second symmetric power
(see `data.sym.basic`). The equivalence is `sym2.equiv_sym`.

From the point of view that an unordered pair is equivalent to a
multiset of cardinality two (see `sym2.equiv_multiset`), there is a
`has_mem` instance `sym2.mem`, which is a `Prop`-valued membership
test.  Given `h : a ∈ z` for `z : sym2 α`, then `h.other` is the other
element of the pair, defined using `classical.choice`.  If `α` has
decidable equality, then `h.other'` computably gives the other element.

The universal property of `sym2` is provided as `sym2.lift`, which
states that functions from `sym2 α` are equivalent to symmetric
two-argument functions from `α`.

Recall that an undirected graph (allowing self loops, but no multiple
edges) is equivalent to a symmetric relation on the vertex type `α`.
Given a symmetric relation on `α`, the corresponding edge set is
constructed by `sym2.from_rel` which is a special case of `sym2.lift`.

## Notation

The symmetric square has a setoid instance, so `⟦(a, b)⟧` denotes a
term of the symmetric square.

## Tags

symmetric square, unordered pairs, symmetric powers
-/

open finset fintype function sym

universe u
variables {α β γ : Type*}

namespace sym2

/--
This is the relation capturing the notion of pairs equivalent up to permutations.
-/
inductive rel (α : Type u) : (α × α) → (α × α) → Prop
| refl (x y : α) : rel (x, y) (x, y)
| swap (x y : α) : rel (x, y) (y, x)

attribute [refl] rel.refl

@[symm] lemma rel.symm {x y : α × α} : rel α x y → rel α y x :=
by rintro ⟨_, _⟩; constructor

@[trans] lemma rel.trans {x y z : α × α} : rel α x y → rel α y z → rel α x z :=
by { intros a b, cases_matching* rel _ _ _; apply rel.refl <|> apply rel.swap }

lemma rel.is_equivalence : equivalence (rel α) := by tidy; apply rel.trans; assumption

instance rel.setoid (α : Type u) : setoid (α × α) := ⟨rel α, rel.is_equivalence⟩

end sym2

/--
`sym2 α` is the symmetric square of `α`, which, in other words, is the
type of unordered pairs.

It is equivalent in a natural way to multisets of cardinality 2 (see
`sym2.equiv_multiset`).
-/
@[reducible]
def sym2 (α : Type u) := quotient (sym2.rel.setoid α)

namespace sym2

@[elab_as_eliminator]
protected lemma ind {f : sym2 α → Prop} (h : ∀ x y, f ⟦(x, y)⟧) : ∀ i, f i :=
quotient.ind $ prod.rec $ by exact h

@[elab_as_eliminator]
protected lemma induction_on {f : sym2 α → Prop} (i : sym2 α) (hf : ∀ x y, f ⟦(x,y)⟧) : f i :=
i.ind hf

protected lemma «exists» {α : Sort*} {f : sym2 α → Prop} :
  (∃ (x : sym2 α), f x) ↔ ∃ x y, f ⟦(x, y)⟧ :=
(surjective_quotient_mk _).exists.trans prod.exists

protected lemma «forall» {α : Sort*} {f : sym2 α → Prop} :
  (∀ (x : sym2 α), f x) ↔ ∀ x y, f ⟦(x, y)⟧ :=
(surjective_quotient_mk _).forall.trans prod.forall

lemma eq_swap {a b : α} : ⟦(a, b)⟧ = ⟦(b, a)⟧ :=
by { rw quotient.eq, apply rel.swap }

lemma congr_right {a b c : α} : ⟦(a, b)⟧ = ⟦(a, c)⟧ ↔ b = c :=
by { split; intro h, { rw quotient.eq at h, cases h; refl }, rw h }

lemma congr_left {a b c : α} : ⟦(b, a)⟧ = ⟦(c, a)⟧ ↔ b = c :=
by { split; intro h, { rw quotient.eq at h, cases h; refl }, rw h }

lemma eq_iff {x y z w : α} :
  ⟦(x, y)⟧ = ⟦(z, w)⟧ ↔ (x = z ∧ y = w) ∨ (x = w ∧ y = z) :=
begin
  split; intro h,
  { rw quotient.eq at h, cases h; tidy },
  { cases h; rw [h.1, h.2], rw eq_swap }
end

/-- The universal property of `sym2`; symmetric functions of two arguments are equivalent to
functions from `sym2`. Note that when `β` is `Prop`, it can sometimes be more convenient to use
`sym2.from_rel` instead. -/
def lift : {f : α → α → β // ∀ a₁ a₂, f a₁ a₂ = f a₂ a₁} ≃ (sym2 α → β) :=
{ to_fun := λ f, quotient.lift (uncurry ↑f) $ by { rintro _ _ ⟨⟩, exacts [rfl, f.prop _ _] },
  inv_fun := λ F, ⟨curry (F ∘ quotient.mk), λ a₁ a₂, congr_arg F eq_swap⟩,
  left_inv := λ f, subtype.ext rfl,
  right_inv := λ F, funext $ sym2.ind $ by exact λ x y, rfl }

@[simp]
lemma lift_mk (f : {f : α → α → β // ∀ a₁ a₂, f a₁ a₂ = f a₂ a₁}) (a₁ a₂ : α) :
  lift f ⟦(a₁, a₂)⟧ = (f : α → α → β) a₁ a₂ := rfl

@[simp]
lemma coe_lift_symm_apply (F : sym2 α → β) (a₁ a₂ : α) :
  (lift.symm F : α → α → β) a₁ a₂ = F ⟦(a₁, a₂)⟧ := rfl

/--
The functor `sym2` is functorial, and this function constructs the induced maps.
-/
def map (f : α → β) : sym2 α → sym2 β :=
quotient.map (prod.map f f)
  (by { rintros _ _ h, cases h, { refl }, apply rel.swap })

@[simp]
lemma map_id : sym2.map (@id α) = id := by tidy

lemma map_comp {g : β → γ} {f : α → β} : sym2.map (g ∘ f) = sym2.map g ∘ sym2.map f := by tidy

lemma map_map {g : β → γ} {f : α → β} (x : sym2 α) :
  map g (map f x) = map (g ∘ f) x := by tidy

@[simp]
lemma map_pair_eq (f : α → β) (x y : α) : map f ⟦(x, y)⟧ = ⟦(f x, f y)⟧ := rfl

lemma map.injective {f : α → β} (hinj : injective f) : injective (map f) :=
begin
  intros z z',
  refine quotient.ind₂ (λ z z', _) z z',
  cases z with x y,
  cases z' with x' y',
  repeat { rw [map_pair_eq, eq_iff] },
  rintro (h|h); simp [hinj h.1, hinj h.2],
end

section membership

/-! ### Declarations about membership -/

/--
This is a predicate that determines whether a given term is a member of a term of the
symmetric square.  From this point of view, the symmetric square is the subtype of
cardinality-two multisets on `α`.
-/
def mem (x : α) (z : sym2 α) : Prop :=
∃ (y : α), z = ⟦(x, y)⟧

instance : has_mem α (sym2 α) := ⟨mem⟩

lemma mem_mk_left (x y : α) : x ∈ ⟦(x, y)⟧ := ⟨y, rfl⟩
lemma mem_mk_right (x y : α) : y ∈ ⟦(x, y)⟧ := eq_swap.subst $ mem_mk_left y x

/--
Given an element of the unordered pair, give the other element using `classical.some`.
See also `mem.other'` for the computable version.
-/
noncomputable def mem.other {a : α} {z : sym2 α} (h : a ∈ z) : α :=
classical.some h

@[simp]
lemma other_spec {a : α} {z : sym2 α} (h : a ∈ z) : ⟦(a, h.other)⟧ = z :=
by erw ← classical.some_spec h

@[simp] lemma mem_iff {a b c : α} : a ∈ ⟦(b, c)⟧ ↔ a = b ∨ a = c :=
{ mp  := by { rintro ⟨_, h⟩, rw eq_iff at h, tidy },
  mpr := by { rintro ⟨_⟩; subst a, { apply mem_mk_left }, apply mem_mk_right } }

lemma other_mem {a : α} {z : sym2 α} (h : a ∈ z) : h.other ∈ z :=
by { convert mem_mk_right a h.other, rw other_spec h }

lemma mem_and_mem_iff {x y : α} {z : sym2 α} (hne : x ≠ y) : x ∈ z ∧ y ∈ z ↔ z = ⟦(x, y)⟧ :=
begin
  refine ⟨quotient.rec_on_subsingleton z _, _⟩,
  { rintro ⟨z₁, z₂⟩ ⟨hx, hy⟩,
    rw eq_iff,
    cases mem_iff.mp hx with hx hx; cases mem_iff.mp hy with hy hy; subst x; subst y;
    try { exact (hne rfl).elim };
    simp only [true_or, eq_self_iff_true, and_self, or_true] },
  { rintro rfl, simp },
end

@[ext]
protected lemma ext (z z' : sym2 α) (h : ∀ x, x ∈ z ↔ x ∈ z') : z = z' :=
begin
  refine quotient.rec_on_subsingleton z (λ w, _) h,
  refine quotient.rec_on_subsingleton z' (λ w', _),
  intro h,
  cases w with x y, cases w' with x' y',
  simp only [mem_iff] at h,
  apply eq_iff.mpr,
  have hx := h x, have hy := h y, have hx' := h x', have hy' := h y',
  simp only [true_iff, true_or, eq_self_iff_true, iff_true, or_true] at hx hy hx' hy',
  cases hx; subst x; cases hy; subst y; cases hx'; try { subst x' }; cases hy'; try { subst y' };
  simp only [eq_self_iff_true, and_self, or_self, true_or, or_true],
end

instance mem.decidable [decidable_eq α] (x : α) (z : sym2 α) : decidable (x ∈ z) :=
quotient.rec_on_subsingleton z (λ ⟨y₁, y₂⟩, decidable_of_iff' _ mem_iff)

end membership

/--
A type `α` is naturally included in the diagonal of `α × α`, and this function gives the image
of this diagonal in `sym2 α`.
-/
def diag (x : α) : sym2 α := ⟦(x, x)⟧

lemma diag_injective : function.injective (sym2.diag : α → sym2 α) :=
λ x y h, by cases quotient.exact h; refl

/--
A predicate for testing whether an element of `sym2 α` is on the diagonal.
-/
def is_diag : sym2 α → Prop :=
lift ⟨eq, λ _ _, propext eq_comm⟩

lemma mk_is_diag_iff {x y : α} : is_diag ⟦(x, y)⟧ ↔ x = y := iff.rfl

@[simp]
lemma is_diag_iff_proj_eq (z : α × α) : is_diag ⟦z⟧ ↔ z.1 = z.2 :=
prod.rec_on z $ λ _ _, mk_is_diag_iff

@[simp]
lemma diag_is_diag (a : α) : is_diag (diag a) := eq.refl a

lemma is_diag.mem_range_diag {z : sym2 α} : is_diag z → z ∈ set.range (@diag α) :=
begin
  induction z using quotient.induction_on,
  cases z,
  rintro (rfl : z_fst = z_snd),
  exact ⟨z_fst, rfl⟩,
end

lemma is_diag_iff_mem_range_diag (z : sym2 α) : is_diag z ↔ z ∈ set.range (@diag α) :=
⟨is_diag.mem_range_diag, λ ⟨i, hi⟩, hi ▸ diag_is_diag i⟩

instance is_diag.decidable_pred (α : Type u) [decidable_eq α] : decidable_pred (@is_diag α) :=
by { refine λ z, quotient.rec_on_subsingleton z (λ a, _), erw is_diag_iff_proj_eq, apply_instance }

lemma other_ne {a : α} {z : sym2 α} (hd : ¬is_diag z) (h : a ∈ z) : h.other ≠ a :=
begin
  intro hn, apply hd,
  have h' := sym2.other_spec h,
  rw hn at h',
  rw ←h',
  simp,
end

section relations

/-! ### Declarations about symmetric relations -/

variables {r : α → α → Prop}

/--
Symmetric relations define a set on `sym2 α` by taking all those pairs
of elements that are related.
-/
def from_rel (sym : symmetric r) : set (sym2 α) :=
set_of (lift ⟨r, λ x y, propext ⟨λ h, sym h, λ h, sym h⟩⟩)

@[simp]
lemma from_rel_proj_prop {sym : symmetric r} {z : α × α} : ⟦z⟧ ∈ from_rel sym ↔ r z.1 z.2 := iff.rfl

@[simp]
lemma from_rel_prop {sym : symmetric r} {a b : α} : ⟦(a, b)⟧ ∈ from_rel sym ↔ r a b := iff.rfl

lemma from_rel_irreflexive {sym : symmetric r} :
  irreflexive r ↔ ∀ {z}, z ∈ from_rel sym → ¬is_diag z :=
{ mp  := λ h, sym2.ind $ by { rintros a b hr (rfl : a = b), exact h _ hr },
  mpr := λ h x hr, h (from_rel_prop.mpr hr) rfl }

lemma mem_from_rel_irrefl_other_ne {sym : symmetric r} (irrefl : irreflexive r)
  {a : α} {z : sym2 α} (hz : z ∈ from_rel sym) (h : a ∈ z) : h.other ≠ a :=
other_ne (from_rel_irreflexive.mp irrefl hz) h

instance from_rel.decidable_pred (sym : symmetric r) [h : decidable_rel r] :
  decidable_pred (∈ sym2.from_rel sym) :=
λ z, quotient.rec_on_subsingleton z (λ x, h _ _)

<<<<<<< HEAD
/-- The inverse to `sym2.from_rel`. Given a set on `sym2 α`, give a symmetric relation
=======
/-- The inverse to `sym2.from_rel`. Given a set on `sym2 α`, give a symmetric relation on `α`
>>>>>>> f0ca4338
(see `sym2.to_rel_symmetric`). -/
def to_rel (s : set (sym2 α)) (x y : α) : Prop := ⟦(x, y)⟧ ∈ s

@[simp] lemma to_rel_prop (s : set (sym2 α)) (x y : α) : to_rel s x y ↔ ⟦(x, y)⟧ ∈ s := iff.rfl

lemma to_rel_symmetric (s : set (sym2 α)) : symmetric (to_rel s) := λ x y, by simp [eq_swap]

lemma to_rel_from_rel (sym : symmetric r) : to_rel (from_rel sym) = r := rfl

lemma from_rel_to_rel (s : set (sym2 α)) : from_rel (to_rel_symmetric s) = s :=
set.ext (λ z, sym2.ind (λ x y, iff.rfl) z)

end relations

section sym_equiv

/-! ### Equivalence to the second symmetric power -/

local attribute [instance] vector.perm.is_setoid

private def from_vector : vector α 2 → α × α
| ⟨[a, b], h⟩ := (a, b)

private lemma perm_card_two_iff {a₁ b₁ a₂ b₂ : α} :
  [a₁, b₁].perm [a₂, b₂] ↔ a₁ = a₂ ∧ b₁ = b₂ ∨ a₁ = b₂ ∧ b₁ = a₂ :=
{ mp  := by { simp [← multiset.coe_eq_coe, ← multiset.cons_coe, multiset.cons_eq_cons]; tidy },
  mpr := by { intro h, cases h; rw [h.1, h.2], apply list.perm.swap', refl } }

/--
The symmetric square is equivalent to length-2 vectors up to permutations.
-/
def sym2_equiv_sym' : equiv (sym2 α) (sym' α 2) :=
{ to_fun := quotient.map
    (λ (x : α × α), ⟨[x.1, x.2], rfl⟩)
    (by { rintros _ _ ⟨_⟩, { refl }, apply list.perm.swap', refl }),
  inv_fun := quotient.map from_vector (begin
    rintros ⟨x, hx⟩ ⟨y, hy⟩ h,
    cases x with _ x, { simpa using hx, },
    cases x with _ x, { simpa using hx, },
    cases x with _ x, swap, { exfalso, simp at hx, linarith [hx] },
    cases y with _ y, { simpa using hy, },
    cases y with _ y, { simpa using hy, },
    cases y with _ y, swap, { exfalso, simp at hy, linarith [hy] },
    rcases perm_card_two_iff.mp h with ⟨rfl,rfl⟩|⟨rfl,rfl⟩, { refl },
    apply sym2.rel.swap,
  end),
  left_inv := by tidy,
  right_inv := λ x, begin
    refine quotient.rec_on_subsingleton x (λ x, _),
    { cases x with x hx,
      cases x with _ x, { simpa using hx, },
      cases x with _ x, { simpa using hx, },
      cases x with _ x, swap, { exfalso, simp at hx, linarith [hx] },
      refl },
  end }

/--
The symmetric square is equivalent to the second symmetric power.
-/
def equiv_sym (α : Type*) : sym2 α ≃ sym α 2 :=
equiv.trans sym2_equiv_sym' sym_equiv_sym'.symm

/--
The symmetric square is equivalent to multisets of cardinality
two. (This is currently a synonym for `equiv_sym`, but it's provided
in case the definition for `sym` changes.)
-/
def equiv_multiset (α : Type*) : sym2 α ≃ {s : multiset α // s.card = 2} :=
equiv_sym α

end sym_equiv

section decidable

/--
An algorithm for computing `sym2.rel`.
-/
def rel_bool [decidable_eq α] (x y : α × α) : bool :=
if x.1 = y.1 then x.2 = y.2 else
  if x.1 = y.2 then x.2 = y.1 else ff

lemma rel_bool_spec [decidable_eq α] (x y : α × α) : ↥(rel_bool x y) ↔ rel α x y :=
begin
  cases x with x₁ x₂, cases y with y₁ y₂,
  dsimp [rel_bool], split_ifs;
  simp only [false_iff, bool.coe_sort_ff, bool.of_to_bool_iff],
  rotate 2, { contrapose! h, cases h; cc },
  all_goals { subst x₁, split; intro h1,
    { subst h1; apply sym2.rel.swap },
    { cases h1; cc } }
end

/--
Given `[decidable_eq α]` and `[fintype α]`, the following instance gives `fintype (sym2 α)`.
-/
instance (α : Type*) [decidable_eq α] : decidable_rel (sym2.rel α) :=
λ x y, decidable_of_bool (rel_bool x y) (rel_bool_spec x y)

/-! ### The other element of an element of the symmetric square -/

/--
A function that gives the other element of a pair given one of the elements.  Used in `mem.other'`.
-/
private def pair_other [decidable_eq α] (a : α) (z : α × α) : α := if a = z.1 then z.2 else z.1

/--
Get the other element of the unordered pair using the decidable equality.
This is the computable version of `mem.other`.
-/
def mem.other' [decidable_eq α] {a : α} {z : sym2 α} (h : a ∈ z) : α :=
quot.rec (λ x h', pair_other a x) (begin
  clear h z,
  intros x y h,
  ext hy,
  convert_to pair_other a x = _,
  { have h' : ∀ {c e h}, @eq.rec _ ⟦x⟧ (λ s, a ∈ s → α)
      (λ _, pair_other a x) c e h = pair_other a x,
    { intros _ e _, subst e },
    apply h', },
  have h' := (rel_bool_spec x y).mpr h,
  cases x with x₁ x₂, cases y with y₁ y₂,
  cases mem_iff.mp hy with hy'; subst a; dsimp [rel_bool] at h';
    split_ifs at h'; try { rw bool.of_to_bool_iff at h', subst x₁, subst x₂ }; dsimp [pair_other],
  simp only [ne.symm h_1, if_true, eq_self_iff_true, if_false],
  exfalso, exact bool.not_ff h',
  simp only [h_1, if_true, eq_self_iff_true, if_false],
  exfalso, exact bool.not_ff h',
end) z h

@[simp]
lemma other_spec' [decidable_eq α] {a : α} {z : sym2 α} (h : a ∈ z) : ⟦(a, h.other')⟧ = z :=
begin
  induction z, cases z with x y,
  have h' := mem_iff.mp h,
  dsimp [mem.other', quot.rec, pair_other],
  cases h'; subst a,
  { simp only [if_true, eq_self_iff_true], refl, },
  { split_ifs, subst h_1, refl, rw eq_swap, refl, },
  refl,
end

@[simp]
lemma other_eq_other' [decidable_eq α] {a : α} {z : sym2 α} (h : a ∈ z) : h.other = h.other' :=
by rw [←congr_right, other_spec' h, other_spec]

lemma other_mem' [decidable_eq α] {a : α} {z : sym2 α} (h : a ∈ z) : h.other' ∈ z :=
by { rw ←other_eq_other', exact other_mem h }

lemma other_invol' [decidable_eq α] {a : α} {z : sym2 α} (ha : a ∈ z) (hb : ha.other' ∈ z) :
  hb.other' = a :=
begin
  induction z, cases z with x y,
  dsimp [mem.other', quot.rec, pair_other] at hb,
  split_ifs at hb; dsimp [mem.other', quot.rec, pair_other],
  simp only [h, if_true, eq_self_iff_true],
  split_ifs, assumption, refl,
  simp only [h, if_false, if_true, eq_self_iff_true],
  exact ((mem_iff.mp ha).resolve_left h).symm,
  refl,
end

lemma other_invol {a : α} {z : sym2 α} (ha : a ∈ z) (hb : ha.other ∈ z) : hb.other = a :=
begin
  classical,
  rw other_eq_other' at hb ⊢,
  convert other_invol' ha hb,
  rw other_eq_other',
end

lemma filter_image_quotient_mk_is_diag [decidable_eq α] (s : finset α) :
  ((s.product s).image quotient.mk).filter is_diag = s.diag.image quotient.mk :=
begin
  ext z,
  induction z using quotient.induction_on,
  rcases z with ⟨x, y⟩,
  simp only [mem_image, mem_diag, exists_prop, mem_filter, prod.exists, mem_product],
  split,
  { rintro ⟨⟨a, b, ⟨ha, hb⟩, h⟩, hab⟩,
    rw [←h, sym2.mk_is_diag_iff] at hab,
    exact ⟨a, b, ⟨ha, hab⟩, h⟩ },
  { rintro ⟨a, b, ⟨ha, rfl⟩, h⟩,
    rw ←h,
    exact ⟨⟨a, a, ⟨ha, ha⟩, rfl⟩, rfl⟩ }
end

lemma filter_image_quotient_mk_not_is_diag [decidable_eq α] (s : finset α) :
  ((s.product s).image quotient.mk).filter (λ a : sym2 α, ¬a.is_diag) =
    s.off_diag.image quotient.mk :=
begin
  ext z,
  induction z using quotient.induction_on,
  rcases z with ⟨x, y⟩,
  simp only [mem_image, mem_off_diag, exists_prop, mem_filter, prod.exists, mem_product],
  split,
  { rintro ⟨⟨a, b, ⟨ha, hb⟩, h⟩, hab⟩,
    rw [←h, sym2.mk_is_diag_iff] at hab,
    exact ⟨a, b, ⟨ha, hb, hab⟩, h⟩ },
  { rintro ⟨a, b, ⟨ha, hb, hab⟩, h⟩,
    rw [ne.def, ←sym2.mk_is_diag_iff, h] at hab,
    exact ⟨⟨a, b, ⟨ha, hb⟩, h⟩, hab⟩ }
end

end decidable

instance [subsingleton α] : subsingleton (sym2 α) :=
(equiv_sym α).injective.subsingleton

instance [unique α] : unique (sym2 α) := unique.mk' _

instance [is_empty α] : is_empty (sym2 α) := (equiv_sym α).is_empty

instance [nontrivial α] : nontrivial (sym2 α) := diag_injective.nontrivial

end sym2<|MERGE_RESOLUTION|>--- conflicted
+++ resolved
@@ -304,11 +304,7 @@
   decidable_pred (∈ sym2.from_rel sym) :=
 λ z, quotient.rec_on_subsingleton z (λ x, h _ _)
 
-<<<<<<< HEAD
-/-- The inverse to `sym2.from_rel`. Given a set on `sym2 α`, give a symmetric relation
-=======
 /-- The inverse to `sym2.from_rel`. Given a set on `sym2 α`, give a symmetric relation on `α`
->>>>>>> f0ca4338
 (see `sym2.to_rel_symmetric`). -/
 def to_rel (s : set (sym2 α)) (x y : α) : Prop := ⟦(x, y)⟧ ∈ s
 
