--- conflicted
+++ resolved
@@ -30,11 +30,7 @@
   let t : ℕ → ℕ → R := λ n m, x ^ m * (y ^ (n - m)) * (choose n m),
   change (x + y) ^ n = ∑ m in range (n + 1), t n m,
   have h_first : ∀ n, t n 0 = y ^ n :=
-<<<<<<< HEAD
     λ n, by { dsimp [t], rw [choose_zero_right, pow_zero, nat.cast_one, mul_one, one_mul] },
-=======
-    λ n, by { dsimp [t], rw [choose_zero_right, nat.cast_one, mul_one, one_mul] },
->>>>>>> a6444313
   have h_last : ∀ n, t n n.succ = 0 :=
     λ n, by { dsimp [t], rw [choose_succ_self, nat.cast_zero, mul_zero] },
   have h_middle : ∀ (n i : ℕ), (i ∈ range n.succ) →
@@ -53,19 +49,11 @@
         rw [pow_succ y, mul_assoc, mul_assoc, mul_assoc, mul_assoc] } }
   end,
   induction n with n ih,
-<<<<<<< HEAD
-  { rw [pow_zero, sum_range_succ, range_zero, sum_empty, add_zero],
-    dsimp [t], rw [choose_self, pow_zero, pow_zero, nat.cast_one, mul_one, mul_one] },
-  { rw[sum_range_succ', h_first],
-    rw[finset.sum_congr rfl (h_middle n), finset.sum_add_distrib, add_assoc],
-    rw[pow_succ (x + y), ih, add_mul, finset.mul_sum, finset.mul_sum],
-=======
   { rw [pow_zero, sum_range_succ, range_zero, sum_empty, zero_add],
-    dsimp [t], rw [choose_self, nat.cast_one, mul_one, mul_one] },
+    dsimp [t], rw [pow_zero, pow_zero, choose_self, nat.cast_one, mul_one, mul_one] },
   { rw [sum_range_succ', h_first],
     rw [sum_congr rfl (h_middle n), sum_add_distrib, add_assoc],
     rw [pow_succ (x + y), ih, add_mul, mul_sum, mul_sum],
->>>>>>> a6444313
     congr' 1,
     rw [sum_range_succ', sum_range_succ, h_first, h_last,
        mul_zero, add_zero, pow_succ] }
